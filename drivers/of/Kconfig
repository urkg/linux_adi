# SPDX-License-Identifier: GPL-2.0
config DTC
	bool

menuconfig OF
	bool "Device Tree and Open Firmware support"
	help
	  This option enables the device tree infrastructure.
	  It is automatically selected by platforms that need it or can
	  be enabled manually for unittests, overlays or
	  compile-coverage.

if OF

config OF_UNITTEST
	bool "Device Tree runtime unit tests"
	depends on !SPARC
	select IRQ_DOMAIN
	select OF_EARLY_FLATTREE
	select OF_RESOLVE
	help
	  This option builds in test cases for the device tree infrastructure
	  that are executed once at boot time, and the results dumped to the
	  console.

	  If unsure, say N here, but this option is safe to enable.

config OF_ALL_DTBS
	bool "Build all Device Tree Blobs"
	depends on COMPILE_TEST
	select DTC
	help
	  This option builds all possible Device Tree Blobs (DTBs) for the
	  current architecture.

	  If unsure, say N here, but this option is safe to enable.

config OF_FLATTREE
	bool
	select DTC
	select LIBFDT
	select CRC32

config OF_EARLY_FLATTREE
	bool
	select DMA_DECLARE_COHERENT if HAS_DMA
	select OF_FLATTREE

config OF_PROMTREE
	bool

config OF_KOBJ
	def_bool SYSFS

# Hardly any platforms need this.  It is safe to select, but only do so if you
# need it.
config OF_DYNAMIC
	bool "Support for dynamic device trees" if OF_UNITTEST
	select OF_KOBJ
	help
	  On some platforms, the device tree can be manipulated at runtime.
	  While this option is selected automatically on such platforms, you
	  can enable it manually to improve device tree unit test coverage.

config OF_ADDRESS
	def_bool y
	depends on !SPARC && (HAS_IOMEM || UML)

config OF_IRQ
	def_bool y
	depends on !SPARC && IRQ_DOMAIN

config OF_NET
	depends on NETDEVICES
	def_bool y

config OF_RESERVED_MEM
	bool
	depends on OF_EARLY_FLATTREE
	default y if DMA_DECLARE_COHERENT || DMA_CMA

config OF_RESOLVE
	bool

config OF_OVERLAY
	bool "Device Tree overlays"
	select OF_DYNAMIC
	select OF_FLATTREE
	select OF_RESOLVE
	help
	  Overlays are a method to dynamically modify part of the kernel's
	  device tree with dynamically loaded data.
	  While this option is selected automatically when needed, you can
	  enable it manually to improve device tree unit test coverage.

config OF_NUMA
	bool

<<<<<<< HEAD
=======
config OF_DMA_DEFAULT_COHERENT
	# arches should select this if DMA is coherent by default for OF devices
	bool

>>>>>>> a4adc2c2
config OF_CONFIGFS
	bool "Device Tree Overlay ConfigFS interface"
	select CONFIGFS_FS
	depends on OF_OVERLAY
	help
	  Select this option to enable simple user-space driven DT overlay
	  interface to support device tree manipulated at runtime.
	  Say Y here to include this support.

	  If unsure, say N.

endif # OF<|MERGE_RESOLUTION|>--- conflicted
+++ resolved
@@ -96,13 +96,10 @@
 config OF_NUMA
 	bool
 
-<<<<<<< HEAD
-=======
 config OF_DMA_DEFAULT_COHERENT
 	# arches should select this if DMA is coherent by default for OF devices
 	bool
 
->>>>>>> a4adc2c2
 config OF_CONFIGFS
 	bool "Device Tree Overlay ConfigFS interface"
 	select CONFIGFS_FS
