--- conflicted
+++ resolved
@@ -1,9 +1,8 @@
+// SPDX-License-Identifier: GPL-2.0
 /*
  * AD7190 AD7192 AD7193 AD7195 SPI ADC driver
  *
  * Copyright 2011-2015 Analog Devices Inc.
- *
- * Licensed under the GPL-2.
  */
 
 #include <linux/interrupt.h>
@@ -25,8 +24,6 @@
 #include <linux/iio/trigger_consumer.h>
 #include <linux/iio/triggered_buffer.h>
 #include <linux/iio/adc/ad_sigma_delta.h>
-
-#include "ad7192.h"
 
 /* Registers */
 #define AD7192_REG_COMM		0 /* Communications Register (WO, 8-bit) */
@@ -158,6 +155,11 @@
  * The DOUT/RDY output must also be wired to an interrupt capable GPIO.
  */
 
+enum {
+   AD7192_SYSCALIB_ZERO_SCALE,
+   AD7192_SYSCALIB_FULL_SCALE,
+};
+
 struct ad7192_state {
 	struct regulator		*avdd;
 	struct regulator		*dvdd;
@@ -170,13 +172,80 @@
 	u32				scale_avail[8][2];
 	u8				gpocon;
 	u8				devid;
-<<<<<<< HEAD
 	u8				clock_sel;
-=======
->>>>>>> 9c71c6e9
 	struct mutex			lock;	/* protect sensor state */
+	u8				syscalib_mode[8];
 
 	struct ad_sigma_delta		sd;
+};
+
+static const char * const ad7192_syscalib_modes[] = {
+	[AD7192_SYSCALIB_ZERO_SCALE] = "zero_scale",
+	[AD7192_SYSCALIB_FULL_SCALE] = "full_scale",
+};
+
+static int ad7192_set_syscalib_mode(struct iio_dev *indio_dev,
+				    const struct iio_chan_spec *chan,
+				    unsigned int mode)
+{
+	struct ad7192_state *st = iio_priv(indio_dev);
+
+	st->syscalib_mode[chan->channel] = mode;
+
+	return 0;
+}
+
+static int ad7192_get_syscalib_mode(struct iio_dev *indio_dev,
+				    const struct iio_chan_spec *chan)
+{
+	struct ad7192_state *st = iio_priv(indio_dev);
+
+	return st->syscalib_mode[chan->channel];
+}
+
+static ssize_t ad7192_write_syscalib(struct iio_dev *indio_dev,
+				     uintptr_t private,
+				     const struct iio_chan_spec *chan,
+				     const char *buf, size_t len)
+{
+	struct ad7192_state *st = iio_priv(indio_dev);
+	bool sys_calib;
+	int ret, temp;
+
+	ret = strtobool(buf, &sys_calib);
+	if (ret)
+		return ret;
+
+	temp = st->syscalib_mode[chan->channel];
+	if (sys_calib) {
+		if (temp == AD7192_SYSCALIB_ZERO_SCALE)
+			ret = ad_sd_calibrate(&st->sd, AD7192_MODE_CAL_SYS_ZERO,
+					      chan->address);
+		else
+			ret = ad_sd_calibrate(&st->sd, AD7192_MODE_CAL_SYS_FULL,
+					      chan->address);
+	}
+
+	return ret ? ret : len;
+}
+
+static const struct iio_enum ad7192_syscalib_mode_enum = {
+	.items = ad7192_syscalib_modes,
+	.num_items = ARRAY_SIZE(ad7192_syscalib_modes),
+	.set = ad7192_set_syscalib_mode,
+	.get = ad7192_get_syscalib_mode
+};
+
+static const struct iio_chan_spec_ext_info ad7192_calibsys_ext_info[] = {
+	{
+		.name = "sys_calibration",
+		.write = ad7192_write_syscalib,
+		.shared = IIO_SEPARATE,
+	},
+	IIO_ENUM("sys_calibration_mode", IIO_SEPARATE,
+		 &ad7192_syscalib_mode_enum),
+	IIO_ENUM_AVAILABLE("sys_calibration_mode", &ad7192_syscalib_mode_enum),
+	{}
 };
 
 static struct ad7192_state *ad_sigma_delta_to_ad7192(struct ad_sigma_delta *sd)
@@ -237,7 +306,6 @@
 		freq <= AD7192_EXT_FREQ_MHZ_MAX);
 }
 
-<<<<<<< HEAD
 static int ad7192_of_clock_select(struct ad7192_state *st)
 {
 	struct device_node *np = st->sd.spi->dev.of_node;
@@ -260,10 +328,6 @@
 }
 
 static int ad7192_setup(struct ad7192_state *st, struct device_node *np)
-=======
-static int ad7192_setup(struct ad7192_state *st,
-			const struct ad7192_platform_data *pdata)
->>>>>>> 9c71c6e9
 {
 	struct iio_dev *indio_dev = spi_get_drvdata(st->sd.spi);
 	bool rej60_en, refin2_en;
@@ -288,29 +352,6 @@
 		dev_warn(&st->sd.spi->dev, "device ID query failed (0x%X)\n",
 			 id);
 
-<<<<<<< HEAD
-=======
-	switch (pdata->clock_source_sel) {
-	case AD7192_CLK_INT:
-	case AD7192_CLK_INT_CO:
-		st->mclk = AD7192_INT_FREQ_MHZ;
-		break;
-	case AD7192_CLK_EXT_MCLK1_2:
-	case AD7192_CLK_EXT_MCLK2:
-		if (ad7192_valid_external_frequency(pdata->ext_clk_hz)) {
-			st->mclk = pdata->ext_clk_hz;
-			break;
-		}
-		dev_err(&st->sd.spi->dev, "Invalid frequency setting %u\n",
-			pdata->ext_clk_hz);
-		ret = -EINVAL;
-		goto out;
-	default:
-		ret = -EINVAL;
-		goto out;
-	}
-
->>>>>>> 9c71c6e9
 	st->mode = AD7192_MODE_SEL(AD7192_MODE_IDLE) |
 		AD7192_MODE_CLKSRC(st->clock_sel) |
 		AD7192_MODE_RATE(480);
@@ -321,15 +362,8 @@
 	if (rej60_en)
 		st->mode |= AD7192_MODE_REJ60;
 
-<<<<<<< HEAD
 	refin2_en = of_property_read_bool(np, "adi,refin2-pins-enable");
 	if (refin2_en && st->devid != ID_AD7195)
-=======
-	if (pdata->sinc3_en)
-		st->mode |= AD7192_MODE_SINC3;
-
-	if (pdata->refin2_en && st->devid != ID_AD7195)
->>>>>>> 9c71c6e9
 		st->conf |= AD7192_CONF_REFSEL;
 
 	st->conf &= ~AD7192_CONF_CHOP;
@@ -343,17 +377,11 @@
 	if (!bipolar)
 		st->conf |= AD7192_CONF_UNIPOLAR;
 
-<<<<<<< HEAD
 	burnout_curr_en = of_property_read_bool(np,
 						"adi,burnout-currents-enable");
 	if (burnout_curr_en && buf_en) {
 		st->conf |= AD7192_CONF_BURN;
 	} else if (burnout_curr_en) {
-=======
-	if (pdata->burnout_curr_en && pdata->buf_en && !pdata->chop_en) {
-		st->conf |= AD7192_CONF_BURN;
-	} else if (pdata->burnout_curr_en) {
->>>>>>> 9c71c6e9
 		dev_warn(&st->sd.spi->dev,
 			 "Can't enable burnout currents: see CHOP or buffer\n");
 	}
@@ -449,7 +477,7 @@
 	return ret ? ret : len;
 }
 
-static inline void ad7192_get_available_filter_freq(struct ad7192_state *st,
+static void ad7192_get_available_filter_freq(struct ad7192_state *st,
 						    int *freq)
 {
 	unsigned int fadc;
@@ -468,9 +496,9 @@
 	freq[3] = DIV_ROUND_CLOSEST(fadc * 272, 1024);
 }
 
-static int ad7192_show_filter_avail(struct device *dev,
-				    struct device_attribute *attr,
-				    char *buf)
+static ssize_t ad7192_show_filter_avail(struct device *dev,
+					struct device_attribute *attr,
+					char *buf)
 {
 	struct iio_dev *indio_dev = dev_to_iio_dev(dev);
 	struct ad7192_state *st = iio_priv(indio_dev);
@@ -818,9 +846,11 @@
 		*chan = channels[i];
 		chan->info_mask_shared_by_all |=
 			BIT(IIO_CHAN_INFO_LOW_PASS_FILTER_3DB_FREQUENCY);
-		if (chan->type != IIO_TEMP)
+		if (chan->type != IIO_TEMP) {
 			chan->info_mask_shared_by_type_available |=
 				BIT(IIO_CHAN_INFO_SCALE);
+			chan->ext_info = ad7192_calibsys_ext_info;
+		}
 		chan++;
 	}
 
@@ -829,15 +859,9 @@
 
 static int ad7192_probe(struct spi_device *spi)
 {
-	const struct ad7192_platform_data *pdata = spi->dev.platform_data;
 	struct ad7192_state *st;
 	struct iio_dev *indio_dev;
 	int ret, voltage_uv = 0;
-
-	if (!pdata) {
-		dev_err(&spi->dev, "no platform data?\n");
-		return -ENODEV;
-	}
 
 	if (!spi->irq) {
 		dev_err(&spi->dev, "no IRQ?\n");
@@ -876,12 +900,10 @@
 
 	voltage_uv = regulator_get_voltage(st->avdd);
 
-	if (pdata->vref_mv)
-		st->int_vref_mv = pdata->vref_mv;
-	else if (voltage_uv)
+	if (voltage_uv)
 		st->int_vref_mv = voltage_uv / 1000;
 	else
-		dev_warn(&spi->dev, "reference voltage undefined\n");
+		dev_err(&spi->dev, "Device tree error, reference voltage undefined\n");
 
 	spi_set_drvdata(spi, indio_dev);
 	st->devid = spi_get_device_id(spi)->driver_data;
@@ -972,11 +994,23 @@
 	{"ad7195", ID_AD7195},
 	{}
 };
+
 MODULE_DEVICE_TABLE(spi, ad7192_id);
+
+static const struct of_device_id ad7192_of_match[] = {
+	{ .compatible = "adi,ad7190" },
+	{ .compatible = "adi,ad7192" },
+	{ .compatible = "adi,ad7193" },
+	{ .compatible = "adi,ad7195" },
+	{}
+};
+
+MODULE_DEVICE_TABLE(of, ad7192_of_match);
 
 static struct spi_driver ad7192_driver = {
 	.driver = {
 		.name	= "ad7192",
+		.of_match_table = ad7192_of_match,
 	},
 	.probe		= ad7192_probe,
 	.remove		= ad7192_remove,
@@ -984,6 +1018,6 @@
 };
 module_spi_driver(ad7192_driver);
 
-MODULE_AUTHOR("Michael Hennerich <hennerich@blackfin.uclinux.org>");
+MODULE_AUTHOR("Michael Hennerich <michael.hennerich@analog.com>");
 MODULE_DESCRIPTION("Analog Devices AD7190, AD7192, AD7193, AD7195 ADC");
 MODULE_LICENSE("GPL v2");