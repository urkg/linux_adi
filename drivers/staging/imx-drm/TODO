--- conflicted
+++ resolved
@@ -9,10 +9,6 @@
 
 Missing features (not necessarily for moving out of staging):
 
-<<<<<<< HEAD
-- Add KMS plane support for CRTC driver
-=======
->>>>>>> d8ec26d7
 - Add i.MX6 HDMI support
 - Add support for IC (Image converter)
 - Add support for CSI (CMOS Sensor interface)
