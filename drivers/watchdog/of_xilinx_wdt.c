// SPDX-License-Identifier: GPL-2.0+
/*
 * Watchdog Device Driver for Xilinx axi/xps_timebase_wdt
 *
 * (C) Copyright 2013 - 2020 Xilinx, Inc.
 * (C) Copyright 2011 (Alejandro Cabrera <aldaya@gmail.com>)
 */

#include <linux/bits.h>
#include <linux/clk.h>
#include <linux/err.h>
#include <linux/module.h>
#include <linux/types.h>
#include <linux/kernel.h>
#include <linux/ioport.h>
#include <linux/watchdog.h>
#include <linux/io.h>
#include <linux/of.h>
#include <linux/of_device.h>
#include <linux/of_address.h>
#include <linux/interrupt.h>

#define XWT_WWDT_DEFAULT_TIMEOUT	10
#define XWT_WWDT_MIN_TIMEOUT		1
#define XWT_WWDT_MAX_TIMEOUT		42

/* Register offsets for the Wdt device */
#define XWT_TWCSR0_OFFSET   0x0 /* Control/Status Register0 */
#define XWT_TWCSR1_OFFSET   0x4 /* Control/Status Register1 */
#define XWT_TBR_OFFSET      0x8 /* Timebase Register Offset */

/* Control/Status Register Masks  */
#define XWT_CSR0_WRS_MASK	BIT(3) /* Reset status */
#define XWT_CSR0_WDS_MASK	BIT(2) /* Timer state  */
#define XWT_CSR0_EWDT1_MASK	BIT(1) /* Enable bit 1 */

/* Control/Status Register 0/1 bits  */
#define XWT_CSRX_EWDT2_MASK	BIT(0) /* Enable bit 2 */

/* SelfTest constants */
#define XWT_MAX_SELFTEST_LOOP_COUNT 0x00010000
#define XWT_TIMER_FAILED            0xFFFFFFFF

/* Register offsets for the WWdt device */
#define XWT_WWDT_MWR_OFFSET	0x00
#define XWT_WWDT_ESR_OFFSET	0x04
#define XWT_WWDT_FCR_OFFSET	0x08
#define XWT_WWDT_FWR_OFFSET	0x0c
#define XWT_WWDT_SWR_OFFSET	0x10

/* Master Write Control Register Masks */
#define XWT_WWDT_MWR_MASK	BIT(0)

/* Enable and Status Register Masks */
#define XWT_WWDT_ESR_WINT_MASK	BIT(16)
#define XWT_WWDT_ESR_WSW_MASK	BIT(8)
#define XWT_WWDT_ESR_WEN_MASK	BIT(0)

/* Function control Register Masks */
#define XWT_WWDT_SBC_MASK	0xFF00
#define XWT_WWDT_SBC_SHIFT	16
#define XWT_WWDT_BSS_MASK	0xC0

#define WATCHDOG_NAME     "Xilinx Watchdog"

static int wdt_timeout;

module_param(wdt_timeout, int, 0644);
MODULE_PARM_DESC(wdt_timeout,
		 "Watchdog time in seconds. (default="
		 __MODULE_STRING(XWT_WWDT_DEFAULT_TIMEOUT) ")");

/**
 * enum xwdt_ip_type - WDT IP type.
 *
 * @XWDT_WDT: Soft wdt ip.
 * @XWDT_WWDT: Window wdt ip.
 */
enum xwdt_ip_type {
	XWDT_WDT = 0,
	XWDT_WWDT = 1,
};

struct xwdt_devtype_data {
	enum xwdt_ip_type wdttype;
	const struct watchdog_ops *xwdt_ops;
	const struct watchdog_info *xwdt_info;
};

struct xwdt_device {
	void __iomem *base;
	u32 wdt_interval;
	spinlock_t spinlock; /* spinlock for register handling */
	struct watchdog_device xilinx_wdt_wdd;
	struct clk		*clk;
	int irq;
};

static int xilinx_wdt_start(struct watchdog_device *wdd)
{
	int ret;
	u32 control_status_reg;
	struct xwdt_device *xdev = watchdog_get_drvdata(wdd);
	struct watchdog_device *xilinx_wdt_wdd = &xdev->xilinx_wdt_wdd;

	ret = clk_enable(xdev->clk);
	if (ret) {
		dev_err(wdd->parent, "Failed to enable clock\n");
		return ret;
	}

	spin_lock(&xdev->spinlock);

	/* Clean previous status and enable the watchdog timer */
	control_status_reg = ioread32(xdev->base + XWT_TWCSR0_OFFSET);
	control_status_reg |= (XWT_CSR0_WRS_MASK | XWT_CSR0_WDS_MASK);

	iowrite32((control_status_reg | XWT_CSR0_EWDT1_MASK),
		  xdev->base + XWT_TWCSR0_OFFSET);

	iowrite32(XWT_CSRX_EWDT2_MASK, xdev->base + XWT_TWCSR1_OFFSET);

	spin_unlock(&xdev->spinlock);

<<<<<<< HEAD
	dev_dbg(xilinx_wdt_wdd->parent, "Watchdog Started!\n");
=======
	dev_dbg(wdd->parent, "Watchdog Started!\n");
>>>>>>> 8bb7eca9

	return 0;
}

static int xilinx_wdt_stop(struct watchdog_device *wdd)
{
	u32 control_status_reg;
	struct xwdt_device *xdev = watchdog_get_drvdata(wdd);
	struct watchdog_device *xilinx_wdt_wdd = &xdev->xilinx_wdt_wdd;

	spin_lock(&xdev->spinlock);

	control_status_reg = ioread32(xdev->base + XWT_TWCSR0_OFFSET);

	iowrite32((control_status_reg & ~XWT_CSR0_EWDT1_MASK),
		  xdev->base + XWT_TWCSR0_OFFSET);

	iowrite32(0, xdev->base + XWT_TWCSR1_OFFSET);

	spin_unlock(&xdev->spinlock);

	clk_disable(xdev->clk);

<<<<<<< HEAD
	dev_dbg(xilinx_wdt_wdd->parent, "Watchdog Stopped!\n");
=======
	dev_dbg(wdd->parent, "Watchdog Stopped!\n");
>>>>>>> 8bb7eca9

	return 0;
}

static int xilinx_wdt_keepalive(struct watchdog_device *wdd)
{
	u32 control_status_reg;
	struct xwdt_device *xdev = watchdog_get_drvdata(wdd);

	spin_lock(&xdev->spinlock);

	control_status_reg = ioread32(xdev->base + XWT_TWCSR0_OFFSET);
	control_status_reg |= (XWT_CSR0_WRS_MASK | XWT_CSR0_WDS_MASK);
	iowrite32(control_status_reg, xdev->base + XWT_TWCSR0_OFFSET);

	spin_unlock(&xdev->spinlock);

	return 0;
}

static const struct watchdog_info xilinx_wdt_ident = {
	.options =  WDIOF_MAGICCLOSE |
		    WDIOF_KEEPALIVEPING,
	.firmware_version =	1,
	.identity =	WATCHDOG_NAME,
};

static const struct watchdog_ops xilinx_wdt_ops = {
	.owner = THIS_MODULE,
	.start = xilinx_wdt_start,
	.stop = xilinx_wdt_stop,
	.ping = xilinx_wdt_keepalive,
};

static int is_wwdt_in_closed_window(struct watchdog_device *wdd)
{
	u32 control_status_reg;
	struct xwdt_device *xdev = watchdog_get_drvdata(wdd);

	control_status_reg = ioread32(xdev->base + XWT_WWDT_ESR_OFFSET);
	if (control_status_reg & XWT_WWDT_ESR_WEN_MASK)
		if (!(control_status_reg & XWT_WWDT_ESR_WSW_MASK))
			return 0;

	return 1;
}

static int xilinx_wwdt_start(struct watchdog_device *wdd)
{
	int ret;
	u32 control_status_reg, fcr;
	u64 time_out, pre_timeout, count;
	struct xwdt_device *xdev = watchdog_get_drvdata(wdd);
	struct watchdog_device *xilinx_wdt_wdd = &xdev->xilinx_wdt_wdd;

	count = clk_get_rate(xdev->clk);
	if (!count)
		return -EINVAL;

	/* Calculate timeout count */
	pre_timeout = count * wdd->pretimeout;
	time_out = count * wdd->timeout;
	if (!watchdog_active(xilinx_wdt_wdd)) {
		ret  = clk_enable(xdev->clk);
		if (ret) {
			dev_err(wdd->parent, "Failed to enable clock\n");
			return ret;
		}
	}

	spin_lock(&xdev->spinlock);
	iowrite32(XWT_WWDT_MWR_MASK, xdev->base + XWT_WWDT_MWR_OFFSET);
	iowrite32(~(u32)XWT_WWDT_ESR_WEN_MASK,
		  xdev->base + XWT_WWDT_ESR_OFFSET);

	if (pre_timeout) {
		iowrite32((u32)(time_out - pre_timeout),
			  xdev->base + XWT_WWDT_FWR_OFFSET);
		iowrite32((u32)pre_timeout, xdev->base + XWT_WWDT_SWR_OFFSET);
		fcr = ioread32(xdev->base + XWT_WWDT_SWR_OFFSET);
		fcr = (fcr >> XWT_WWDT_SBC_SHIFT) & XWT_WWDT_SBC_MASK;
		fcr = fcr | XWT_WWDT_BSS_MASK;
		iowrite32(fcr, xdev->base + XWT_WWDT_FCR_OFFSET);
	} else {
		iowrite32((u32)pre_timeout,
			  xdev->base + XWT_WWDT_FWR_OFFSET);
		iowrite32((u32)time_out, xdev->base + XWT_WWDT_SWR_OFFSET);
		iowrite32(0x0, xdev->base + XWT_WWDT_FCR_OFFSET);
	}

	/* Enable the window watchdog timer */
	control_status_reg = ioread32(xdev->base + XWT_WWDT_ESR_OFFSET);
	control_status_reg |= XWT_WWDT_ESR_WEN_MASK;
	iowrite32(control_status_reg, xdev->base + XWT_WWDT_ESR_OFFSET);

	spin_unlock(&xdev->spinlock);

	dev_dbg(xilinx_wdt_wdd->parent, "Watchdog Started!\n");

	return 0;
}

static int xilinx_wwdt_stop(struct watchdog_device *wdd)
{
	struct xwdt_device *xdev = watchdog_get_drvdata(wdd);
	struct watchdog_device *xilinx_wdt_wdd = &xdev->xilinx_wdt_wdd;

	if (!is_wwdt_in_closed_window(wdd)) {
		dev_warn(xilinx_wdt_wdd->parent, "timer in closed window");
		return -EINVAL;
	}

	spin_lock(&xdev->spinlock);

	iowrite32(XWT_WWDT_MWR_MASK, xdev->base + XWT_WWDT_MWR_OFFSET);
	/* Disable the Window watchdog timer */
	iowrite32(~(u32)XWT_WWDT_ESR_WEN_MASK,
		  xdev->base + XWT_WWDT_ESR_OFFSET);

	spin_unlock(&xdev->spinlock);

	if (watchdog_active(xilinx_wdt_wdd))
		clk_disable(xdev->clk);

	dev_dbg(xilinx_wdt_wdd->parent, "Watchdog Stopped!\n");

	return 0;
}

static int xilinx_wwdt_keepalive(struct watchdog_device *wdd)
{
	u32 control_status_reg;
	struct xwdt_device *xdev = watchdog_get_drvdata(wdd);

	/* Refresh in open window is ignored */
	if (!is_wwdt_in_closed_window(wdd))
		return 0;

	spin_lock(&xdev->spinlock);

	iowrite32(XWT_WWDT_MWR_MASK, xdev->base + XWT_WWDT_MWR_OFFSET);
	control_status_reg = ioread32(xdev->base + XWT_WWDT_ESR_OFFSET);
	control_status_reg |= XWT_WWDT_ESR_WINT_MASK;
	control_status_reg &= ~XWT_WWDT_ESR_WSW_MASK;
	iowrite32(control_status_reg, xdev->base + XWT_WWDT_ESR_OFFSET);
	control_status_reg = ioread32(xdev->base + XWT_WWDT_ESR_OFFSET);
	control_status_reg |= XWT_WWDT_ESR_WSW_MASK;
	iowrite32(control_status_reg, xdev->base + XWT_WWDT_ESR_OFFSET);

	spin_unlock(&xdev->spinlock);

	return 0;
}

static int xilinx_wwdt_set_timeout(struct watchdog_device *wdd,
				   unsigned int new_time)
{
	u32 ret = 0;
	struct xwdt_device *xdev = watchdog_get_drvdata(wdd);
	struct watchdog_device *xilinx_wdt_wdd = &xdev->xilinx_wdt_wdd;

	if (!is_wwdt_in_closed_window(wdd)) {
		dev_warn(xilinx_wdt_wdd->parent, "timer in closed window");
		return -EINVAL;
	}

	if (new_time < XWT_WWDT_MIN_TIMEOUT ||
	    new_time > XWT_WWDT_MAX_TIMEOUT) {
		dev_warn(xilinx_wdt_wdd->parent,
			 "timeout value must be %d<=x<=%d, using %d\n",
				XWT_WWDT_MIN_TIMEOUT,
				XWT_WWDT_MAX_TIMEOUT, new_time);
		return -EINVAL;
	}

	wdd->timeout = new_time;
	wdd->pretimeout = 0;

	if (watchdog_active(xilinx_wdt_wdd)) {
		ret = xilinx_wwdt_start(wdd);
		if (ret)
			dev_dbg(xilinx_wdt_wdd->parent, "timer start failed");
	}

	return 0;
}

static int xilinx_wwdt_set_pretimeout(struct watchdog_device *wdd,
				      u32 new_pretimeout)
{
	u32 ret = 0;
	struct xwdt_device *xdev = watchdog_get_drvdata(wdd);
	struct watchdog_device *xilinx_wdt_wdd = &xdev->xilinx_wdt_wdd;

	if (!is_wwdt_in_closed_window(wdd)) {
		dev_warn(xilinx_wdt_wdd->parent, "timer in closed window");
		return -EINVAL;
	}

	if (new_pretimeout < wdd->min_timeout ||
	    new_pretimeout >= wdd->timeout)
		return -EINVAL;

	wdd->pretimeout = new_pretimeout;

	if (watchdog_active(xilinx_wdt_wdd)) {
		ret = xilinx_wwdt_start(wdd);
		if (ret)
			dev_dbg(xilinx_wdt_wdd->parent, "timer start failed");
	}

	return 0;
}

static irqreturn_t xilinx_wwdt_isr(int irq, void *wdog_arg)
{
	struct xwdt_device *xdev = wdog_arg;

	watchdog_notify_pretimeout(&xdev->xilinx_wdt_wdd);
	return IRQ_HANDLED;
}

static const struct watchdog_info xilinx_wwdt_ident = {
	.options =  WDIOF_MAGICCLOSE |
		WDIOF_KEEPALIVEPING |
		WDIOF_SETTIMEOUT,
	.firmware_version = 1,
	.identity = "xlnx_wwdt watchdog",
};

static const struct watchdog_info xilinx_wwdt_pretimeout_ident = {
	.options = WDIOF_MAGICCLOSE |
		   WDIOF_KEEPALIVEPING |
		   WDIOF_PRETIMEOUT |
		   WDIOF_SETTIMEOUT,
	.firmware_version = 1,
	.identity = "xlnx_wwdt watchdog",
};

static const struct watchdog_ops xilinx_wwdt_ops = {
	.owner = THIS_MODULE,
	.start = xilinx_wwdt_start,
	.stop = xilinx_wwdt_stop,
	.ping = xilinx_wwdt_keepalive,
	.set_timeout = xilinx_wwdt_set_timeout,
	.set_pretimeout = xilinx_wwdt_set_pretimeout,
};

static u32 xwdt_selftest(struct xwdt_device *xdev)
{
	int i;
	u32 timer_value1;
	u32 timer_value2;

	spin_lock(&xdev->spinlock);

	timer_value1 = ioread32(xdev->base + XWT_TBR_OFFSET);
	timer_value2 = ioread32(xdev->base + XWT_TBR_OFFSET);

	for (i = 0;
		((i <= XWT_MAX_SELFTEST_LOOP_COUNT) &&
			(timer_value2 == timer_value1)); i++) {
		timer_value2 = ioread32(xdev->base + XWT_TBR_OFFSET);
	}

	spin_unlock(&xdev->spinlock);

	if (timer_value2 != timer_value1)
		return ~XWT_TIMER_FAILED;
	else
		return XWT_TIMER_FAILED;
}

static void xwdt_clk_disable_unprepare(void *data)
{
	clk_disable_unprepare(data);
}

static const struct xwdt_devtype_data xwdt_wdt_data = {
	.wdttype = XWDT_WDT,
	.xwdt_info = &xilinx_wdt_ident,
	.xwdt_ops = &xilinx_wdt_ops,
};

static const struct xwdt_devtype_data xwdt_wwdt_data = {
	.wdttype = XWDT_WWDT,
	.xwdt_info = &xilinx_wwdt_ident,
	.xwdt_ops = &xilinx_wwdt_ops,
};

static const struct of_device_id xwdt_of_match[] = {
	{ .compatible = "xlnx,xps-timebase-wdt-1.00.a",
		.data = &xwdt_wdt_data },
	{ .compatible = "xlnx,xps-timebase-wdt-1.01.a",
		.data = &xwdt_wdt_data },
	{ .compatible = "xlnx,versal-wwdt-1.0",
		.data = &xwdt_wwdt_data },
	{},
};
MODULE_DEVICE_TABLE(of, xwdt_of_match);

static int xwdt_probe(struct platform_device *pdev)
{
	struct device *dev = &pdev->dev;
	int rc;
	u32 pfreq = 0, enable_once = 0, pre_timeout = 0;
	struct xwdt_device *xdev;
	struct watchdog_device *xilinx_wdt_wdd;
	const struct of_device_id *of_id;
	const struct xwdt_devtype_data *devtype;
	enum xwdt_ip_type wdttype;

	xdev = devm_kzalloc(dev, sizeof(*xdev), GFP_KERNEL);
	if (!xdev)
		return -ENOMEM;

	xilinx_wdt_wdd = &xdev->xilinx_wdt_wdd;

	of_id = of_match_device(xwdt_of_match, &pdev->dev);
	if (!of_id)
		return -EINVAL;

	devtype = of_id->data;

	wdttype = devtype->wdttype;

	xilinx_wdt_wdd->info = devtype->xwdt_info;
	xilinx_wdt_wdd->ops = devtype->xwdt_ops;
	xilinx_wdt_wdd->parent = dev;

	xdev->base = devm_platform_ioremap_resource(pdev, 0);
	if (IS_ERR(xdev->base))
		return PTR_ERR(xdev->base);

	if (wdttype == XWDT_WDT) {
		rc = of_property_read_u32(dev->of_node, "xlnx,wdt-interval",
					  &xdev->wdt_interval);
		if (rc)
			dev_warn(dev, "Parameter \"xlnx,wdt-interval\" not found\n");

		rc = of_property_read_u32(dev->of_node, "xlnx,wdt-enable-once",
					  &enable_once);
		if (rc)
			dev_warn(dev,
				 "Parameter \"xlnx,wdt-enable-once\" not found\n");

		watchdog_set_nowayout(xilinx_wdt_wdd, enable_once);
	} else {
		rc = of_property_read_u32(dev->of_node, "pretimeout-sec",
					  &pre_timeout);
		if (rc)
			dev_dbg(dev,
				"Parameter \"pretimeout-sec\" not found\n");
	}

	xdev->clk = devm_clk_get(dev, NULL);
	if (IS_ERR(xdev->clk)) {
		if (PTR_ERR(xdev->clk) != -ENOENT)
			return PTR_ERR(xdev->clk);

		/*
		 * Clock framework support is optional, continue on
		 * anyways if we don't find a matching clock.
		 */
		xdev->clk = NULL;

		rc = of_property_read_u32(dev->of_node, "clock-frequency",
					  &pfreq);
		if (rc)
			dev_warn(dev,
				 "The watchdog clock freq cannot be obtained\n");
	} else {
		pfreq = clk_get_rate(xdev->clk);
		rc = clk_prepare_enable(xdev->clk);
<<<<<<< HEAD

=======
>>>>>>> 8bb7eca9
		if (rc) {
			dev_err(dev, "unable to enable clock\n");
			return rc;
		}
		rc = devm_add_action_or_reset(dev, xwdt_clk_disable_unprepare,
					      xdev->clk);
		if (rc)
			return rc;
	}

	if (wdttype == XWDT_WDT) {
		/*
		 * Twice of the 2^wdt_interval / freq  because
		 * the first wdt overflow is ignored (interrupt),
		 * reset is only generated at second wdt overflow
		 */
		if (pfreq && xdev->wdt_interval)
			xilinx_wdt_wdd->timeout =
				2 * ((1 << xdev->wdt_interval) /
					pfreq);
	} else {
		xilinx_wdt_wdd->pretimeout = pre_timeout;
		xilinx_wdt_wdd->timeout = XWT_WWDT_DEFAULT_TIMEOUT;
		xilinx_wdt_wdd->min_timeout = XWT_WWDT_MIN_TIMEOUT;
		xilinx_wdt_wdd->max_timeout = XWT_WWDT_MAX_TIMEOUT;
		xdev->irq = platform_get_irq_byname(pdev, "wdt");
		if (xdev->irq > 0) {
			if (!devm_request_irq(dev, xdev->irq, xilinx_wwdt_isr,
					      0, dev_name(dev), xdev)) {
				xilinx_wdt_wdd->info =
				&xilinx_wwdt_pretimeout_ident;
			}
		}
		rc = watchdog_init_timeout(xilinx_wdt_wdd,
					   wdt_timeout, &pdev->dev);
		if (rc)
			dev_warn(&pdev->dev, "unable to set timeout value\n");
	}

	spin_lock_init(&xdev->spinlock);
	watchdog_set_drvdata(xilinx_wdt_wdd, xdev);

<<<<<<< HEAD
	if (wdttype == XWDT_WDT) {
		rc = xwdt_selftest(xdev);
		if (rc == XWT_TIMER_FAILED) {
			dev_err(dev, "SelfTest routine error\n");
			return rc;
		}
=======
	rc = xwdt_selftest(xdev);
	if (rc == XWT_TIMER_FAILED) {
		dev_err(dev, "SelfTest routine error\n");
		return rc;
>>>>>>> 8bb7eca9
	}

	rc = devm_watchdog_register_device(dev, xilinx_wdt_wdd);
	if (rc)
		return rc;

	clk_disable(xdev->clk);

	dev_info(dev, "Xilinx Watchdog Timer with timeout %ds\n",
		 xilinx_wdt_wdd->timeout);

	platform_set_drvdata(pdev, xdev);

	return 0;
}

/**
 * xwdt_suspend - Suspend the device.
 *
 * @dev: handle to the device structure.
 * Return: 0 always.
 */
static int __maybe_unused xwdt_suspend(struct device *dev)
{
	struct xwdt_device *xdev = dev_get_drvdata(dev);
	struct watchdog_device *xilinx_wdt_wdd = &xdev->xilinx_wdt_wdd;

	if (watchdog_active(xilinx_wdt_wdd))
		xilinx_wdt_wdd->ops->stop(xilinx_wdt_wdd);

	return 0;
}

/**
 * xwdt_resume - Resume the device.
 *
 * @dev: handle to the device structure.
 * Return: 0 on success, errno otherwise.
 */
static int __maybe_unused xwdt_resume(struct device *dev)
{
	struct xwdt_device *xdev = dev_get_drvdata(dev);
	struct watchdog_device *xilinx_wdt_wdd = &xdev->xilinx_wdt_wdd;
	int ret = 0;

	if (watchdog_active(xilinx_wdt_wdd))
		ret = xilinx_wdt_wdd->ops->start(xilinx_wdt_wdd);

	return ret;
}

static SIMPLE_DEV_PM_OPS(xwdt_pm_ops, xwdt_suspend, xwdt_resume);

static struct platform_driver xwdt_driver = {
	.probe       = xwdt_probe,
	.driver = {
		.name  = WATCHDOG_NAME,
		.of_match_table = xwdt_of_match,
		.pm = &xwdt_pm_ops,
	},
};

module_platform_driver(xwdt_driver);

MODULE_AUTHOR("Alejandro Cabrera <aldaya@gmail.com>");
MODULE_DESCRIPTION("Xilinx Watchdog driver");
MODULE_LICENSE("GPL");<|MERGE_RESOLUTION|>--- conflicted
+++ resolved
@@ -122,11 +122,7 @@
 
 	spin_unlock(&xdev->spinlock);
 
-<<<<<<< HEAD
 	dev_dbg(xilinx_wdt_wdd->parent, "Watchdog Started!\n");
-=======
-	dev_dbg(wdd->parent, "Watchdog Started!\n");
->>>>>>> 8bb7eca9
 
 	return 0;
 }
@@ -150,11 +146,7 @@
 
 	clk_disable(xdev->clk);
 
-<<<<<<< HEAD
 	dev_dbg(xilinx_wdt_wdd->parent, "Watchdog Stopped!\n");
-=======
-	dev_dbg(wdd->parent, "Watchdog Stopped!\n");
->>>>>>> 8bb7eca9
 
 	return 0;
 }
@@ -529,10 +521,6 @@
 	} else {
 		pfreq = clk_get_rate(xdev->clk);
 		rc = clk_prepare_enable(xdev->clk);
-<<<<<<< HEAD
-
-=======
->>>>>>> 8bb7eca9
 		if (rc) {
 			dev_err(dev, "unable to enable clock\n");
 			return rc;
@@ -575,19 +563,12 @@
 	spin_lock_init(&xdev->spinlock);
 	watchdog_set_drvdata(xilinx_wdt_wdd, xdev);
 
-<<<<<<< HEAD
 	if (wdttype == XWDT_WDT) {
 		rc = xwdt_selftest(xdev);
 		if (rc == XWT_TIMER_FAILED) {
 			dev_err(dev, "SelfTest routine error\n");
 			return rc;
 		}
-=======
-	rc = xwdt_selftest(xdev);
-	if (rc == XWT_TIMER_FAILED) {
-		dev_err(dev, "SelfTest routine error\n");
-		return rc;
->>>>>>> 8bb7eca9
 	}
 
 	rc = devm_watchdog_register_device(dev, xilinx_wdt_wdd);
