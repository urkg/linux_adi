/*
 * f_fs.c -- user mode file system API for USB composite function controllers
 *
 * Copyright (C) 2010 Samsung Electronics
 * Author: Michal Nazarewicz <mina86@mina86.com>
 *
 * Based on inode.c (GadgetFS) which was:
 * Copyright (C) 2003-2004 David Brownell
 * Copyright (C) 2003 Agilent Technologies
 *
 * This program is free software; you can redistribute it and/or modify
 * it under the terms of the GNU General Public License as published by
 * the Free Software Foundation; either version 2 of the License, or
 * (at your option) any later version.
 */


/* #define DEBUG */
/* #define VERBOSE_DEBUG */

#include <linux/blkdev.h>
#include <linux/pagemap.h>
#include <linux/export.h>
#include <linux/hid.h>
#include <linux/module.h>
#include <linux/uio.h>
#include <asm/unaligned.h>

#include <linux/usb/composite.h>
#include <linux/usb/functionfs.h>

#include <linux/aio.h>
#include <linux/mmu_context.h>
#include <linux/poll.h>
#include <linux/eventfd.h>

#include "u_fs.h"
#include "u_f.h"
#include "u_os_desc.h"
#include "configfs.h"

#define FUNCTIONFS_MAGIC	0xa647361 /* Chosen by a honest dice roll ;) */

/* Reference counter handling */
static void ffs_data_get(struct ffs_data *ffs);
static void ffs_data_put(struct ffs_data *ffs);
/* Creates new ffs_data object. */
static struct ffs_data *__must_check ffs_data_new(void) __attribute__((malloc));

/* Opened counter handling. */
static void ffs_data_opened(struct ffs_data *ffs);
static void ffs_data_closed(struct ffs_data *ffs);

/* Called with ffs->mutex held; take over ownership of data. */
static int __must_check
__ffs_data_got_descs(struct ffs_data *ffs, char *data, size_t len);
static int __must_check
__ffs_data_got_strings(struct ffs_data *ffs, char *data, size_t len);


/* The function structure ***************************************************/

struct ffs_ep;

struct ffs_function {
	struct usb_configuration	*conf;
	struct usb_gadget		*gadget;
	struct ffs_data			*ffs;

	struct ffs_ep			*eps;
	u8				eps_revmap[16];
	short				*interfaces_nums;

	struct usb_function		function;
};


static struct ffs_function *ffs_func_from_usb(struct usb_function *f)
{
	return container_of(f, struct ffs_function, function);
}


static inline enum ffs_setup_state
ffs_setup_state_clear_cancelled(struct ffs_data *ffs)
{
	return (enum ffs_setup_state)
		cmpxchg(&ffs->setup_state, FFS_SETUP_CANCELLED, FFS_NO_SETUP);
}


static void ffs_func_eps_disable(struct ffs_function *func);
static int __must_check ffs_func_eps_enable(struct ffs_function *func);

static int ffs_func_bind(struct usb_configuration *,
			 struct usb_function *);
static int ffs_func_set_alt(struct usb_function *, unsigned, unsigned);
static void ffs_func_disable(struct usb_function *);
static int ffs_func_setup(struct usb_function *,
			  const struct usb_ctrlrequest *);
static bool ffs_func_req_match(struct usb_function *,
			       const struct usb_ctrlrequest *,
			       bool config0);
static void ffs_func_suspend(struct usb_function *);
static void ffs_func_resume(struct usb_function *);


static int ffs_func_revmap_ep(struct ffs_function *func, u8 num);
static int ffs_func_revmap_intf(struct ffs_function *func, u8 intf);


/* The endpoints structures *************************************************/

struct ffs_ep {
	struct usb_ep			*ep;	/* P: ffs->eps_lock */
	struct usb_request		*req;	/* P: epfile->mutex */

	/* [0]: full speed, [1]: high speed, [2]: super speed */
	struct usb_endpoint_descriptor	*descs[3];

	u8				num;

	int				status;	/* P: epfile->mutex */
};

struct ffs_epfile {
	/* Protects ep->ep and ep->req. */
	struct mutex			mutex;
	wait_queue_head_t		wait;

	struct ffs_data			*ffs;
	struct ffs_ep			*ep;	/* P: ffs->eps_lock */

	struct dentry			*dentry;

	/*
	 * Buffer for holding data from partial reads which may happen since
	 * we’re rounding user read requests to a multiple of a max packet size.
	 *
	 * The pointer is initialised with NULL value and may be set by
	 * __ffs_epfile_read_data function to point to a temporary buffer.
	 *
	 * In normal operation, calls to __ffs_epfile_read_buffered will consume
	 * data from said buffer and eventually free it.  Importantly, while the
	 * function is using the buffer, it sets the pointer to NULL.  This is
	 * all right since __ffs_epfile_read_data and __ffs_epfile_read_buffered
	 * can never run concurrently (they are synchronised by epfile->mutex)
	 * so the latter will not assign a new value to the pointer.
	 *
	 * Meanwhile ffs_func_eps_disable frees the buffer (if the pointer is
	 * valid) and sets the pointer to READ_BUFFER_DROP value.  This special
	 * value is crux of the synchronisation between ffs_func_eps_disable and
	 * __ffs_epfile_read_data.
	 *
	 * Once __ffs_epfile_read_data is about to finish it will try to set the
	 * pointer back to its old value (as described above), but seeing as the
	 * pointer is not-NULL (namely READ_BUFFER_DROP) it will instead free
	 * the buffer.
	 *
	 * == State transitions ==
	 *
	 * • ptr == NULL:  (initial state)
	 *   ◦ __ffs_epfile_read_buffer_free: go to ptr == DROP
	 *   ◦ __ffs_epfile_read_buffered:    nop
	 *   ◦ __ffs_epfile_read_data allocates temp buffer: go to ptr == buf
	 *   ◦ reading finishes:              n/a, not in ‘and reading’ state
	 * • ptr == DROP:
	 *   ◦ __ffs_epfile_read_buffer_free: nop
	 *   ◦ __ffs_epfile_read_buffered:    go to ptr == NULL
	 *   ◦ __ffs_epfile_read_data allocates temp buffer: free buf, nop
	 *   ◦ reading finishes:              n/a, not in ‘and reading’ state
	 * • ptr == buf:
	 *   ◦ __ffs_epfile_read_buffer_free: free buf, go to ptr == DROP
	 *   ◦ __ffs_epfile_read_buffered:    go to ptr == NULL and reading
	 *   ◦ __ffs_epfile_read_data:        n/a, __ffs_epfile_read_buffered
	 *                                    is always called first
	 *   ◦ reading finishes:              n/a, not in ‘and reading’ state
	 * • ptr == NULL and reading:
	 *   ◦ __ffs_epfile_read_buffer_free: go to ptr == DROP and reading
	 *   ◦ __ffs_epfile_read_buffered:    n/a, mutex is held
	 *   ◦ __ffs_epfile_read_data:        n/a, mutex is held
	 *   ◦ reading finishes and …
	 *     … all data read:               free buf, go to ptr == NULL
	 *     … otherwise:                   go to ptr == buf and reading
	 * • ptr == DROP and reading:
	 *   ◦ __ffs_epfile_read_buffer_free: nop
	 *   ◦ __ffs_epfile_read_buffered:    n/a, mutex is held
	 *   ◦ __ffs_epfile_read_data:        n/a, mutex is held
	 *   ◦ reading finishes:              free buf, go to ptr == DROP
	 */
	struct ffs_buffer		*read_buffer;
#define READ_BUFFER_DROP ((struct ffs_buffer *)ERR_PTR(-ESHUTDOWN))

	char				name[5];

	unsigned char			in;	/* P: ffs->eps_lock */
	unsigned char			isoc;	/* P: ffs->eps_lock */

	unsigned char			_pad;
};

struct ffs_buffer {
	size_t length;
	char *data;
	char storage[];
};

/*  ffs_io_data structure ***************************************************/

struct ffs_io_data {
	bool aio;
	bool read;

	struct kiocb *kiocb;
	struct iov_iter data;
	const void *to_free;
	char *buf;

	struct mm_struct *mm;
	struct work_struct work;

	struct usb_ep *ep;
	struct usb_request *req;

	struct ffs_data *ffs;
};

struct ffs_desc_helper {
	struct ffs_data *ffs;
	unsigned interfaces_count;
	unsigned eps_count;
};

static int  __must_check ffs_epfiles_create(struct ffs_data *ffs);
static void ffs_epfiles_destroy(struct ffs_epfile *epfiles, unsigned count);

static struct dentry *
ffs_sb_create_file(struct super_block *sb, const char *name, void *data,
		   const struct file_operations *fops);

/* Devices management *******************************************************/

DEFINE_MUTEX(ffs_lock);
EXPORT_SYMBOL_GPL(ffs_lock);

static struct ffs_dev *_ffs_find_dev(const char *name);
static struct ffs_dev *_ffs_alloc_dev(void);
static int _ffs_name_dev(struct ffs_dev *dev, const char *name);
static void _ffs_free_dev(struct ffs_dev *dev);
static void *ffs_acquire_dev(const char *dev_name);
static void ffs_release_dev(struct ffs_data *ffs_data);
static int ffs_ready(struct ffs_data *ffs);
static void ffs_closed(struct ffs_data *ffs);

/* Misc helper functions ****************************************************/

static int ffs_mutex_lock(struct mutex *mutex, unsigned nonblock)
	__attribute__((warn_unused_result, nonnull));
static char *ffs_prepare_buffer(const char __user *buf, size_t len)
	__attribute__((warn_unused_result, nonnull));


/* Control file aka ep0 *****************************************************/

static void ffs_ep0_complete(struct usb_ep *ep, struct usb_request *req)
{
	struct ffs_data *ffs = req->context;

	complete_all(&ffs->ep0req_completion);
}

static int __ffs_ep0_queue_wait(struct ffs_data *ffs, char *data, size_t len)
{
	struct usb_request *req = ffs->ep0req;
	int ret;

	req->zero     = len < le16_to_cpu(ffs->ev.setup.wLength);

	spin_unlock_irq(&ffs->ev.waitq.lock);

	req->buf      = data;
	req->length   = len;

	/*
	 * UDC layer requires to provide a buffer even for ZLP, but should
	 * not use it at all. Let's provide some poisoned pointer to catch
	 * possible bug in the driver.
	 */
	if (req->buf == NULL)
		req->buf = (void *)0xDEADBABE;

	reinit_completion(&ffs->ep0req_completion);

	ret = usb_ep_queue(ffs->gadget->ep0, req, GFP_ATOMIC);
	if (unlikely(ret < 0))
		return ret;

	ret = wait_for_completion_interruptible(&ffs->ep0req_completion);
	if (unlikely(ret)) {
		usb_ep_dequeue(ffs->gadget->ep0, req);
		return -EINTR;
	}

	ffs->setup_state = FFS_NO_SETUP;
	return req->status ? req->status : req->actual;
}

static int __ffs_ep0_stall(struct ffs_data *ffs)
{
	if (ffs->ev.can_stall) {
		pr_vdebug("ep0 stall\n");
		usb_ep_set_halt(ffs->gadget->ep0);
		ffs->setup_state = FFS_NO_SETUP;
		return -EL2HLT;
	} else {
		pr_debug("bogus ep0 stall!\n");
		return -ESRCH;
	}
}

static ssize_t ffs_ep0_write(struct file *file, const char __user *buf,
			     size_t len, loff_t *ptr)
{
	struct ffs_data *ffs = file->private_data;
	ssize_t ret;
	char *data;

	ENTER();

	/* Fast check if setup was canceled */
	if (ffs_setup_state_clear_cancelled(ffs) == FFS_SETUP_CANCELLED)
		return -EIDRM;

	/* Acquire mutex */
	ret = ffs_mutex_lock(&ffs->mutex, file->f_flags & O_NONBLOCK);
	if (unlikely(ret < 0))
		return ret;

	/* Check state */
	switch (ffs->state) {
	case FFS_READ_DESCRIPTORS:
	case FFS_READ_STRINGS:
		/* Copy data */
		if (unlikely(len < 16)) {
			ret = -EINVAL;
			break;
		}

		data = ffs_prepare_buffer(buf, len);
		if (IS_ERR(data)) {
			ret = PTR_ERR(data);
			break;
		}

		/* Handle data */
		if (ffs->state == FFS_READ_DESCRIPTORS) {
			pr_info("read descriptors\n");
			ret = __ffs_data_got_descs(ffs, data, len);
			if (unlikely(ret < 0))
				break;

			ffs->state = FFS_READ_STRINGS;
			ret = len;
		} else {
			pr_info("read strings\n");
			ret = __ffs_data_got_strings(ffs, data, len);
			if (unlikely(ret < 0))
				break;

			ret = ffs_epfiles_create(ffs);
			if (unlikely(ret)) {
				ffs->state = FFS_CLOSING;
				break;
			}

			ffs->state = FFS_ACTIVE;
			mutex_unlock(&ffs->mutex);

			ret = ffs_ready(ffs);
			if (unlikely(ret < 0)) {
				ffs->state = FFS_CLOSING;
				return ret;
			}

			return len;
		}
		break;

	case FFS_ACTIVE:
		data = NULL;
		/*
		 * We're called from user space, we can use _irq
		 * rather then _irqsave
		 */
		spin_lock_irq(&ffs->ev.waitq.lock);
		switch (ffs_setup_state_clear_cancelled(ffs)) {
		case FFS_SETUP_CANCELLED:
			ret = -EIDRM;
			goto done_spin;

		case FFS_NO_SETUP:
			ret = -ESRCH;
			goto done_spin;

		case FFS_SETUP_PENDING:
			break;
		}

		/* FFS_SETUP_PENDING */
		if (!(ffs->ev.setup.bRequestType & USB_DIR_IN)) {
			spin_unlock_irq(&ffs->ev.waitq.lock);
			ret = __ffs_ep0_stall(ffs);
			break;
		}

		/* FFS_SETUP_PENDING and not stall */
		len = min(len, (size_t)le16_to_cpu(ffs->ev.setup.wLength));

		spin_unlock_irq(&ffs->ev.waitq.lock);

		data = ffs_prepare_buffer(buf, len);
		if (IS_ERR(data)) {
			ret = PTR_ERR(data);
			break;
		}

		spin_lock_irq(&ffs->ev.waitq.lock);

		/*
		 * We are guaranteed to be still in FFS_ACTIVE state
		 * but the state of setup could have changed from
		 * FFS_SETUP_PENDING to FFS_SETUP_CANCELLED so we need
		 * to check for that.  If that happened we copied data
		 * from user space in vain but it's unlikely.
		 *
		 * For sure we are not in FFS_NO_SETUP since this is
		 * the only place FFS_SETUP_PENDING -> FFS_NO_SETUP
		 * transition can be performed and it's protected by
		 * mutex.
		 */
		if (ffs_setup_state_clear_cancelled(ffs) ==
		    FFS_SETUP_CANCELLED) {
			ret = -EIDRM;
done_spin:
			spin_unlock_irq(&ffs->ev.waitq.lock);
		} else {
			/* unlocks spinlock */
			ret = __ffs_ep0_queue_wait(ffs, data, len);
		}
		kfree(data);
		break;

	default:
		ret = -EBADFD;
		break;
	}

	mutex_unlock(&ffs->mutex);
	return ret;
}

/* Called with ffs->ev.waitq.lock and ffs->mutex held, both released on exit. */
static ssize_t __ffs_ep0_read_events(struct ffs_data *ffs, char __user *buf,
				     size_t n)
{
	/*
	 * n cannot be bigger than ffs->ev.count, which cannot be bigger than
	 * size of ffs->ev.types array (which is four) so that's how much space
	 * we reserve.
	 */
	struct usb_functionfs_event events[ARRAY_SIZE(ffs->ev.types)];
	const size_t size = n * sizeof *events;
	unsigned i = 0;

	memset(events, 0, size);

	do {
		events[i].type = ffs->ev.types[i];
		if (events[i].type == FUNCTIONFS_SETUP) {
			events[i].u.setup = ffs->ev.setup;
			ffs->setup_state = FFS_SETUP_PENDING;
		}
	} while (++i < n);

	ffs->ev.count -= n;
	if (ffs->ev.count)
		memmove(ffs->ev.types, ffs->ev.types + n,
			ffs->ev.count * sizeof *ffs->ev.types);

	spin_unlock_irq(&ffs->ev.waitq.lock);
	mutex_unlock(&ffs->mutex);

	return unlikely(copy_to_user(buf, events, size)) ? -EFAULT : size;
}

static ssize_t ffs_ep0_read(struct file *file, char __user *buf,
			    size_t len, loff_t *ptr)
{
	struct ffs_data *ffs = file->private_data;
	char *data = NULL;
	size_t n;
	int ret;

	ENTER();

	/* Fast check if setup was canceled */
	if (ffs_setup_state_clear_cancelled(ffs) == FFS_SETUP_CANCELLED)
		return -EIDRM;

	/* Acquire mutex */
	ret = ffs_mutex_lock(&ffs->mutex, file->f_flags & O_NONBLOCK);
	if (unlikely(ret < 0))
		return ret;

	/* Check state */
	if (ffs->state != FFS_ACTIVE) {
		ret = -EBADFD;
		goto done_mutex;
	}

	/*
	 * We're called from user space, we can use _irq rather then
	 * _irqsave
	 */
	spin_lock_irq(&ffs->ev.waitq.lock);

	switch (ffs_setup_state_clear_cancelled(ffs)) {
	case FFS_SETUP_CANCELLED:
		ret = -EIDRM;
		break;

	case FFS_NO_SETUP:
		n = len / sizeof(struct usb_functionfs_event);
		if (unlikely(!n)) {
			ret = -EINVAL;
			break;
		}

		if ((file->f_flags & O_NONBLOCK) && !ffs->ev.count) {
			ret = -EAGAIN;
			break;
		}

		if (wait_event_interruptible_exclusive_locked_irq(ffs->ev.waitq,
							ffs->ev.count)) {
			ret = -EINTR;
			break;
		}

		return __ffs_ep0_read_events(ffs, buf,
					     min(n, (size_t)ffs->ev.count));

	case FFS_SETUP_PENDING:
		if (ffs->ev.setup.bRequestType & USB_DIR_IN) {
			spin_unlock_irq(&ffs->ev.waitq.lock);
			ret = __ffs_ep0_stall(ffs);
			goto done_mutex;
		}

		len = min(len, (size_t)le16_to_cpu(ffs->ev.setup.wLength));

		spin_unlock_irq(&ffs->ev.waitq.lock);

		if (likely(len)) {
			data = kmalloc(len, GFP_KERNEL);
			if (unlikely(!data)) {
				ret = -ENOMEM;
				goto done_mutex;
			}
		}

		spin_lock_irq(&ffs->ev.waitq.lock);

		/* See ffs_ep0_write() */
		if (ffs_setup_state_clear_cancelled(ffs) ==
		    FFS_SETUP_CANCELLED) {
			ret = -EIDRM;
			break;
		}

		/* unlocks spinlock */
		ret = __ffs_ep0_queue_wait(ffs, data, len);
		if (likely(ret > 0) && unlikely(copy_to_user(buf, data, len)))
			ret = -EFAULT;
		goto done_mutex;

	default:
		ret = -EBADFD;
		break;
	}

	spin_unlock_irq(&ffs->ev.waitq.lock);
done_mutex:
	mutex_unlock(&ffs->mutex);
	kfree(data);
	return ret;
}

static int ffs_ep0_open(struct inode *inode, struct file *file)
{
	struct ffs_data *ffs = inode->i_private;

	ENTER();

	if (unlikely(ffs->state == FFS_CLOSING))
		return -EBUSY;

	file->private_data = ffs;
	ffs_data_opened(ffs);

	return 0;
}

static int ffs_ep0_release(struct inode *inode, struct file *file)
{
	struct ffs_data *ffs = file->private_data;

	ENTER();

	ffs_data_closed(ffs);

	return 0;
}

static long ffs_ep0_ioctl(struct file *file, unsigned code, unsigned long value)
{
	struct ffs_data *ffs = file->private_data;
	struct usb_gadget *gadget = ffs->gadget;
	long ret;

	ENTER();

	if (code == FUNCTIONFS_INTERFACE_REVMAP) {
		struct ffs_function *func = ffs->func;
		ret = func ? ffs_func_revmap_intf(func, value) : -ENODEV;
	} else if (gadget && gadget->ops->ioctl) {
		ret = gadget->ops->ioctl(gadget, code, value);
	} else {
		ret = -ENOTTY;
	}

	return ret;
}

static unsigned int ffs_ep0_poll(struct file *file, poll_table *wait)
{
	struct ffs_data *ffs = file->private_data;
	unsigned int mask = POLLWRNORM;
	int ret;

	poll_wait(file, &ffs->ev.waitq, wait);

	ret = ffs_mutex_lock(&ffs->mutex, file->f_flags & O_NONBLOCK);
	if (unlikely(ret < 0))
		return mask;

	switch (ffs->state) {
	case FFS_READ_DESCRIPTORS:
	case FFS_READ_STRINGS:
		mask |= POLLOUT;
		break;

	case FFS_ACTIVE:
		switch (ffs->setup_state) {
		case FFS_NO_SETUP:
			if (ffs->ev.count)
				mask |= POLLIN;
			break;

		case FFS_SETUP_PENDING:
		case FFS_SETUP_CANCELLED:
			mask |= (POLLIN | POLLOUT);
			break;
		}
	case FFS_CLOSING:
		break;
	case FFS_DEACTIVATED:
		break;
	}

	mutex_unlock(&ffs->mutex);

	return mask;
}

static const struct file_operations ffs_ep0_operations = {
	.llseek =	no_llseek,

	.open =		ffs_ep0_open,
	.write =	ffs_ep0_write,
	.read =		ffs_ep0_read,
	.release =	ffs_ep0_release,
	.unlocked_ioctl =	ffs_ep0_ioctl,
	.poll =		ffs_ep0_poll,
};


/* "Normal" endpoints operations ********************************************/

static void ffs_epfile_io_complete(struct usb_ep *_ep, struct usb_request *req)
{
	ENTER();
	if (likely(req->context)) {
		struct ffs_ep *ep = _ep->driver_data;
		ep->status = req->status ? req->status : req->actual;
		complete(req->context);
	}
}

static ssize_t ffs_copy_to_iter(void *data, int data_len, struct iov_iter *iter)
{
	ssize_t ret = copy_to_iter(data, data_len, iter);
	if (likely(ret == data_len))
		return ret;

	if (unlikely(iov_iter_count(iter)))
		return -EFAULT;

	/*
	 * Dear user space developer!
	 *
	 * TL;DR: To stop getting below error message in your kernel log, change
	 * user space code using functionfs to align read buffers to a max
	 * packet size.
	 *
	 * Some UDCs (e.g. dwc3) require request sizes to be a multiple of a max
	 * packet size.  When unaligned buffer is passed to functionfs, it
	 * internally uses a larger, aligned buffer so that such UDCs are happy.
	 *
	 * Unfortunately, this means that host may send more data than was
	 * requested in read(2) system call.  f_fs doesn’t know what to do with
	 * that excess data so it simply drops it.
	 *
	 * Was the buffer aligned in the first place, no such problem would
	 * happen.
	 *
	 * Data may be dropped only in AIO reads.  Synchronous reads are handled
	 * by splitting a request into multiple parts.  This splitting may still
	 * be a problem though so it’s likely best to align the buffer
	 * regardless of it being AIO or not..
	 *
	 * This only affects OUT endpoints, i.e. reading data with a read(2),
	 * aio_read(2) etc. system calls.  Writing data to an IN endpoint is not
	 * affected.
	 */
	pr_err("functionfs read size %d > requested size %zd, dropping excess data. "
	       "Align read buffer size to max packet size to avoid the problem.\n",
	       data_len, ret);

	return ret;
}

static void ffs_user_copy_worker(struct work_struct *work)
{
	struct ffs_io_data *io_data = container_of(work, struct ffs_io_data,
						   work);
	int ret = io_data->req->status ? io_data->req->status :
					 io_data->req->actual;
	bool kiocb_has_eventfd = io_data->kiocb->ki_flags & IOCB_EVENTFD;

	if (io_data->read && ret > 0) {
		use_mm(io_data->mm);
<<<<<<< HEAD
		ret = copy_to_iter(io_data->buf, ret, &io_data->data);
		if (ret != io_data->req->actual && iov_iter_count(&io_data->data))
			ret = -EFAULT;
=======
		ret = ffs_copy_to_iter(io_data->buf, ret, &io_data->data);
>>>>>>> 3494c67c
		unuse_mm(io_data->mm);
	}

	io_data->kiocb->ki_complete(io_data->kiocb, ret, ret);

	if (io_data->ffs->ffs_eventfd && !kiocb_has_eventfd)
		eventfd_signal(io_data->ffs->ffs_eventfd, 1);

	usb_ep_free_request(io_data->ep, io_data->req);

	if (io_data->read)
		kfree(io_data->to_free);
	kfree(io_data->buf);
	kfree(io_data);
}

static void ffs_epfile_async_io_complete(struct usb_ep *_ep,
					 struct usb_request *req)
{
	struct ffs_io_data *io_data = req->context;

	ENTER();

	INIT_WORK(&io_data->work, ffs_user_copy_worker);
	schedule_work(&io_data->work);
}

static void __ffs_epfile_read_buffer_free(struct ffs_epfile *epfile)
{
	/*
	 * See comment in struct ffs_epfile for full read_buffer pointer
	 * synchronisation story.
	 */
	struct ffs_buffer *buf = xchg(&epfile->read_buffer, READ_BUFFER_DROP);
	if (buf && buf != READ_BUFFER_DROP)
		kfree(buf);
}

/* Assumes epfile->mutex is held. */
static ssize_t __ffs_epfile_read_buffered(struct ffs_epfile *epfile,
					  struct iov_iter *iter)
{
	/*
	 * Null out epfile->read_buffer so ffs_func_eps_disable does not free
	 * the buffer while we are using it.  See comment in struct ffs_epfile
	 * for full read_buffer pointer synchronisation story.
	 */
	struct ffs_buffer *buf = xchg(&epfile->read_buffer, NULL);
	ssize_t ret;
	if (!buf || buf == READ_BUFFER_DROP)
		return 0;

	ret = copy_to_iter(buf->data, buf->length, iter);
	if (buf->length == ret) {
		kfree(buf);
		return ret;
	}

	if (unlikely(iov_iter_count(iter))) {
		ret = -EFAULT;
	} else {
		buf->length -= ret;
		buf->data += ret;
	}

	if (cmpxchg(&epfile->read_buffer, NULL, buf))
		kfree(buf);

	return ret;
}

/* Assumes epfile->mutex is held. */
static ssize_t __ffs_epfile_read_data(struct ffs_epfile *epfile,
				      void *data, int data_len,
				      struct iov_iter *iter)
{
	struct ffs_buffer *buf;

	ssize_t ret = copy_to_iter(data, data_len, iter);
	if (likely(data_len == ret))
		return ret;

	if (unlikely(iov_iter_count(iter)))
		return -EFAULT;

	/* See ffs_copy_to_iter for more context. */
	pr_warn("functionfs read size %d > requested size %zd, splitting request into multiple reads.",
		data_len, ret);

	data_len -= ret;
	buf = kmalloc(sizeof(*buf) + data_len, GFP_KERNEL);
	if (!buf)
		return -ENOMEM;
	buf->length = data_len;
	buf->data = buf->storage;
	memcpy(buf->storage, data + ret, data_len);

	/*
	 * At this point read_buffer is NULL or READ_BUFFER_DROP (if
	 * ffs_func_eps_disable has been called in the meanwhile).  See comment
	 * in struct ffs_epfile for full read_buffer pointer synchronisation
	 * story.
	 */
	if (unlikely(cmpxchg(&epfile->read_buffer, NULL, buf)))
		kfree(buf);

	return ret;
}

static ssize_t ffs_epfile_io(struct file *file, struct ffs_io_data *io_data)
{
	struct ffs_epfile *epfile = file->private_data;
	struct usb_request *req;
	struct ffs_ep *ep;
	char *data = NULL;
	ssize_t ret, data_len = -EINVAL;
	int halt;

	/* Are we still active? */
	if (WARN_ON(epfile->ffs->state != FFS_ACTIVE))
		return -ENODEV;

	/* Wait for endpoint to be enabled */
	ep = epfile->ep;
	if (!ep) {
		if (file->f_flags & O_NONBLOCK)
			return -EAGAIN;

		ret = wait_event_interruptible(epfile->wait, (ep = epfile->ep));
		if (ret)
			return -EINTR;
	}

	/* Do we halt? */
	halt = (!io_data->read == !epfile->in);
	if (halt && epfile->isoc)
		return -EINVAL;

	/* We will be using request and read_buffer */
	ret = ffs_mutex_lock(&epfile->mutex, file->f_flags & O_NONBLOCK);
	if (unlikely(ret))
		goto error;

	/* Allocate & copy */
	if (!halt) {
		struct usb_gadget *gadget;

		/*
		 * Do we have buffered data from previous partial read?  Check
		 * that for synchronous case only because we do not have
		 * facility to ‘wake up’ a pending asynchronous read and push
		 * buffered data to it which we would need to make things behave
		 * consistently.
		 */
		if (!io_data->aio && io_data->read) {
			ret = __ffs_epfile_read_buffered(epfile, &io_data->data);
			if (ret)
				goto error_mutex;
		}

		/*
		 * if we _do_ wait above, the epfile->ffs->gadget might be NULL
		 * before the waiting completes, so do not assign to 'gadget'
		 * earlier
		 */
		gadget = epfile->ffs->gadget;

		spin_lock_irq(&epfile->ffs->eps_lock);
		/* In the meantime, endpoint got disabled or changed. */
		if (epfile->ep != ep) {
			ret = -ESHUTDOWN;
			goto error_lock;
		}
		data_len = iov_iter_count(&io_data->data);
		/*
		 * Controller may require buffer size to be aligned to
		 * maxpacketsize of an out endpoint.
		 */
		if (io_data->read)
			data_len = usb_ep_align_maybe(gadget, ep->ep, data_len);
		spin_unlock_irq(&epfile->ffs->eps_lock);

		data = kmalloc(data_len, GFP_KERNEL);
		if (unlikely(!data)) {
			ret = -ENOMEM;
			goto error_mutex;
		}
		if (!io_data->read &&
		    copy_from_iter(data, data_len, &io_data->data) != data_len) {
			ret = -EFAULT;
			goto error_mutex;
		}
	}

	spin_lock_irq(&epfile->ffs->eps_lock);

	if (epfile->ep != ep) {
		/* In the meantime, endpoint got disabled or changed. */
		ret = -ESHUTDOWN;
	} else if (halt) {
		/* Halt */
		if (likely(epfile->ep == ep) && !WARN_ON(!ep->ep))
			usb_ep_set_halt(ep->ep);
		ret = -EBADMSG;
	} else if (unlikely(data_len == -EINVAL)) {
		/*
		 * Sanity Check: even though data_len can't be used
		 * uninitialized at the time I write this comment, some
		 * compilers complain about this situation.
		 * In order to keep the code clean from warnings, data_len is
		 * being initialized to -EINVAL during its declaration, which
		 * means we can't rely on compiler anymore to warn no future
		 * changes won't result in data_len being used uninitialized.
		 * For such reason, we're adding this redundant sanity check
		 * here.
		 */
		WARN(1, "%s: data_len == -EINVAL\n", __func__);
		ret = -EINVAL;
	} else if (!io_data->aio) {
		DECLARE_COMPLETION_ONSTACK(done);
		bool interrupted = false;

		req = ep->req;
		req->buf      = data;
		req->length   = data_len;

		req->context  = &done;
		req->complete = ffs_epfile_io_complete;

		ret = usb_ep_queue(ep->ep, req, GFP_ATOMIC);
		if (unlikely(ret < 0))
			goto error_lock;

		spin_unlock_irq(&epfile->ffs->eps_lock);

		if (unlikely(wait_for_completion_interruptible(&done))) {
			/*
			 * To avoid race condition with ffs_epfile_io_complete,
			 * dequeue the request first then check
			 * status. usb_ep_dequeue API should guarantee no race
			 * condition with req->complete callback.
			 */
			usb_ep_dequeue(ep->ep, req);
			interrupted = ep->status < 0;
		}

		if (interrupted)
			ret = -EINTR;
		else if (io_data->read && ep->status > 0)
			ret = __ffs_epfile_read_data(epfile, data, ep->status,
						     &io_data->data);
		else
			ret = ep->status;
		goto error_mutex;
	} else if (!(req = usb_ep_alloc_request(ep->ep, GFP_KERNEL))) {
		ret = -ENOMEM;
	} else {
		req->buf      = data;
		req->length   = data_len;

		io_data->buf = data;
		io_data->ep = ep->ep;
		io_data->req = req;
		io_data->ffs = epfile->ffs;

		req->context  = io_data;
		req->complete = ffs_epfile_async_io_complete;

		ret = usb_ep_queue(ep->ep, req, GFP_ATOMIC);
		if (unlikely(ret)) {
			usb_ep_free_request(ep->ep, req);
			goto error_lock;
		}

		ret = -EIOCBQUEUED;
		/*
		 * Do not kfree the buffer in this function.  It will be freed
		 * by ffs_user_copy_worker.
		 */
		data = NULL;
	}

error_lock:
	spin_unlock_irq(&epfile->ffs->eps_lock);
error_mutex:
	mutex_unlock(&epfile->mutex);
error:
	kfree(data);
	return ret;
}

static int
ffs_epfile_open(struct inode *inode, struct file *file)
{
	struct ffs_epfile *epfile = inode->i_private;

	ENTER();

	if (WARN_ON(epfile->ffs->state != FFS_ACTIVE))
		return -ENODEV;

	file->private_data = epfile;
	ffs_data_opened(epfile->ffs);

	return 0;
}

static int ffs_aio_cancel(struct kiocb *kiocb)
{
	struct ffs_io_data *io_data = kiocb->private;
	struct ffs_epfile *epfile = kiocb->ki_filp->private_data;
	int value;

	ENTER();

	spin_lock_irq(&epfile->ffs->eps_lock);

	if (likely(io_data && io_data->ep && io_data->req))
		value = usb_ep_dequeue(io_data->ep, io_data->req);
	else
		value = -EINVAL;

	spin_unlock_irq(&epfile->ffs->eps_lock);

	return value;
}

static ssize_t ffs_epfile_write_iter(struct kiocb *kiocb, struct iov_iter *from)
{
	struct ffs_io_data io_data, *p = &io_data;
	ssize_t res;

	ENTER();

	if (!is_sync_kiocb(kiocb)) {
		p = kmalloc(sizeof(io_data), GFP_KERNEL);
		if (unlikely(!p))
			return -ENOMEM;
		p->aio = true;
	} else {
		p->aio = false;
	}

	p->read = false;
	p->kiocb = kiocb;
	p->data = *from;
	p->mm = current->mm;

	kiocb->private = p;

	if (p->aio)
		kiocb_set_cancel_fn(kiocb, ffs_aio_cancel);

	res = ffs_epfile_io(kiocb->ki_filp, p);
	if (res == -EIOCBQUEUED)
		return res;
	if (p->aio)
		kfree(p);
	else
		*from = p->data;
	return res;
}

static ssize_t ffs_epfile_read_iter(struct kiocb *kiocb, struct iov_iter *to)
{
	struct ffs_io_data io_data, *p = &io_data;
	ssize_t res;

	ENTER();

	if (!is_sync_kiocb(kiocb)) {
		p = kmalloc(sizeof(io_data), GFP_KERNEL);
		if (unlikely(!p))
			return -ENOMEM;
		p->aio = true;
	} else {
		p->aio = false;
	}

	p->read = true;
	p->kiocb = kiocb;
	if (p->aio) {
		p->to_free = dup_iter(&p->data, to, GFP_KERNEL);
		if (!p->to_free) {
			kfree(p);
			return -ENOMEM;
		}
	} else {
		p->data = *to;
		p->to_free = NULL;
	}
	p->mm = current->mm;

	kiocb->private = p;

	if (p->aio)
		kiocb_set_cancel_fn(kiocb, ffs_aio_cancel);

	res = ffs_epfile_io(kiocb->ki_filp, p);
	if (res == -EIOCBQUEUED)
		return res;

	if (p->aio) {
		kfree(p->to_free);
		kfree(p);
	} else {
		*to = p->data;
	}
	return res;
}

static int
ffs_epfile_release(struct inode *inode, struct file *file)
{
	struct ffs_epfile *epfile = inode->i_private;

	ENTER();

	__ffs_epfile_read_buffer_free(epfile);
	ffs_data_closed(epfile->ffs);

	return 0;
}

static long ffs_epfile_ioctl(struct file *file, unsigned code,
			     unsigned long value)
{
	struct ffs_epfile *epfile = file->private_data;
	int ret;

	ENTER();

	if (WARN_ON(epfile->ffs->state != FFS_ACTIVE))
		return -ENODEV;

	spin_lock_irq(&epfile->ffs->eps_lock);
	if (likely(epfile->ep)) {
		switch (code) {
		case FUNCTIONFS_FIFO_STATUS:
			ret = usb_ep_fifo_status(epfile->ep->ep);
			break;
		case FUNCTIONFS_FIFO_FLUSH:
			usb_ep_fifo_flush(epfile->ep->ep);
			ret = 0;
			break;
		case FUNCTIONFS_CLEAR_HALT:
			ret = usb_ep_clear_halt(epfile->ep->ep);
			break;
		case FUNCTIONFS_ENDPOINT_REVMAP:
			ret = epfile->ep->num;
			break;
		case FUNCTIONFS_ENDPOINT_DESC:
		{
			int desc_idx;
			struct usb_endpoint_descriptor *desc;

			switch (epfile->ffs->gadget->speed) {
			case USB_SPEED_SUPER:
				desc_idx = 2;
				break;
			case USB_SPEED_HIGH:
				desc_idx = 1;
				break;
			default:
				desc_idx = 0;
			}
			desc = epfile->ep->descs[desc_idx];

			spin_unlock_irq(&epfile->ffs->eps_lock);
			ret = copy_to_user((void *)value, desc, sizeof(*desc));
			if (ret)
				ret = -EFAULT;
			return ret;
		}
		default:
			ret = -ENOTTY;
		}
	} else {
		ret = -ENODEV;
	}
	spin_unlock_irq(&epfile->ffs->eps_lock);

	return ret;
}

static const struct file_operations ffs_epfile_operations = {
	.llseek =	no_llseek,

	.open =		ffs_epfile_open,
	.write_iter =	ffs_epfile_write_iter,
	.read_iter =	ffs_epfile_read_iter,
	.release =	ffs_epfile_release,
	.unlocked_ioctl =	ffs_epfile_ioctl,
};


/* File system and super block operations ***********************************/

/*
 * Mounting the file system creates a controller file, used first for
 * function configuration then later for event monitoring.
 */

static struct inode *__must_check
ffs_sb_make_inode(struct super_block *sb, void *data,
		  const struct file_operations *fops,
		  const struct inode_operations *iops,
		  struct ffs_file_perms *perms)
{
	struct inode *inode;

	ENTER();

	inode = new_inode(sb);

	if (likely(inode)) {
		struct timespec ts = current_time(inode);

		inode->i_ino	 = get_next_ino();
		inode->i_mode    = perms->mode;
		inode->i_uid     = perms->uid;
		inode->i_gid     = perms->gid;
		inode->i_atime   = ts;
		inode->i_mtime   = ts;
		inode->i_ctime   = ts;
		inode->i_private = data;
		if (fops)
			inode->i_fop = fops;
		if (iops)
			inode->i_op  = iops;
	}

	return inode;
}

/* Create "regular" file */
static struct dentry *ffs_sb_create_file(struct super_block *sb,
					const char *name, void *data,
					const struct file_operations *fops)
{
	struct ffs_data	*ffs = sb->s_fs_info;
	struct dentry	*dentry;
	struct inode	*inode;

	ENTER();

	dentry = d_alloc_name(sb->s_root, name);
	if (unlikely(!dentry))
		return NULL;

	inode = ffs_sb_make_inode(sb, data, fops, NULL, &ffs->file_perms);
	if (unlikely(!inode)) {
		dput(dentry);
		return NULL;
	}

	d_add(dentry, inode);
	return dentry;
}

/* Super block */
static const struct super_operations ffs_sb_operations = {
	.statfs =	simple_statfs,
	.drop_inode =	generic_delete_inode,
};

struct ffs_sb_fill_data {
	struct ffs_file_perms perms;
	umode_t root_mode;
	const char *dev_name;
	bool no_disconnect;
	struct ffs_data *ffs_data;
};

static int ffs_sb_fill(struct super_block *sb, void *_data, int silent)
{
	struct ffs_sb_fill_data *data = _data;
	struct inode	*inode;
	struct ffs_data	*ffs = data->ffs_data;

	ENTER();

	ffs->sb              = sb;
	data->ffs_data       = NULL;
	sb->s_fs_info        = ffs;
	sb->s_blocksize      = PAGE_SIZE;
	sb->s_blocksize_bits = PAGE_SHIFT;
	sb->s_magic          = FUNCTIONFS_MAGIC;
	sb->s_op             = &ffs_sb_operations;
	sb->s_time_gran      = 1;

	/* Root inode */
	data->perms.mode = data->root_mode;
	inode = ffs_sb_make_inode(sb, NULL,
				  &simple_dir_operations,
				  &simple_dir_inode_operations,
				  &data->perms);
	sb->s_root = d_make_root(inode);
	if (unlikely(!sb->s_root))
		return -ENOMEM;

	/* EP0 file */
	if (unlikely(!ffs_sb_create_file(sb, "ep0", ffs,
					 &ffs_ep0_operations)))
		return -ENOMEM;

	return 0;
}

static int ffs_fs_parse_opts(struct ffs_sb_fill_data *data, char *opts)
{
	ENTER();

	if (!opts || !*opts)
		return 0;

	for (;;) {
		unsigned long value;
		char *eq, *comma;

		/* Option limit */
		comma = strchr(opts, ',');
		if (comma)
			*comma = 0;

		/* Value limit */
		eq = strchr(opts, '=');
		if (unlikely(!eq)) {
			pr_err("'=' missing in %s\n", opts);
			return -EINVAL;
		}
		*eq = 0;

		/* Parse value */
		if (kstrtoul(eq + 1, 0, &value)) {
			pr_err("%s: invalid value: %s\n", opts, eq + 1);
			return -EINVAL;
		}

		/* Interpret option */
		switch (eq - opts) {
		case 13:
			if (!memcmp(opts, "no_disconnect", 13))
				data->no_disconnect = !!value;
			else
				goto invalid;
			break;
		case 5:
			if (!memcmp(opts, "rmode", 5))
				data->root_mode  = (value & 0555) | S_IFDIR;
			else if (!memcmp(opts, "fmode", 5))
				data->perms.mode = (value & 0666) | S_IFREG;
			else
				goto invalid;
			break;

		case 4:
			if (!memcmp(opts, "mode", 4)) {
				data->root_mode  = (value & 0555) | S_IFDIR;
				data->perms.mode = (value & 0666) | S_IFREG;
			} else {
				goto invalid;
			}
			break;

		case 3:
			if (!memcmp(opts, "uid", 3)) {
				data->perms.uid = make_kuid(current_user_ns(), value);
				if (!uid_valid(data->perms.uid)) {
					pr_err("%s: unmapped value: %lu\n", opts, value);
					return -EINVAL;
				}
			} else if (!memcmp(opts, "gid", 3)) {
				data->perms.gid = make_kgid(current_user_ns(), value);
				if (!gid_valid(data->perms.gid)) {
					pr_err("%s: unmapped value: %lu\n", opts, value);
					return -EINVAL;
				}
			} else {
				goto invalid;
			}
			break;

		default:
invalid:
			pr_err("%s: invalid option\n", opts);
			return -EINVAL;
		}

		/* Next iteration */
		if (!comma)
			break;
		opts = comma + 1;
	}

	return 0;
}

/* "mount -t functionfs dev_name /dev/function" ends up here */

static struct dentry *
ffs_fs_mount(struct file_system_type *t, int flags,
	      const char *dev_name, void *opts)
{
	struct ffs_sb_fill_data data = {
		.perms = {
			.mode = S_IFREG | 0600,
			.uid = GLOBAL_ROOT_UID,
			.gid = GLOBAL_ROOT_GID,
		},
		.root_mode = S_IFDIR | 0500,
		.no_disconnect = false,
	};
	struct dentry *rv;
	int ret;
	void *ffs_dev;
	struct ffs_data	*ffs;

	ENTER();

	ret = ffs_fs_parse_opts(&data, opts);
	if (unlikely(ret < 0))
		return ERR_PTR(ret);

	ffs = ffs_data_new();
	if (unlikely(!ffs))
		return ERR_PTR(-ENOMEM);
	ffs->file_perms = data.perms;
	ffs->no_disconnect = data.no_disconnect;

	ffs->dev_name = kstrdup(dev_name, GFP_KERNEL);
	if (unlikely(!ffs->dev_name)) {
		ffs_data_put(ffs);
		return ERR_PTR(-ENOMEM);
	}

	ffs_dev = ffs_acquire_dev(dev_name);
	if (IS_ERR(ffs_dev)) {
		ffs_data_put(ffs);
		return ERR_CAST(ffs_dev);
	}
	ffs->private_data = ffs_dev;
	data.ffs_data = ffs;

	rv = mount_nodev(t, flags, &data, ffs_sb_fill);
	if (IS_ERR(rv) && data.ffs_data) {
		ffs_release_dev(data.ffs_data);
		ffs_data_put(data.ffs_data);
	}
	return rv;
}

static void
ffs_fs_kill_sb(struct super_block *sb)
{
	ENTER();

	kill_litter_super(sb);
	if (sb->s_fs_info) {
		ffs_release_dev(sb->s_fs_info);
		ffs_data_closed(sb->s_fs_info);
		ffs_data_put(sb->s_fs_info);
	}
}

static struct file_system_type ffs_fs_type = {
	.owner		= THIS_MODULE,
	.name		= "functionfs",
	.mount		= ffs_fs_mount,
	.kill_sb	= ffs_fs_kill_sb,
};
MODULE_ALIAS_FS("functionfs");


/* Driver's main init/cleanup functions *************************************/

static int functionfs_init(void)
{
	int ret;

	ENTER();

	ret = register_filesystem(&ffs_fs_type);
	if (likely(!ret))
		pr_info("file system registered\n");
	else
		pr_err("failed registering file system (%d)\n", ret);

	return ret;
}

static void functionfs_cleanup(void)
{
	ENTER();

	pr_info("unloading\n");
	unregister_filesystem(&ffs_fs_type);
}


/* ffs_data and ffs_function construction and destruction code **************/

static void ffs_data_clear(struct ffs_data *ffs);
static void ffs_data_reset(struct ffs_data *ffs);

static void ffs_data_get(struct ffs_data *ffs)
{
	ENTER();

	atomic_inc(&ffs->ref);
}

static void ffs_data_opened(struct ffs_data *ffs)
{
	ENTER();

	atomic_inc(&ffs->ref);
	if (atomic_add_return(1, &ffs->opened) == 1 &&
			ffs->state == FFS_DEACTIVATED) {
		ffs->state = FFS_CLOSING;
		ffs_data_reset(ffs);
	}
}

static void ffs_data_put(struct ffs_data *ffs)
{
	ENTER();

	if (unlikely(atomic_dec_and_test(&ffs->ref))) {
		pr_info("%s(): freeing\n", __func__);
		ffs_data_clear(ffs);
		BUG_ON(waitqueue_active(&ffs->ev.waitq) ||
		       waitqueue_active(&ffs->ep0req_completion.wait));
		kfree(ffs->dev_name);
		kfree(ffs);
	}
}

static void ffs_data_closed(struct ffs_data *ffs)
{
	ENTER();

	if (atomic_dec_and_test(&ffs->opened)) {
		if (ffs->no_disconnect) {
			ffs->state = FFS_DEACTIVATED;
			if (ffs->epfiles) {
				ffs_epfiles_destroy(ffs->epfiles,
						   ffs->eps_count);
				ffs->epfiles = NULL;
			}
			if (ffs->setup_state == FFS_SETUP_PENDING)
				__ffs_ep0_stall(ffs);
		} else {
			ffs->state = FFS_CLOSING;
			ffs_data_reset(ffs);
		}
	}
	if (atomic_read(&ffs->opened) < 0) {
		ffs->state = FFS_CLOSING;
		ffs_data_reset(ffs);
	}

	ffs_data_put(ffs);
}

static struct ffs_data *ffs_data_new(void)
{
	struct ffs_data *ffs = kzalloc(sizeof *ffs, GFP_KERNEL);
	if (unlikely(!ffs))
		return NULL;

	ENTER();

	atomic_set(&ffs->ref, 1);
	atomic_set(&ffs->opened, 0);
	ffs->state = FFS_READ_DESCRIPTORS;
	mutex_init(&ffs->mutex);
	spin_lock_init(&ffs->eps_lock);
	init_waitqueue_head(&ffs->ev.waitq);
	init_completion(&ffs->ep0req_completion);

	/* XXX REVISIT need to update it in some places, or do we? */
	ffs->ev.can_stall = 1;

	return ffs;
}

static void ffs_data_clear(struct ffs_data *ffs)
{
	ENTER();

	ffs_closed(ffs);

	BUG_ON(ffs->gadget);

	if (ffs->epfiles)
		ffs_epfiles_destroy(ffs->epfiles, ffs->eps_count);

	if (ffs->ffs_eventfd)
		eventfd_ctx_put(ffs->ffs_eventfd);

	kfree(ffs->raw_descs_data);
	kfree(ffs->raw_strings);
	kfree(ffs->stringtabs);
}

static void ffs_data_reset(struct ffs_data *ffs)
{
	ENTER();

	ffs_data_clear(ffs);

	ffs->epfiles = NULL;
	ffs->raw_descs_data = NULL;
	ffs->raw_descs = NULL;
	ffs->raw_strings = NULL;
	ffs->stringtabs = NULL;

	ffs->raw_descs_length = 0;
	ffs->fs_descs_count = 0;
	ffs->hs_descs_count = 0;
	ffs->ss_descs_count = 0;

	ffs->strings_count = 0;
	ffs->interfaces_count = 0;
	ffs->eps_count = 0;

	ffs->ev.count = 0;

	ffs->state = FFS_READ_DESCRIPTORS;
	ffs->setup_state = FFS_NO_SETUP;
	ffs->flags = 0;
}


static int functionfs_bind(struct ffs_data *ffs, struct usb_composite_dev *cdev)
{
	struct usb_gadget_strings **lang;
	int first_id;

	ENTER();

	if (WARN_ON(ffs->state != FFS_ACTIVE
		 || test_and_set_bit(FFS_FL_BOUND, &ffs->flags)))
		return -EBADFD;

	first_id = usb_string_ids_n(cdev, ffs->strings_count);
	if (unlikely(first_id < 0))
		return first_id;

	ffs->ep0req = usb_ep_alloc_request(cdev->gadget->ep0, GFP_KERNEL);
	if (unlikely(!ffs->ep0req))
		return -ENOMEM;
	ffs->ep0req->complete = ffs_ep0_complete;
	ffs->ep0req->context = ffs;

	lang = ffs->stringtabs;
	if (lang) {
		for (; *lang; ++lang) {
			struct usb_string *str = (*lang)->strings;
			int id = first_id;
			for (; str->s; ++id, ++str)
				str->id = id;
		}
	}

	ffs->gadget = cdev->gadget;
	ffs_data_get(ffs);
	return 0;
}

static void functionfs_unbind(struct ffs_data *ffs)
{
	ENTER();

	if (!WARN_ON(!ffs->gadget)) {
		usb_ep_free_request(ffs->gadget->ep0, ffs->ep0req);
		ffs->ep0req = NULL;
		ffs->gadget = NULL;
		clear_bit(FFS_FL_BOUND, &ffs->flags);
		ffs_data_put(ffs);
	}
}

static int ffs_epfiles_create(struct ffs_data *ffs)
{
	struct ffs_epfile *epfile, *epfiles;
	unsigned i, count;

	ENTER();

	count = ffs->eps_count;
	epfiles = kcalloc(count, sizeof(*epfiles), GFP_KERNEL);
	if (!epfiles)
		return -ENOMEM;

	epfile = epfiles;
	for (i = 1; i <= count; ++i, ++epfile) {
		epfile->ffs = ffs;
		mutex_init(&epfile->mutex);
		init_waitqueue_head(&epfile->wait);
		if (ffs->user_flags & FUNCTIONFS_VIRTUAL_ADDR)
			sprintf(epfile->name, "ep%02x", ffs->eps_addrmap[i]);
		else
			sprintf(epfile->name, "ep%u", i);
		epfile->dentry = ffs_sb_create_file(ffs->sb, epfile->name,
						 epfile,
						 &ffs_epfile_operations);
		if (unlikely(!epfile->dentry)) {
			ffs_epfiles_destroy(epfiles, i - 1);
			return -ENOMEM;
		}
	}

	ffs->epfiles = epfiles;
	return 0;
}

static void ffs_epfiles_destroy(struct ffs_epfile *epfiles, unsigned count)
{
	struct ffs_epfile *epfile = epfiles;

	ENTER();

	for (; count; --count, ++epfile) {
		BUG_ON(mutex_is_locked(&epfile->mutex) ||
		       waitqueue_active(&epfile->wait));
		if (epfile->dentry) {
			d_delete(epfile->dentry);
			dput(epfile->dentry);
			epfile->dentry = NULL;
		}
	}

	kfree(epfiles);
}

static void ffs_func_eps_disable(struct ffs_function *func)
{
	struct ffs_ep *ep         = func->eps;
	struct ffs_epfile *epfile = func->ffs->epfiles;
	unsigned count            = func->ffs->eps_count;
	unsigned long flags;

	spin_lock_irqsave(&func->ffs->eps_lock, flags);
	do {
		/* pending requests get nuked */
		if (likely(ep->ep))
			usb_ep_disable(ep->ep);
		++ep;

		if (epfile) {
			epfile->ep = NULL;
			__ffs_epfile_read_buffer_free(epfile);
			++epfile;
		}
	} while (--count);
	spin_unlock_irqrestore(&func->ffs->eps_lock, flags);
}

static int ffs_func_eps_enable(struct ffs_function *func)
{
	struct ffs_data *ffs      = func->ffs;
	struct ffs_ep *ep         = func->eps;
	struct ffs_epfile *epfile = ffs->epfiles;
	unsigned count            = ffs->eps_count;
	unsigned long flags;
	int ret = 0;

	spin_lock_irqsave(&func->ffs->eps_lock, flags);
	do {
		struct usb_endpoint_descriptor *ds;
		int desc_idx;

		if (ffs->gadget->speed == USB_SPEED_SUPER)
			desc_idx = 2;
		else if (ffs->gadget->speed == USB_SPEED_HIGH)
			desc_idx = 1;
		else
			desc_idx = 0;

		/* fall-back to lower speed if desc missing for current speed */
		do {
			ds = ep->descs[desc_idx];
		} while (!ds && --desc_idx >= 0);

		if (!ds) {
			ret = -EINVAL;
			break;
		}

		ep->ep->driver_data = ep;
		ep->ep->desc = ds;
		ret = usb_ep_enable(ep->ep);
		if (likely(!ret)) {
			epfile->ep = ep;
			epfile->in = usb_endpoint_dir_in(ds);
			epfile->isoc = usb_endpoint_xfer_isoc(ds);
		} else {
			break;
		}

		wake_up(&epfile->wait);

		++ep;
		++epfile;
	} while (--count);
	spin_unlock_irqrestore(&func->ffs->eps_lock, flags);

	return ret;
}


/* Parsing and building descriptors and strings *****************************/

/*
 * This validates if data pointed by data is a valid USB descriptor as
 * well as record how many interfaces, endpoints and strings are
 * required by given configuration.  Returns address after the
 * descriptor or NULL if data is invalid.
 */

enum ffs_entity_type {
	FFS_DESCRIPTOR, FFS_INTERFACE, FFS_STRING, FFS_ENDPOINT
};

enum ffs_os_desc_type {
	FFS_OS_DESC, FFS_OS_DESC_EXT_COMPAT, FFS_OS_DESC_EXT_PROP
};

typedef int (*ffs_entity_callback)(enum ffs_entity_type entity,
				   u8 *valuep,
				   struct usb_descriptor_header *desc,
				   void *priv);

typedef int (*ffs_os_desc_callback)(enum ffs_os_desc_type entity,
				    struct usb_os_desc_header *h, void *data,
				    unsigned len, void *priv);

static int __must_check ffs_do_single_desc(char *data, unsigned len,
					   ffs_entity_callback entity,
					   void *priv)
{
	struct usb_descriptor_header *_ds = (void *)data;
	u8 length;
	int ret;

	ENTER();

	/* At least two bytes are required: length and type */
	if (len < 2) {
		pr_vdebug("descriptor too short\n");
		return -EINVAL;
	}

	/* If we have at least as many bytes as the descriptor takes? */
	length = _ds->bLength;
	if (len < length) {
		pr_vdebug("descriptor longer then available data\n");
		return -EINVAL;
	}

#define __entity_check_INTERFACE(val)  1
#define __entity_check_STRING(val)     (val)
#define __entity_check_ENDPOINT(val)   ((val) & USB_ENDPOINT_NUMBER_MASK)
#define __entity(type, val) do {					\
		pr_vdebug("entity " #type "(%02x)\n", (val));		\
		if (unlikely(!__entity_check_ ##type(val))) {		\
			pr_vdebug("invalid entity's value\n");		\
			return -EINVAL;					\
		}							\
		ret = entity(FFS_ ##type, &val, _ds, priv);		\
		if (unlikely(ret < 0)) {				\
			pr_debug("entity " #type "(%02x); ret = %d\n",	\
				 (val), ret);				\
			return ret;					\
		}							\
	} while (0)

	/* Parse descriptor depending on type. */
	switch (_ds->bDescriptorType) {
	case USB_DT_DEVICE:
	case USB_DT_CONFIG:
	case USB_DT_STRING:
	case USB_DT_DEVICE_QUALIFIER:
		/* function can't have any of those */
		pr_vdebug("descriptor reserved for gadget: %d\n",
		      _ds->bDescriptorType);
		return -EINVAL;

	case USB_DT_INTERFACE: {
		struct usb_interface_descriptor *ds = (void *)_ds;
		pr_vdebug("interface descriptor\n");
		if (length != sizeof *ds)
			goto inv_length;

		__entity(INTERFACE, ds->bInterfaceNumber);
		if (ds->iInterface)
			__entity(STRING, ds->iInterface);
	}
		break;

	case USB_DT_ENDPOINT: {
		struct usb_endpoint_descriptor *ds = (void *)_ds;
		pr_vdebug("endpoint descriptor\n");
		if (length != USB_DT_ENDPOINT_SIZE &&
		    length != USB_DT_ENDPOINT_AUDIO_SIZE)
			goto inv_length;
		__entity(ENDPOINT, ds->bEndpointAddress);
	}
		break;

	case HID_DT_HID:
		pr_vdebug("hid descriptor\n");
		if (length != sizeof(struct hid_descriptor))
			goto inv_length;
		break;

	case USB_DT_OTG:
		if (length != sizeof(struct usb_otg_descriptor))
			goto inv_length;
		break;

	case USB_DT_INTERFACE_ASSOCIATION: {
		struct usb_interface_assoc_descriptor *ds = (void *)_ds;
		pr_vdebug("interface association descriptor\n");
		if (length != sizeof *ds)
			goto inv_length;
		if (ds->iFunction)
			__entity(STRING, ds->iFunction);
	}
		break;

	case USB_DT_SS_ENDPOINT_COMP:
		pr_vdebug("EP SS companion descriptor\n");
		if (length != sizeof(struct usb_ss_ep_comp_descriptor))
			goto inv_length;
		break;

	case USB_DT_OTHER_SPEED_CONFIG:
	case USB_DT_INTERFACE_POWER:
	case USB_DT_DEBUG:
	case USB_DT_SECURITY:
	case USB_DT_CS_RADIO_CONTROL:
		/* TODO */
		pr_vdebug("unimplemented descriptor: %d\n", _ds->bDescriptorType);
		return -EINVAL;

	default:
		/* We should never be here */
		pr_vdebug("unknown descriptor: %d\n", _ds->bDescriptorType);
		return -EINVAL;

inv_length:
		pr_vdebug("invalid length: %d (descriptor %d)\n",
			  _ds->bLength, _ds->bDescriptorType);
		return -EINVAL;
	}

#undef __entity
#undef __entity_check_DESCRIPTOR
#undef __entity_check_INTERFACE
#undef __entity_check_STRING
#undef __entity_check_ENDPOINT

	return length;
}

static int __must_check ffs_do_descs(unsigned count, char *data, unsigned len,
				     ffs_entity_callback entity, void *priv)
{
	const unsigned _len = len;
	unsigned long num = 0;

	ENTER();

	for (;;) {
		int ret;

		if (num == count)
			data = NULL;

		/* Record "descriptor" entity */
		ret = entity(FFS_DESCRIPTOR, (u8 *)num, (void *)data, priv);
		if (unlikely(ret < 0)) {
			pr_debug("entity DESCRIPTOR(%02lx); ret = %d\n",
				 num, ret);
			return ret;
		}

		if (!data)
			return _len - len;

		ret = ffs_do_single_desc(data, len, entity, priv);
		if (unlikely(ret < 0)) {
			pr_debug("%s returns %d\n", __func__, ret);
			return ret;
		}

		len -= ret;
		data += ret;
		++num;
	}
}

static int __ffs_data_do_entity(enum ffs_entity_type type,
				u8 *valuep, struct usb_descriptor_header *desc,
				void *priv)
{
	struct ffs_desc_helper *helper = priv;
	struct usb_endpoint_descriptor *d;

	ENTER();

	switch (type) {
	case FFS_DESCRIPTOR:
		break;

	case FFS_INTERFACE:
		/*
		 * Interfaces are indexed from zero so if we
		 * encountered interface "n" then there are at least
		 * "n+1" interfaces.
		 */
		if (*valuep >= helper->interfaces_count)
			helper->interfaces_count = *valuep + 1;
		break;

	case FFS_STRING:
		/*
		 * Strings are indexed from 1 (0 is magic ;) reserved
		 * for languages list or some such)
		 */
		if (*valuep > helper->ffs->strings_count)
			helper->ffs->strings_count = *valuep;
		break;

	case FFS_ENDPOINT:
		d = (void *)desc;
		helper->eps_count++;
		if (helper->eps_count >= 15)
			return -EINVAL;
		/* Check if descriptors for any speed were already parsed */
		if (!helper->ffs->eps_count && !helper->ffs->interfaces_count)
			helper->ffs->eps_addrmap[helper->eps_count] =
				d->bEndpointAddress;
		else if (helper->ffs->eps_addrmap[helper->eps_count] !=
				d->bEndpointAddress)
			return -EINVAL;
		break;
	}

	return 0;
}

static int __ffs_do_os_desc_header(enum ffs_os_desc_type *next_type,
				   struct usb_os_desc_header *desc)
{
	u16 bcd_version = le16_to_cpu(desc->bcdVersion);
	u16 w_index = le16_to_cpu(desc->wIndex);

	if (bcd_version != 1) {
		pr_vdebug("unsupported os descriptors version: %d",
			  bcd_version);
		return -EINVAL;
	}
	switch (w_index) {
	case 0x4:
		*next_type = FFS_OS_DESC_EXT_COMPAT;
		break;
	case 0x5:
		*next_type = FFS_OS_DESC_EXT_PROP;
		break;
	default:
		pr_vdebug("unsupported os descriptor type: %d", w_index);
		return -EINVAL;
	}

	return sizeof(*desc);
}

/*
 * Process all extended compatibility/extended property descriptors
 * of a feature descriptor
 */
static int __must_check ffs_do_single_os_desc(char *data, unsigned len,
					      enum ffs_os_desc_type type,
					      u16 feature_count,
					      ffs_os_desc_callback entity,
					      void *priv,
					      struct usb_os_desc_header *h)
{
	int ret;
	const unsigned _len = len;

	ENTER();

	/* loop over all ext compat/ext prop descriptors */
	while (feature_count--) {
		ret = entity(type, h, data, len, priv);
		if (unlikely(ret < 0)) {
			pr_debug("bad OS descriptor, type: %d\n", type);
			return ret;
		}
		data += ret;
		len -= ret;
	}
	return _len - len;
}

/* Process a number of complete Feature Descriptors (Ext Compat or Ext Prop) */
static int __must_check ffs_do_os_descs(unsigned count,
					char *data, unsigned len,
					ffs_os_desc_callback entity, void *priv)
{
	const unsigned _len = len;
	unsigned long num = 0;

	ENTER();

	for (num = 0; num < count; ++num) {
		int ret;
		enum ffs_os_desc_type type;
		u16 feature_count;
		struct usb_os_desc_header *desc = (void *)data;

		if (len < sizeof(*desc))
			return -EINVAL;

		/*
		 * Record "descriptor" entity.
		 * Process dwLength, bcdVersion, wIndex, get b/wCount.
		 * Move the data pointer to the beginning of extended
		 * compatibilities proper or extended properties proper
		 * portions of the data
		 */
		if (le32_to_cpu(desc->dwLength) > len)
			return -EINVAL;

		ret = __ffs_do_os_desc_header(&type, desc);
		if (unlikely(ret < 0)) {
			pr_debug("entity OS_DESCRIPTOR(%02lx); ret = %d\n",
				 num, ret);
			return ret;
		}
		/*
		 * 16-bit hex "?? 00" Little Endian looks like 8-bit hex "??"
		 */
		feature_count = le16_to_cpu(desc->wCount);
		if (type == FFS_OS_DESC_EXT_COMPAT &&
		    (feature_count > 255 || desc->Reserved))
				return -EINVAL;
		len -= ret;
		data += ret;

		/*
		 * Process all function/property descriptors
		 * of this Feature Descriptor
		 */
		ret = ffs_do_single_os_desc(data, len, type,
					    feature_count, entity, priv, desc);
		if (unlikely(ret < 0)) {
			pr_debug("%s returns %d\n", __func__, ret);
			return ret;
		}

		len -= ret;
		data += ret;
	}
	return _len - len;
}

/**
 * Validate contents of the buffer from userspace related to OS descriptors.
 */
static int __ffs_data_do_os_desc(enum ffs_os_desc_type type,
				 struct usb_os_desc_header *h, void *data,
				 unsigned len, void *priv)
{
	struct ffs_data *ffs = priv;
	u8 length;

	ENTER();

	switch (type) {
	case FFS_OS_DESC_EXT_COMPAT: {
		struct usb_ext_compat_desc *d = data;
		int i;

		if (len < sizeof(*d) ||
		    d->bFirstInterfaceNumber >= ffs->interfaces_count ||
		    !d->Reserved1)
			return -EINVAL;
		for (i = 0; i < ARRAY_SIZE(d->Reserved2); ++i)
			if (d->Reserved2[i])
				return -EINVAL;

		length = sizeof(struct usb_ext_compat_desc);
	}
		break;
	case FFS_OS_DESC_EXT_PROP: {
		struct usb_ext_prop_desc *d = data;
		u32 type, pdl;
		u16 pnl;

		if (len < sizeof(*d) || h->interface >= ffs->interfaces_count)
			return -EINVAL;
		length = le32_to_cpu(d->dwSize);
		type = le32_to_cpu(d->dwPropertyDataType);
		if (type < USB_EXT_PROP_UNICODE ||
		    type > USB_EXT_PROP_UNICODE_MULTI) {
			pr_vdebug("unsupported os descriptor property type: %d",
				  type);
			return -EINVAL;
		}
		pnl = le16_to_cpu(d->wPropertyNameLength);
		pdl = le32_to_cpu(*(u32 *)((u8 *)data + 10 + pnl));
		if (length != 14 + pnl + pdl) {
			pr_vdebug("invalid os descriptor length: %d pnl:%d pdl:%d (descriptor %d)\n",
				  length, pnl, pdl, type);
			return -EINVAL;
		}
		++ffs->ms_os_descs_ext_prop_count;
		/* property name reported to the host as "WCHAR"s */
		ffs->ms_os_descs_ext_prop_name_len += pnl * 2;
		ffs->ms_os_descs_ext_prop_data_len += pdl;
	}
		break;
	default:
		pr_vdebug("unknown descriptor: %d\n", type);
		return -EINVAL;
	}
	return length;
}

static int __ffs_data_got_descs(struct ffs_data *ffs,
				char *const _data, size_t len)
{
	char *data = _data, *raw_descs;
	unsigned os_descs_count = 0, counts[3], flags;
	int ret = -EINVAL, i;
	struct ffs_desc_helper helper;

	ENTER();

	if (get_unaligned_le32(data + 4) != len)
		goto error;

	switch (get_unaligned_le32(data)) {
	case FUNCTIONFS_DESCRIPTORS_MAGIC:
		flags = FUNCTIONFS_HAS_FS_DESC | FUNCTIONFS_HAS_HS_DESC;
		data += 8;
		len  -= 8;
		break;
	case FUNCTIONFS_DESCRIPTORS_MAGIC_V2:
		flags = get_unaligned_le32(data + 8);
		ffs->user_flags = flags;
		if (flags & ~(FUNCTIONFS_HAS_FS_DESC |
			      FUNCTIONFS_HAS_HS_DESC |
			      FUNCTIONFS_HAS_SS_DESC |
			      FUNCTIONFS_HAS_MS_OS_DESC |
			      FUNCTIONFS_VIRTUAL_ADDR |
			      FUNCTIONFS_EVENTFD |
			      FUNCTIONFS_ALL_CTRL_RECIP |
			      FUNCTIONFS_CONFIG0_SETUP)) {
			ret = -ENOSYS;
			goto error;
		}
		data += 12;
		len  -= 12;
		break;
	default:
		goto error;
	}

	if (flags & FUNCTIONFS_EVENTFD) {
		if (len < 4)
			goto error;
		ffs->ffs_eventfd =
			eventfd_ctx_fdget((int)get_unaligned_le32(data));
		if (IS_ERR(ffs->ffs_eventfd)) {
			ret = PTR_ERR(ffs->ffs_eventfd);
			ffs->ffs_eventfd = NULL;
			goto error;
		}
		data += 4;
		len  -= 4;
	}

	/* Read fs_count, hs_count and ss_count (if present) */
	for (i = 0; i < 3; ++i) {
		if (!(flags & (1 << i))) {
			counts[i] = 0;
		} else if (len < 4) {
			goto error;
		} else {
			counts[i] = get_unaligned_le32(data);
			data += 4;
			len  -= 4;
		}
	}
	if (flags & (1 << i)) {
		os_descs_count = get_unaligned_le32(data);
		data += 4;
		len -= 4;
	};

	/* Read descriptors */
	raw_descs = data;
	helper.ffs = ffs;
	for (i = 0; i < 3; ++i) {
		if (!counts[i])
			continue;
		helper.interfaces_count = 0;
		helper.eps_count = 0;
		ret = ffs_do_descs(counts[i], data, len,
				   __ffs_data_do_entity, &helper);
		if (ret < 0)
			goto error;
		if (!ffs->eps_count && !ffs->interfaces_count) {
			ffs->eps_count = helper.eps_count;
			ffs->interfaces_count = helper.interfaces_count;
		} else {
			if (ffs->eps_count != helper.eps_count) {
				ret = -EINVAL;
				goto error;
			}
			if (ffs->interfaces_count != helper.interfaces_count) {
				ret = -EINVAL;
				goto error;
			}
		}
		data += ret;
		len  -= ret;
	}
	if (os_descs_count) {
		ret = ffs_do_os_descs(os_descs_count, data, len,
				      __ffs_data_do_os_desc, ffs);
		if (ret < 0)
			goto error;
		data += ret;
		len -= ret;
	}

	if (raw_descs == data || len) {
		ret = -EINVAL;
		goto error;
	}

	ffs->raw_descs_data	= _data;
	ffs->raw_descs		= raw_descs;
	ffs->raw_descs_length	= data - raw_descs;
	ffs->fs_descs_count	= counts[0];
	ffs->hs_descs_count	= counts[1];
	ffs->ss_descs_count	= counts[2];
	ffs->ms_os_descs_count	= os_descs_count;

	return 0;

error:
	kfree(_data);
	return ret;
}

static int __ffs_data_got_strings(struct ffs_data *ffs,
				  char *const _data, size_t len)
{
	u32 str_count, needed_count, lang_count;
	struct usb_gadget_strings **stringtabs, *t;
	const char *data = _data;
	struct usb_string *s;

	ENTER();

	if (unlikely(get_unaligned_le32(data) != FUNCTIONFS_STRINGS_MAGIC ||
		     get_unaligned_le32(data + 4) != len))
		goto error;
	str_count  = get_unaligned_le32(data + 8);
	lang_count = get_unaligned_le32(data + 12);

	/* if one is zero the other must be zero */
	if (unlikely(!str_count != !lang_count))
		goto error;

	/* Do we have at least as many strings as descriptors need? */
	needed_count = ffs->strings_count;
	if (unlikely(str_count < needed_count))
		goto error;

	/*
	 * If we don't need any strings just return and free all
	 * memory.
	 */
	if (!needed_count) {
		kfree(_data);
		return 0;
	}

	/* Allocate everything in one chunk so there's less maintenance. */
	{
		unsigned i = 0;
		vla_group(d);
		vla_item(d, struct usb_gadget_strings *, stringtabs,
			lang_count + 1);
		vla_item(d, struct usb_gadget_strings, stringtab, lang_count);
		vla_item(d, struct usb_string, strings,
			lang_count*(needed_count+1));

		char *vlabuf = kmalloc(vla_group_size(d), GFP_KERNEL);

		if (unlikely(!vlabuf)) {
			kfree(_data);
			return -ENOMEM;
		}

		/* Initialize the VLA pointers */
		stringtabs = vla_ptr(vlabuf, d, stringtabs);
		t = vla_ptr(vlabuf, d, stringtab);
		i = lang_count;
		do {
			*stringtabs++ = t++;
		} while (--i);
		*stringtabs = NULL;

		/* stringtabs = vlabuf = d_stringtabs for later kfree */
		stringtabs = vla_ptr(vlabuf, d, stringtabs);
		t = vla_ptr(vlabuf, d, stringtab);
		s = vla_ptr(vlabuf, d, strings);
	}

	/* For each language */
	data += 16;
	len -= 16;

	do { /* lang_count > 0 so we can use do-while */
		unsigned needed = needed_count;

		if (unlikely(len < 3))
			goto error_free;
		t->language = get_unaligned_le16(data);
		t->strings  = s;
		++t;

		data += 2;
		len -= 2;

		/* For each string */
		do { /* str_count > 0 so we can use do-while */
			size_t length = strnlen(data, len);

			if (unlikely(length == len))
				goto error_free;

			/*
			 * User may provide more strings then we need,
			 * if that's the case we simply ignore the
			 * rest
			 */
			if (likely(needed)) {
				/*
				 * s->id will be set while adding
				 * function to configuration so for
				 * now just leave garbage here.
				 */
				s->s = data;
				--needed;
				++s;
			}

			data += length + 1;
			len -= length + 1;
		} while (--str_count);

		s->id = 0;   /* terminator */
		s->s = NULL;
		++s;

	} while (--lang_count);

	/* Some garbage left? */
	if (unlikely(len))
		goto error_free;

	/* Done! */
	ffs->stringtabs = stringtabs;
	ffs->raw_strings = _data;

	return 0;

error_free:
	kfree(stringtabs);
error:
	kfree(_data);
	return -EINVAL;
}


/* Events handling and management *******************************************/

static void __ffs_event_add(struct ffs_data *ffs,
			    enum usb_functionfs_event_type type)
{
	enum usb_functionfs_event_type rem_type1, rem_type2 = type;
	int neg = 0;

	/*
	 * Abort any unhandled setup
	 *
	 * We do not need to worry about some cmpxchg() changing value
	 * of ffs->setup_state without holding the lock because when
	 * state is FFS_SETUP_PENDING cmpxchg() in several places in
	 * the source does nothing.
	 */
	if (ffs->setup_state == FFS_SETUP_PENDING)
		ffs->setup_state = FFS_SETUP_CANCELLED;

	/*
	 * Logic of this function guarantees that there are at most four pending
	 * evens on ffs->ev.types queue.  This is important because the queue
	 * has space for four elements only and __ffs_ep0_read_events function
	 * depends on that limit as well.  If more event types are added, those
	 * limits have to be revisited or guaranteed to still hold.
	 */
	switch (type) {
	case FUNCTIONFS_RESUME:
		rem_type2 = FUNCTIONFS_SUSPEND;
		/* FALL THROUGH */
	case FUNCTIONFS_SUSPEND:
	case FUNCTIONFS_SETUP:
		rem_type1 = type;
		/* Discard all similar events */
		break;

	case FUNCTIONFS_BIND:
	case FUNCTIONFS_UNBIND:
	case FUNCTIONFS_DISABLE:
	case FUNCTIONFS_ENABLE:
		/* Discard everything other then power management. */
		rem_type1 = FUNCTIONFS_SUSPEND;
		rem_type2 = FUNCTIONFS_RESUME;
		neg = 1;
		break;

	default:
		WARN(1, "%d: unknown event, this should not happen\n", type);
		return;
	}

	{
		u8 *ev  = ffs->ev.types, *out = ev;
		unsigned n = ffs->ev.count;
		for (; n; --n, ++ev)
			if ((*ev == rem_type1 || *ev == rem_type2) == neg)
				*out++ = *ev;
			else
				pr_vdebug("purging event %d\n", *ev);
		ffs->ev.count = out - ffs->ev.types;
	}

	pr_vdebug("adding event %d\n", type);
	ffs->ev.types[ffs->ev.count++] = type;
	wake_up_locked(&ffs->ev.waitq);
	if (ffs->ffs_eventfd)
		eventfd_signal(ffs->ffs_eventfd, 1);
}

static void ffs_event_add(struct ffs_data *ffs,
			  enum usb_functionfs_event_type type)
{
	unsigned long flags;
	spin_lock_irqsave(&ffs->ev.waitq.lock, flags);
	__ffs_event_add(ffs, type);
	spin_unlock_irqrestore(&ffs->ev.waitq.lock, flags);
}

/* Bind/unbind USB function hooks *******************************************/

static int ffs_ep_addr2idx(struct ffs_data *ffs, u8 endpoint_address)
{
	int i;

	for (i = 1; i < ARRAY_SIZE(ffs->eps_addrmap); ++i)
		if (ffs->eps_addrmap[i] == endpoint_address)
			return i;
	return -ENOENT;
}

static int __ffs_func_bind_do_descs(enum ffs_entity_type type, u8 *valuep,
				    struct usb_descriptor_header *desc,
				    void *priv)
{
	struct usb_endpoint_descriptor *ds = (void *)desc;
	struct ffs_function *func = priv;
	struct ffs_ep *ffs_ep;
	unsigned ep_desc_id;
	int idx;
	static const char *speed_names[] = { "full", "high", "super" };

	if (type != FFS_DESCRIPTOR)
		return 0;

	/*
	 * If ss_descriptors is not NULL, we are reading super speed
	 * descriptors; if hs_descriptors is not NULL, we are reading high
	 * speed descriptors; otherwise, we are reading full speed
	 * descriptors.
	 */
	if (func->function.ss_descriptors) {
		ep_desc_id = 2;
		func->function.ss_descriptors[(long)valuep] = desc;
	} else if (func->function.hs_descriptors) {
		ep_desc_id = 1;
		func->function.hs_descriptors[(long)valuep] = desc;
	} else {
		ep_desc_id = 0;
		func->function.fs_descriptors[(long)valuep]    = desc;
	}

	if (!desc || desc->bDescriptorType != USB_DT_ENDPOINT)
		return 0;

	idx = ffs_ep_addr2idx(func->ffs, ds->bEndpointAddress) - 1;
	if (idx < 0)
		return idx;

	ffs_ep = func->eps + idx;

	if (unlikely(ffs_ep->descs[ep_desc_id])) {
		pr_err("two %sspeed descriptors for EP %d\n",
			  speed_names[ep_desc_id],
			  ds->bEndpointAddress & USB_ENDPOINT_NUMBER_MASK);
		return -EINVAL;
	}
	ffs_ep->descs[ep_desc_id] = ds;

	ffs_dump_mem(": Original  ep desc", ds, ds->bLength);
	if (ffs_ep->ep) {
		ds->bEndpointAddress = ffs_ep->descs[0]->bEndpointAddress;
		if (!ds->wMaxPacketSize)
			ds->wMaxPacketSize = ffs_ep->descs[0]->wMaxPacketSize;
	} else {
		struct usb_request *req;
		struct usb_ep *ep;
		u8 bEndpointAddress;

		/*
		 * We back up bEndpointAddress because autoconfig overwrites
		 * it with physical endpoint address.
		 */
		bEndpointAddress = ds->bEndpointAddress;
		pr_vdebug("autoconfig\n");
		ep = usb_ep_autoconfig(func->gadget, ds);
		if (unlikely(!ep))
			return -ENOTSUPP;
		ep->driver_data = func->eps + idx;

		req = usb_ep_alloc_request(ep, GFP_KERNEL);
		if (unlikely(!req))
			return -ENOMEM;

		ffs_ep->ep  = ep;
		ffs_ep->req = req;
		func->eps_revmap[ds->bEndpointAddress &
				 USB_ENDPOINT_NUMBER_MASK] = idx + 1;
		/*
		 * If we use virtual address mapping, we restore
		 * original bEndpointAddress value.
		 */
		if (func->ffs->user_flags & FUNCTIONFS_VIRTUAL_ADDR)
			ds->bEndpointAddress = bEndpointAddress;
	}
	ffs_dump_mem(": Rewritten ep desc", ds, ds->bLength);

	return 0;
}

static int __ffs_func_bind_do_nums(enum ffs_entity_type type, u8 *valuep,
				   struct usb_descriptor_header *desc,
				   void *priv)
{
	struct ffs_function *func = priv;
	unsigned idx;
	u8 newValue;

	switch (type) {
	default:
	case FFS_DESCRIPTOR:
		/* Handled in previous pass by __ffs_func_bind_do_descs() */
		return 0;

	case FFS_INTERFACE:
		idx = *valuep;
		if (func->interfaces_nums[idx] < 0) {
			int id = usb_interface_id(func->conf, &func->function);
			if (unlikely(id < 0))
				return id;
			func->interfaces_nums[idx] = id;
		}
		newValue = func->interfaces_nums[idx];
		break;

	case FFS_STRING:
		/* String' IDs are allocated when fsf_data is bound to cdev */
		newValue = func->ffs->stringtabs[0]->strings[*valuep - 1].id;
		break;

	case FFS_ENDPOINT:
		/*
		 * USB_DT_ENDPOINT are handled in
		 * __ffs_func_bind_do_descs().
		 */
		if (desc->bDescriptorType == USB_DT_ENDPOINT)
			return 0;

		idx = (*valuep & USB_ENDPOINT_NUMBER_MASK) - 1;
		if (unlikely(!func->eps[idx].ep))
			return -EINVAL;

		{
			struct usb_endpoint_descriptor **descs;
			descs = func->eps[idx].descs;
			newValue = descs[descs[0] ? 0 : 1]->bEndpointAddress;
		}
		break;
	}

	pr_vdebug("%02x -> %02x\n", *valuep, newValue);
	*valuep = newValue;
	return 0;
}

static int __ffs_func_bind_do_os_desc(enum ffs_os_desc_type type,
				      struct usb_os_desc_header *h, void *data,
				      unsigned len, void *priv)
{
	struct ffs_function *func = priv;
	u8 length = 0;

	switch (type) {
	case FFS_OS_DESC_EXT_COMPAT: {
		struct usb_ext_compat_desc *desc = data;
		struct usb_os_desc_table *t;

		t = &func->function.os_desc_table[desc->bFirstInterfaceNumber];
		t->if_id = func->interfaces_nums[desc->bFirstInterfaceNumber];
		memcpy(t->os_desc->ext_compat_id, &desc->CompatibleID,
		       ARRAY_SIZE(desc->CompatibleID) +
		       ARRAY_SIZE(desc->SubCompatibleID));
		length = sizeof(*desc);
	}
		break;
	case FFS_OS_DESC_EXT_PROP: {
		struct usb_ext_prop_desc *desc = data;
		struct usb_os_desc_table *t;
		struct usb_os_desc_ext_prop *ext_prop;
		char *ext_prop_name;
		char *ext_prop_data;

		t = &func->function.os_desc_table[h->interface];
		t->if_id = func->interfaces_nums[h->interface];

		ext_prop = func->ffs->ms_os_descs_ext_prop_avail;
		func->ffs->ms_os_descs_ext_prop_avail += sizeof(*ext_prop);

		ext_prop->type = le32_to_cpu(desc->dwPropertyDataType);
		ext_prop->name_len = le16_to_cpu(desc->wPropertyNameLength);
		ext_prop->data_len = le32_to_cpu(*(u32 *)
			usb_ext_prop_data_len_ptr(data, ext_prop->name_len));
		length = ext_prop->name_len + ext_prop->data_len + 14;

		ext_prop_name = func->ffs->ms_os_descs_ext_prop_name_avail;
		func->ffs->ms_os_descs_ext_prop_name_avail +=
			ext_prop->name_len;

		ext_prop_data = func->ffs->ms_os_descs_ext_prop_data_avail;
		func->ffs->ms_os_descs_ext_prop_data_avail +=
			ext_prop->data_len;
		memcpy(ext_prop_data,
		       usb_ext_prop_data_ptr(data, ext_prop->name_len),
		       ext_prop->data_len);
		/* unicode data reported to the host as "WCHAR"s */
		switch (ext_prop->type) {
		case USB_EXT_PROP_UNICODE:
		case USB_EXT_PROP_UNICODE_ENV:
		case USB_EXT_PROP_UNICODE_LINK:
		case USB_EXT_PROP_UNICODE_MULTI:
			ext_prop->data_len *= 2;
			break;
		}
		ext_prop->data = ext_prop_data;

		memcpy(ext_prop_name, usb_ext_prop_name_ptr(data),
		       ext_prop->name_len);
		/* property name reported to the host as "WCHAR"s */
		ext_prop->name_len *= 2;
		ext_prop->name = ext_prop_name;

		t->os_desc->ext_prop_len +=
			ext_prop->name_len + ext_prop->data_len + 14;
		++t->os_desc->ext_prop_count;
		list_add_tail(&ext_prop->entry, &t->os_desc->ext_prop);
	}
		break;
	default:
		pr_vdebug("unknown descriptor: %d\n", type);
	}

	return length;
}

static inline struct f_fs_opts *ffs_do_functionfs_bind(struct usb_function *f,
						struct usb_configuration *c)
{
	struct ffs_function *func = ffs_func_from_usb(f);
	struct f_fs_opts *ffs_opts =
		container_of(f->fi, struct f_fs_opts, func_inst);
	int ret;

	ENTER();

	/*
	 * Legacy gadget triggers binding in functionfs_ready_callback,
	 * which already uses locking; taking the same lock here would
	 * cause a deadlock.
	 *
	 * Configfs-enabled gadgets however do need ffs_dev_lock.
	 */
	if (!ffs_opts->no_configfs)
		ffs_dev_lock();
	ret = ffs_opts->dev->desc_ready ? 0 : -ENODEV;
	func->ffs = ffs_opts->dev->ffs_data;
	if (!ffs_opts->no_configfs)
		ffs_dev_unlock();
	if (ret)
		return ERR_PTR(ret);

	func->conf = c;
	func->gadget = c->cdev->gadget;

	/*
	 * in drivers/usb/gadget/configfs.c:configfs_composite_bind()
	 * configurations are bound in sequence with list_for_each_entry,
	 * in each configuration its functions are bound in sequence
	 * with list_for_each_entry, so we assume no race condition
	 * with regard to ffs_opts->bound access
	 */
	if (!ffs_opts->refcnt) {
		ret = functionfs_bind(func->ffs, c->cdev);
		if (ret)
			return ERR_PTR(ret);
	}
	ffs_opts->refcnt++;
	func->function.strings = func->ffs->stringtabs;

	return ffs_opts;
}

static int _ffs_func_bind(struct usb_configuration *c,
			  struct usb_function *f)
{
	struct ffs_function *func = ffs_func_from_usb(f);
	struct ffs_data *ffs = func->ffs;

	const int full = !!func->ffs->fs_descs_count;
	const int high = gadget_is_dualspeed(func->gadget) &&
		func->ffs->hs_descs_count;
	const int super = gadget_is_superspeed(func->gadget) &&
		func->ffs->ss_descs_count;

	int fs_len, hs_len, ss_len, ret, i;
	struct ffs_ep *eps_ptr;

	/* Make it a single chunk, less management later on */
	vla_group(d);
	vla_item_with_sz(d, struct ffs_ep, eps, ffs->eps_count);
	vla_item_with_sz(d, struct usb_descriptor_header *, fs_descs,
		full ? ffs->fs_descs_count + 1 : 0);
	vla_item_with_sz(d, struct usb_descriptor_header *, hs_descs,
		high ? ffs->hs_descs_count + 1 : 0);
	vla_item_with_sz(d, struct usb_descriptor_header *, ss_descs,
		super ? ffs->ss_descs_count + 1 : 0);
	vla_item_with_sz(d, short, inums, ffs->interfaces_count);
	vla_item_with_sz(d, struct usb_os_desc_table, os_desc_table,
			 c->cdev->use_os_string ? ffs->interfaces_count : 0);
	vla_item_with_sz(d, char[16], ext_compat,
			 c->cdev->use_os_string ? ffs->interfaces_count : 0);
	vla_item_with_sz(d, struct usb_os_desc, os_desc,
			 c->cdev->use_os_string ? ffs->interfaces_count : 0);
	vla_item_with_sz(d, struct usb_os_desc_ext_prop, ext_prop,
			 ffs->ms_os_descs_ext_prop_count);
	vla_item_with_sz(d, char, ext_prop_name,
			 ffs->ms_os_descs_ext_prop_name_len);
	vla_item_with_sz(d, char, ext_prop_data,
			 ffs->ms_os_descs_ext_prop_data_len);
	vla_item_with_sz(d, char, raw_descs, ffs->raw_descs_length);
	char *vlabuf;

	ENTER();

	/* Has descriptors only for speeds gadget does not support */
	if (unlikely(!(full | high | super)))
		return -ENOTSUPP;

	/* Allocate a single chunk, less management later on */
	vlabuf = kzalloc(vla_group_size(d), GFP_KERNEL);
	if (unlikely(!vlabuf))
		return -ENOMEM;

	ffs->ms_os_descs_ext_prop_avail = vla_ptr(vlabuf, d, ext_prop);
	ffs->ms_os_descs_ext_prop_name_avail =
		vla_ptr(vlabuf, d, ext_prop_name);
	ffs->ms_os_descs_ext_prop_data_avail =
		vla_ptr(vlabuf, d, ext_prop_data);

	/* Copy descriptors  */
	memcpy(vla_ptr(vlabuf, d, raw_descs), ffs->raw_descs,
	       ffs->raw_descs_length);

	memset(vla_ptr(vlabuf, d, inums), 0xff, d_inums__sz);
	eps_ptr = vla_ptr(vlabuf, d, eps);
	for (i = 0; i < ffs->eps_count; i++)
		eps_ptr[i].num = -1;

	/* Save pointers
	 * d_eps == vlabuf, func->eps used to kfree vlabuf later
	*/
	func->eps             = vla_ptr(vlabuf, d, eps);
	func->interfaces_nums = vla_ptr(vlabuf, d, inums);

	/*
	 * Go through all the endpoint descriptors and allocate
	 * endpoints first, so that later we can rewrite the endpoint
	 * numbers without worrying that it may be described later on.
	 */
	if (likely(full)) {
		func->function.fs_descriptors = vla_ptr(vlabuf, d, fs_descs);
		fs_len = ffs_do_descs(ffs->fs_descs_count,
				      vla_ptr(vlabuf, d, raw_descs),
				      d_raw_descs__sz,
				      __ffs_func_bind_do_descs, func);
		if (unlikely(fs_len < 0)) {
			ret = fs_len;
			goto error;
		}
	} else {
		fs_len = 0;
	}

	if (likely(high)) {
		func->function.hs_descriptors = vla_ptr(vlabuf, d, hs_descs);
		hs_len = ffs_do_descs(ffs->hs_descs_count,
				      vla_ptr(vlabuf, d, raw_descs) + fs_len,
				      d_raw_descs__sz - fs_len,
				      __ffs_func_bind_do_descs, func);
		if (unlikely(hs_len < 0)) {
			ret = hs_len;
			goto error;
		}
	} else {
		hs_len = 0;
	}

	if (likely(super)) {
		func->function.ss_descriptors = vla_ptr(vlabuf, d, ss_descs);
		ss_len = ffs_do_descs(ffs->ss_descs_count,
				vla_ptr(vlabuf, d, raw_descs) + fs_len + hs_len,
				d_raw_descs__sz - fs_len - hs_len,
				__ffs_func_bind_do_descs, func);
		if (unlikely(ss_len < 0)) {
			ret = ss_len;
			goto error;
		}
	} else {
		ss_len = 0;
	}

	/*
	 * Now handle interface numbers allocation and interface and
	 * endpoint numbers rewriting.  We can do that in one go
	 * now.
	 */
	ret = ffs_do_descs(ffs->fs_descs_count +
			   (high ? ffs->hs_descs_count : 0) +
			   (super ? ffs->ss_descs_count : 0),
			   vla_ptr(vlabuf, d, raw_descs), d_raw_descs__sz,
			   __ffs_func_bind_do_nums, func);
	if (unlikely(ret < 0))
		goto error;

	func->function.os_desc_table = vla_ptr(vlabuf, d, os_desc_table);
	if (c->cdev->use_os_string) {
		for (i = 0; i < ffs->interfaces_count; ++i) {
			struct usb_os_desc *desc;

			desc = func->function.os_desc_table[i].os_desc =
				vla_ptr(vlabuf, d, os_desc) +
				i * sizeof(struct usb_os_desc);
			desc->ext_compat_id =
				vla_ptr(vlabuf, d, ext_compat) + i * 16;
			INIT_LIST_HEAD(&desc->ext_prop);
		}
		ret = ffs_do_os_descs(ffs->ms_os_descs_count,
				      vla_ptr(vlabuf, d, raw_descs) +
				      fs_len + hs_len + ss_len,
				      d_raw_descs__sz - fs_len - hs_len -
				      ss_len,
				      __ffs_func_bind_do_os_desc, func);
		if (unlikely(ret < 0))
			goto error;
	}
	func->function.os_desc_n =
		c->cdev->use_os_string ? ffs->interfaces_count : 0;

	/* And we're done */
	ffs_event_add(ffs, FUNCTIONFS_BIND);
	return 0;

error:
	/* XXX Do we need to release all claimed endpoints here? */
	return ret;
}

static int ffs_func_bind(struct usb_configuration *c,
			 struct usb_function *f)
{
	struct f_fs_opts *ffs_opts = ffs_do_functionfs_bind(f, c);
	struct ffs_function *func = ffs_func_from_usb(f);
	int ret;

	if (IS_ERR(ffs_opts))
		return PTR_ERR(ffs_opts);

	ret = _ffs_func_bind(c, f);
	if (ret && !--ffs_opts->refcnt)
		functionfs_unbind(func->ffs);

	return ret;
}


/* Other USB function hooks *************************************************/

static void ffs_reset_work(struct work_struct *work)
{
	struct ffs_data *ffs = container_of(work,
		struct ffs_data, reset_work);
	ffs_data_reset(ffs);
}

static int ffs_func_set_alt(struct usb_function *f,
			    unsigned interface, unsigned alt)
{
	struct ffs_function *func = ffs_func_from_usb(f);
	struct ffs_data *ffs = func->ffs;
	int ret = 0, intf;

	if (alt != (unsigned)-1) {
		intf = ffs_func_revmap_intf(func, interface);
		if (unlikely(intf < 0))
			return intf;
	}

	if (ffs->func)
		ffs_func_eps_disable(ffs->func);

	if (ffs->state == FFS_DEACTIVATED) {
		ffs->state = FFS_CLOSING;
		INIT_WORK(&ffs->reset_work, ffs_reset_work);
		schedule_work(&ffs->reset_work);
		return -ENODEV;
	}

	if (ffs->state != FFS_ACTIVE)
		return -ENODEV;

	if (alt == (unsigned)-1) {
		ffs->func = NULL;
		ffs_event_add(ffs, FUNCTIONFS_DISABLE);
		return 0;
	}

	ffs->func = func;
	ret = ffs_func_eps_enable(func);
	if (likely(ret >= 0))
		ffs_event_add(ffs, FUNCTIONFS_ENABLE);
	return ret;
}

static void ffs_func_disable(struct usb_function *f)
{
	ffs_func_set_alt(f, 0, (unsigned)-1);
}

static int ffs_func_setup(struct usb_function *f,
			  const struct usb_ctrlrequest *creq)
{
	struct ffs_function *func = ffs_func_from_usb(f);
	struct ffs_data *ffs = func->ffs;
	unsigned long flags;
	int ret;

	ENTER();

	pr_vdebug("creq->bRequestType = %02x\n", creq->bRequestType);
	pr_vdebug("creq->bRequest     = %02x\n", creq->bRequest);
	pr_vdebug("creq->wValue       = %04x\n", le16_to_cpu(creq->wValue));
	pr_vdebug("creq->wIndex       = %04x\n", le16_to_cpu(creq->wIndex));
	pr_vdebug("creq->wLength      = %04x\n", le16_to_cpu(creq->wLength));

	/*
	 * Most requests directed to interface go through here
	 * (notable exceptions are set/get interface) so we need to
	 * handle them.  All other either handled by composite or
	 * passed to usb_configuration->setup() (if one is set).  No
	 * matter, we will handle requests directed to endpoint here
	 * as well (as it's straightforward).  Other request recipient
	 * types are only handled when the user flag FUNCTIONFS_ALL_CTRL_RECIP
	 * is being used.
	 */
	if (ffs->state != FFS_ACTIVE)
		return -ENODEV;

	switch (creq->bRequestType & USB_RECIP_MASK) {
	case USB_RECIP_INTERFACE:
		ret = ffs_func_revmap_intf(func, le16_to_cpu(creq->wIndex));
		if (unlikely(ret < 0))
			return ret;
		break;

	case USB_RECIP_ENDPOINT:
		ret = ffs_func_revmap_ep(func, le16_to_cpu(creq->wIndex));
		if (unlikely(ret < 0))
			return ret;
		if (func->ffs->user_flags & FUNCTIONFS_VIRTUAL_ADDR)
			ret = func->ffs->eps_addrmap[ret];
		break;

	default:
		if (func->ffs->user_flags & FUNCTIONFS_ALL_CTRL_RECIP)
			ret = le16_to_cpu(creq->wIndex);
		else
			return -EOPNOTSUPP;
	}

	spin_lock_irqsave(&ffs->ev.waitq.lock, flags);
	ffs->ev.setup = *creq;
	ffs->ev.setup.wIndex = cpu_to_le16(ret);
	__ffs_event_add(ffs, FUNCTIONFS_SETUP);
	spin_unlock_irqrestore(&ffs->ev.waitq.lock, flags);

	return 0;
}

static bool ffs_func_req_match(struct usb_function *f,
			       const struct usb_ctrlrequest *creq,
			       bool config0)
{
	struct ffs_function *func = ffs_func_from_usb(f);

	if (config0 && !(func->ffs->user_flags & FUNCTIONFS_CONFIG0_SETUP))
		return false;

	switch (creq->bRequestType & USB_RECIP_MASK) {
	case USB_RECIP_INTERFACE:
		return (ffs_func_revmap_intf(func,
					     le16_to_cpu(creq->wIndex)) >= 0);
	case USB_RECIP_ENDPOINT:
		return (ffs_func_revmap_ep(func,
					   le16_to_cpu(creq->wIndex)) >= 0);
	default:
		return (bool) (func->ffs->user_flags &
			       FUNCTIONFS_ALL_CTRL_RECIP);
	}
}

static void ffs_func_suspend(struct usb_function *f)
{
	ENTER();
	ffs_event_add(ffs_func_from_usb(f)->ffs, FUNCTIONFS_SUSPEND);
}

static void ffs_func_resume(struct usb_function *f)
{
	ENTER();
	ffs_event_add(ffs_func_from_usb(f)->ffs, FUNCTIONFS_RESUME);
}


/* Endpoint and interface numbers reverse mapping ***************************/

static int ffs_func_revmap_ep(struct ffs_function *func, u8 num)
{
	num = func->eps_revmap[num & USB_ENDPOINT_NUMBER_MASK];
	return num ? num : -EDOM;
}

static int ffs_func_revmap_intf(struct ffs_function *func, u8 intf)
{
	short *nums = func->interfaces_nums;
	unsigned count = func->ffs->interfaces_count;

	for (; count; --count, ++nums) {
		if (*nums >= 0 && *nums == intf)
			return nums - func->interfaces_nums;
	}

	return -EDOM;
}


/* Devices management *******************************************************/

static LIST_HEAD(ffs_devices);

static struct ffs_dev *_ffs_do_find_dev(const char *name)
{
	struct ffs_dev *dev;

	list_for_each_entry(dev, &ffs_devices, entry) {
		if (!dev->name || !name)
			continue;
		if (strcmp(dev->name, name) == 0)
			return dev;
	}

	return NULL;
}

/*
 * ffs_lock must be taken by the caller of this function
 */
static struct ffs_dev *_ffs_get_single_dev(void)
{
	struct ffs_dev *dev;

	if (list_is_singular(&ffs_devices)) {
		dev = list_first_entry(&ffs_devices, struct ffs_dev, entry);
		if (dev->single)
			return dev;
	}

	return NULL;
}

/*
 * ffs_lock must be taken by the caller of this function
 */
static struct ffs_dev *_ffs_find_dev(const char *name)
{
	struct ffs_dev *dev;

	dev = _ffs_get_single_dev();
	if (dev)
		return dev;

	return _ffs_do_find_dev(name);
}

/* Configfs support *********************************************************/

static inline struct f_fs_opts *to_ffs_opts(struct config_item *item)
{
	return container_of(to_config_group(item), struct f_fs_opts,
			    func_inst.group);
}

static void ffs_attr_release(struct config_item *item)
{
	struct f_fs_opts *opts = to_ffs_opts(item);

	usb_put_function_instance(&opts->func_inst);
}

static struct configfs_item_operations ffs_item_ops = {
	.release	= ffs_attr_release,
};

static struct config_item_type ffs_func_type = {
	.ct_item_ops	= &ffs_item_ops,
	.ct_owner	= THIS_MODULE,
};


/* Function registration interface ******************************************/

static void ffs_free_inst(struct usb_function_instance *f)
{
	struct f_fs_opts *opts;

	opts = to_f_fs_opts(f);
	ffs_dev_lock();
	_ffs_free_dev(opts->dev);
	ffs_dev_unlock();
	kfree(opts);
}

#define MAX_INST_NAME_LEN	40

static int ffs_set_inst_name(struct usb_function_instance *fi, const char *name)
{
	struct f_fs_opts *opts;
	char *ptr;
	const char *tmp;
	int name_len, ret;

	name_len = strlen(name) + 1;
	if (name_len > MAX_INST_NAME_LEN)
		return -ENAMETOOLONG;

	ptr = kstrndup(name, name_len, GFP_KERNEL);
	if (!ptr)
		return -ENOMEM;

	opts = to_f_fs_opts(fi);
	tmp = NULL;

	ffs_dev_lock();

	tmp = opts->dev->name_allocated ? opts->dev->name : NULL;
	ret = _ffs_name_dev(opts->dev, ptr);
	if (ret) {
		kfree(ptr);
		ffs_dev_unlock();
		return ret;
	}
	opts->dev->name_allocated = true;

	ffs_dev_unlock();

	kfree(tmp);

	return 0;
}

static struct usb_function_instance *ffs_alloc_inst(void)
{
	struct f_fs_opts *opts;
	struct ffs_dev *dev;

	opts = kzalloc(sizeof(*opts), GFP_KERNEL);
	if (!opts)
		return ERR_PTR(-ENOMEM);

	opts->func_inst.set_inst_name = ffs_set_inst_name;
	opts->func_inst.free_func_inst = ffs_free_inst;
	ffs_dev_lock();
	dev = _ffs_alloc_dev();
	ffs_dev_unlock();
	if (IS_ERR(dev)) {
		kfree(opts);
		return ERR_CAST(dev);
	}
	opts->dev = dev;
	dev->opts = opts;

	config_group_init_type_name(&opts->func_inst.group, "",
				    &ffs_func_type);
	return &opts->func_inst;
}

static void ffs_free(struct usb_function *f)
{
	kfree(ffs_func_from_usb(f));
}

static void ffs_func_unbind(struct usb_configuration *c,
			    struct usb_function *f)
{
	struct ffs_function *func = ffs_func_from_usb(f);
	struct ffs_data *ffs = func->ffs;
	struct f_fs_opts *opts =
		container_of(f->fi, struct f_fs_opts, func_inst);
	struct ffs_ep *ep = func->eps;
	unsigned count = ffs->eps_count;
	unsigned long flags;

	ENTER();
	if (ffs->func == func) {
		ffs_func_eps_disable(func);
		ffs->func = NULL;
	}

	if (!--opts->refcnt)
		functionfs_unbind(ffs);

	/* cleanup after autoconfig */
	spin_lock_irqsave(&func->ffs->eps_lock, flags);
	do {
		if (ep->ep && ep->req)
			usb_ep_free_request(ep->ep, ep->req);
		ep->req = NULL;
		++ep;
	} while (--count);
	spin_unlock_irqrestore(&func->ffs->eps_lock, flags);
	kfree(func->eps);
	func->eps = NULL;
	/*
	 * eps, descriptors and interfaces_nums are allocated in the
	 * same chunk so only one free is required.
	 */
	func->function.fs_descriptors = NULL;
	func->function.hs_descriptors = NULL;
	func->function.ss_descriptors = NULL;
	func->interfaces_nums = NULL;

	ffs_event_add(ffs, FUNCTIONFS_UNBIND);
}

static struct usb_function *ffs_alloc(struct usb_function_instance *fi)
{
	struct ffs_function *func;

	ENTER();

	func = kzalloc(sizeof(*func), GFP_KERNEL);
	if (unlikely(!func))
		return ERR_PTR(-ENOMEM);

	func->function.name    = "Function FS Gadget";

	func->function.bind    = ffs_func_bind;
	func->function.unbind  = ffs_func_unbind;
	func->function.set_alt = ffs_func_set_alt;
	func->function.disable = ffs_func_disable;
	func->function.setup   = ffs_func_setup;
	func->function.req_match = ffs_func_req_match;
	func->function.suspend = ffs_func_suspend;
	func->function.resume  = ffs_func_resume;
	func->function.free_func = ffs_free;

	return &func->function;
}

/*
 * ffs_lock must be taken by the caller of this function
 */
static struct ffs_dev *_ffs_alloc_dev(void)
{
	struct ffs_dev *dev;
	int ret;

	if (_ffs_get_single_dev())
			return ERR_PTR(-EBUSY);

	dev = kzalloc(sizeof(*dev), GFP_KERNEL);
	if (!dev)
		return ERR_PTR(-ENOMEM);

	if (list_empty(&ffs_devices)) {
		ret = functionfs_init();
		if (ret) {
			kfree(dev);
			return ERR_PTR(ret);
		}
	}

	list_add(&dev->entry, &ffs_devices);

	return dev;
}

/*
 * ffs_lock must be taken by the caller of this function
 * The caller is responsible for "name" being available whenever f_fs needs it
 */
static int _ffs_name_dev(struct ffs_dev *dev, const char *name)
{
	struct ffs_dev *existing;

	existing = _ffs_do_find_dev(name);
	if (existing)
		return -EBUSY;

	dev->name = name;

	return 0;
}

/*
 * The caller is responsible for "name" being available whenever f_fs needs it
 */
int ffs_name_dev(struct ffs_dev *dev, const char *name)
{
	int ret;

	ffs_dev_lock();
	ret = _ffs_name_dev(dev, name);
	ffs_dev_unlock();

	return ret;
}
EXPORT_SYMBOL_GPL(ffs_name_dev);

int ffs_single_dev(struct ffs_dev *dev)
{
	int ret;

	ret = 0;
	ffs_dev_lock();

	if (!list_is_singular(&ffs_devices))
		ret = -EBUSY;
	else
		dev->single = true;

	ffs_dev_unlock();
	return ret;
}
EXPORT_SYMBOL_GPL(ffs_single_dev);

/*
 * ffs_lock must be taken by the caller of this function
 */
static void _ffs_free_dev(struct ffs_dev *dev)
{
	list_del(&dev->entry);
	if (dev->name_allocated)
		kfree(dev->name);

	/* Clear the private_data pointer to stop incorrect dev access */
	if (dev->ffs_data)
		dev->ffs_data->private_data = NULL;

	kfree(dev);
	if (list_empty(&ffs_devices))
		functionfs_cleanup();
}

static void *ffs_acquire_dev(const char *dev_name)
{
	struct ffs_dev *ffs_dev;

	ENTER();
	ffs_dev_lock();

	ffs_dev = _ffs_find_dev(dev_name);
	if (!ffs_dev)
		ffs_dev = ERR_PTR(-ENOENT);
	else if (ffs_dev->mounted)
		ffs_dev = ERR_PTR(-EBUSY);
	else if (ffs_dev->ffs_acquire_dev_callback &&
	    ffs_dev->ffs_acquire_dev_callback(ffs_dev))
		ffs_dev = ERR_PTR(-ENOENT);
	else
		ffs_dev->mounted = true;

	ffs_dev_unlock();
	return ffs_dev;
}

static void ffs_release_dev(struct ffs_data *ffs_data)
{
	struct ffs_dev *ffs_dev;

	ENTER();
	ffs_dev_lock();

	ffs_dev = ffs_data->private_data;
	if (ffs_dev) {
		ffs_dev->mounted = false;

		if (ffs_dev->ffs_release_dev_callback)
			ffs_dev->ffs_release_dev_callback(ffs_dev);
	}

	ffs_dev_unlock();
}

static int ffs_ready(struct ffs_data *ffs)
{
	struct ffs_dev *ffs_obj;
	int ret = 0;

	ENTER();
	ffs_dev_lock();

	ffs_obj = ffs->private_data;
	if (!ffs_obj) {
		ret = -EINVAL;
		goto done;
	}
	if (WARN_ON(ffs_obj->desc_ready)) {
		ret = -EBUSY;
		goto done;
	}

	ffs_obj->desc_ready = true;
	ffs_obj->ffs_data = ffs;

	if (ffs_obj->ffs_ready_callback) {
		ret = ffs_obj->ffs_ready_callback(ffs);
		if (ret)
			goto done;
	}

	set_bit(FFS_FL_CALL_CLOSED_CALLBACK, &ffs->flags);
done:
	ffs_dev_unlock();
	return ret;
}

static void ffs_closed(struct ffs_data *ffs)
{
	struct ffs_dev *ffs_obj;
	struct f_fs_opts *opts;

	ENTER();
	ffs_dev_lock();

	ffs_obj = ffs->private_data;
	if (!ffs_obj)
		goto done;

	ffs_obj->desc_ready = false;

	if (test_and_clear_bit(FFS_FL_CALL_CLOSED_CALLBACK, &ffs->flags) &&
	    ffs_obj->ffs_closed_callback)
		ffs_obj->ffs_closed_callback(ffs);

	if (ffs_obj->opts)
		opts = ffs_obj->opts;
	else
		goto done;

	if (opts->no_configfs || !opts->func_inst.group.cg_item.ci_parent
	    || !atomic_read(&opts->func_inst.group.cg_item.ci_kref.refcount))
		goto done;

	unregister_gadget_item(ffs_obj->opts->
			       func_inst.group.cg_item.ci_parent->ci_parent);
done:
	ffs_dev_unlock();
}

/* Misc helper functions ****************************************************/

static int ffs_mutex_lock(struct mutex *mutex, unsigned nonblock)
{
	return nonblock
		? likely(mutex_trylock(mutex)) ? 0 : -EAGAIN
		: mutex_lock_interruptible(mutex);
}

static char *ffs_prepare_buffer(const char __user *buf, size_t len)
{
	char *data;

	if (unlikely(!len))
		return NULL;

	data = kmalloc(len, GFP_KERNEL);
	if (unlikely(!data))
		return ERR_PTR(-ENOMEM);

	if (unlikely(copy_from_user(data, buf, len))) {
		kfree(data);
		return ERR_PTR(-EFAULT);
	}

	pr_vdebug("Buffer from user space:\n");
	ffs_dump_mem("", data, len);

	return data;
}

DECLARE_USB_FUNCTION_INIT(ffs, ffs_alloc_inst, ffs_alloc);
MODULE_LICENSE("GPL");
MODULE_AUTHOR("Michal Nazarewicz");<|MERGE_RESOLUTION|>--- conflicted
+++ resolved
@@ -760,13 +760,7 @@
 
 	if (io_data->read && ret > 0) {
 		use_mm(io_data->mm);
-<<<<<<< HEAD
-		ret = copy_to_iter(io_data->buf, ret, &io_data->data);
-		if (ret != io_data->req->actual && iov_iter_count(&io_data->data))
-			ret = -EFAULT;
-=======
 		ret = ffs_copy_to_iter(io_data->buf, ret, &io_data->data);
->>>>>>> 3494c67c
 		unuse_mm(io_data->mm);
 	}
 
