--- conflicted
+++ resolved
@@ -15,16 +15,8 @@
 	dwc3-y				+= host.o
 endif
 
-<<<<<<< HEAD
-ifneq ($(filter y,$(CONFIG_USB_DWC3_GADGET) $(CONFIG_USB_DWC3_DUAL_ROLE) $(CONFIG_USB_DWC3_OTG)),)
-	dwc3-y				+= gadget.o ep0.o
-ifeq ($(CONFIG_PM), y)
-	dwc3-y				+= gadget_hibernation.o
-endif
-=======
 ifneq ($(filter y,$(CONFIG_USB_DWC3_GADGET) $(CONFIG_USB_DWC3_DUAL_ROLE)),)
 	dwc3-y				+= gadget.o ep0.o gadget_hibernation.o
->>>>>>> a4adc2c2
 endif
 
 ifneq ($(CONFIG_USB_DWC3_OTG),)
