--- conflicted
+++ resolved
@@ -922,11 +922,7 @@
 		raw3215_freelist = req;
 	}
 
-<<<<<<< HEAD
-	cdev = ccw_device_probe_console(&raw3215_ccw_driver);
-=======
 	cdev = ccw_device_create_console(&raw3215_ccw_driver);
->>>>>>> 40dde7e2
 	if (IS_ERR(cdev))
 		return -ENODEV;
 
