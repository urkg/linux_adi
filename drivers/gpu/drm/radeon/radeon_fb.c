--- conflicted
+++ resolved
@@ -128,10 +128,7 @@
 int radeonfb_create(struct drm_device *dev,
 		    uint32_t fb_width, uint32_t fb_height,
 		    uint32_t surface_width, uint32_t surface_height,
-<<<<<<< HEAD
-=======
 		    uint32_t surface_depth, uint32_t surface_bpp,
->>>>>>> ad1cd745
 		    struct drm_framebuffer **fb_p)
 {
 	struct radeon_device *rdev = dev->dev_private;
@@ -155,11 +152,7 @@
 	mode_cmd.bpp = surface_bpp;
 	/* need to align pitch with crtc limits */
 	mode_cmd.pitch = radeon_align_pitch(rdev, mode_cmd.width, mode_cmd.bpp, fb_tiled) * ((mode_cmd.bpp + 1) / 8);
-<<<<<<< HEAD
-	mode_cmd.depth = 24;
-=======
 	mode_cmd.depth = surface_depth;
->>>>>>> ad1cd745
 
 	size = mode_cmd.pitch * mode_cmd.height;
 	aligned_size = ALIGN(size, PAGE_SIZE);
@@ -298,13 +291,6 @@
 	return ret;
 }
 
-<<<<<<< HEAD
-int radeonfb_probe(struct drm_device *dev)
-{
-	int ret;
-	ret = drm_fb_helper_single_fb_probe(dev, &radeonfb_create);
-	return ret;
-=======
 static char *mode_option;
 int radeon_parse_options(char *options)
 {
@@ -324,7 +310,6 @@
 int radeonfb_probe(struct drm_device *dev)
 {
 	return drm_fb_helper_single_fb_probe(dev, &radeonfb_create);
->>>>>>> ad1cd745
 }
 
 int radeonfb_remove(struct drm_device *dev, struct drm_framebuffer *fb)
