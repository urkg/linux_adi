--- conflicted
+++ resolved
@@ -106,11 +106,6 @@
 		list_del(&vd->node);
 		dmaengine_desc_callback_invoke(&cb, &vd->tx_result);
 		vchan_vdesc_fini(vd);
-<<<<<<< HEAD
-=======
-
-		dmaengine_desc_callback_invoke(&cb, &vd->tx_result);
->>>>>>> 043f8a22
 	}
 }
 
