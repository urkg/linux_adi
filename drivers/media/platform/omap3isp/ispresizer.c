/*
 * ispresizer.c
 *
 * TI OMAP3 ISP - Resizer module
 *
 * Copyright (C) 2010 Nokia Corporation
 * Copyright (C) 2009 Texas Instruments, Inc
 *
 * Contacts: Laurent Pinchart <laurent.pinchart@ideasonboard.com>
 *	     Sakari Ailus <sakari.ailus@iki.fi>
 *
 * This program is free software; you can redistribute it and/or modify
 * it under the terms of the GNU General Public License version 2 as
 * published by the Free Software Foundation.
 */

#include <linux/device.h>
#include <linux/mm.h>
#include <linux/module.h>

#include "isp.h"
#include "ispreg.h"
#include "ispresizer.h"

/*
 * Resizer Constants
 */
#define MIN_RESIZE_VALUE		64
#define MID_RESIZE_VALUE		512
#define MAX_RESIZE_VALUE		1024

#define MIN_IN_WIDTH			32
#define MIN_IN_HEIGHT			32
#define MAX_IN_WIDTH_MEMORY_MODE	4095
#define MAX_IN_WIDTH_ONTHEFLY_MODE_ES1	1280
#define MAX_IN_WIDTH_ONTHEFLY_MODE_ES2	4095
#define MAX_IN_HEIGHT			4095

#define MIN_OUT_WIDTH			16
#define MIN_OUT_HEIGHT			2
#define MAX_OUT_HEIGHT			4095

/*
 * Resizer Use Constraints
 * "TRM ES3.1, table 12-46"
 */
#define MAX_4TAP_OUT_WIDTH_ES1		1280
#define MAX_7TAP_OUT_WIDTH_ES1		640
#define MAX_4TAP_OUT_WIDTH_ES2		3312
#define MAX_7TAP_OUT_WIDTH_ES2		1650
#define MAX_4TAP_OUT_WIDTH_3630		4096
#define MAX_7TAP_OUT_WIDTH_3630		2048

/*
 * Constants for ratio calculation
 */
#define RESIZE_DIVISOR			256
#define DEFAULT_PHASE			1

/*
 * Default (and only) configuration of filter coefficients.
 * 7-tap mode is for scale factors 0.25x to 0.5x.
 * 4-tap mode is for scale factors 0.5x to 4.0x.
 * There shouldn't be any reason to recalculate these, EVER.
 */
static const struct isprsz_coef filter_coefs = {
	/* For 8-phase 4-tap horizontal filter: */
	{
		0x0000, 0x0100, 0x0000, 0x0000,
		0x03FA, 0x00F6, 0x0010, 0x0000,
		0x03F9, 0x00DB, 0x002C, 0x0000,
		0x03FB, 0x00B3, 0x0053, 0x03FF,
		0x03FD, 0x0082, 0x0084, 0x03FD,
		0x03FF, 0x0053, 0x00B3, 0x03FB,
		0x0000, 0x002C, 0x00DB, 0x03F9,
		0x0000, 0x0010, 0x00F6, 0x03FA
	},
	/* For 8-phase 4-tap vertical filter: */
	{
		0x0000, 0x0100, 0x0000, 0x0000,
		0x03FA, 0x00F6, 0x0010, 0x0000,
		0x03F9, 0x00DB, 0x002C, 0x0000,
		0x03FB, 0x00B3, 0x0053, 0x03FF,
		0x03FD, 0x0082, 0x0084, 0x03FD,
		0x03FF, 0x0053, 0x00B3, 0x03FB,
		0x0000, 0x002C, 0x00DB, 0x03F9,
		0x0000, 0x0010, 0x00F6, 0x03FA
	},
	/* For 4-phase 7-tap horizontal filter: */
	#define DUMMY 0
	{
		0x0004, 0x0023, 0x005A, 0x0058, 0x0023, 0x0004, 0x0000, DUMMY,
		0x0002, 0x0018, 0x004d, 0x0060, 0x0031, 0x0008, 0x0000, DUMMY,
		0x0001, 0x000f, 0x003f, 0x0062, 0x003f, 0x000f, 0x0001, DUMMY,
		0x0000, 0x0008, 0x0031, 0x0060, 0x004d, 0x0018, 0x0002, DUMMY
	},
	/* For 4-phase 7-tap vertical filter: */
	{
		0x0004, 0x0023, 0x005A, 0x0058, 0x0023, 0x0004, 0x0000, DUMMY,
		0x0002, 0x0018, 0x004d, 0x0060, 0x0031, 0x0008, 0x0000, DUMMY,
		0x0001, 0x000f, 0x003f, 0x0062, 0x003f, 0x000f, 0x0001, DUMMY,
		0x0000, 0x0008, 0x0031, 0x0060, 0x004d, 0x0018, 0x0002, DUMMY
	}
	/*
	 * The dummy padding is required in 7-tap mode because of how the
	 * registers are arranged physically.
	 */
	#undef DUMMY
};

/*
 * __resizer_get_format - helper function for getting resizer format
 * @res   : pointer to resizer private structure
 * @pad   : pad number
 * @cfg: V4L2 subdev pad configuration
 * @which : wanted subdev format
 * return zero
 */
static struct v4l2_mbus_framefmt *
__resizer_get_format(struct isp_res_device *res, struct v4l2_subdev_pad_config *cfg,
		     unsigned int pad, enum v4l2_subdev_format_whence which)
{
	if (which == V4L2_SUBDEV_FORMAT_TRY)
		return v4l2_subdev_get_try_format(&res->subdev, cfg, pad);
	else
		return &res->formats[pad];
}

/*
 * __resizer_get_crop - helper function for getting resizer crop rectangle
 * @res   : pointer to resizer private structure
 * @cfg: V4L2 subdev pad configuration
 * @which : wanted subdev crop rectangle
 */
static struct v4l2_rect *
__resizer_get_crop(struct isp_res_device *res, struct v4l2_subdev_pad_config *cfg,
		   enum v4l2_subdev_format_whence which)
{
	if (which == V4L2_SUBDEV_FORMAT_TRY)
		return v4l2_subdev_get_try_crop(&res->subdev, cfg, RESZ_PAD_SINK);
	else
		return &res->crop.request;
}

/*
 * resizer_set_filters - Set resizer filters
 * @res: Device context.
 * @h_coeff: horizontal coefficient
 * @v_coeff: vertical coefficient
 * Return none
 */
static void resizer_set_filters(struct isp_res_device *res, const u16 *h_coeff,
				const u16 *v_coeff)
{
	struct isp_device *isp = to_isp_device(res);
	u32 startaddr_h, startaddr_v, tmp_h, tmp_v;
	int i;

	startaddr_h = ISPRSZ_HFILT10;
	startaddr_v = ISPRSZ_VFILT10;

	for (i = 0; i < COEFF_CNT; i += 2) {
		tmp_h = h_coeff[i] |
			(h_coeff[i + 1] << ISPRSZ_HFILT_COEF1_SHIFT);
		tmp_v = v_coeff[i] |
			(v_coeff[i + 1] << ISPRSZ_VFILT_COEF1_SHIFT);
		isp_reg_writel(isp, tmp_h, OMAP3_ISP_IOMEM_RESZ, startaddr_h);
		isp_reg_writel(isp, tmp_v, OMAP3_ISP_IOMEM_RESZ, startaddr_v);
		startaddr_h += 4;
		startaddr_v += 4;
	}
}

/*
 * resizer_set_bilinear - Chrominance horizontal algorithm select
 * @res: Device context.
 * @type: Filtering interpolation type.
 *
 * Filtering that is same as luminance processing is
 * intended only for downsampling, and bilinear interpolation
 * is intended only for upsampling.
 */
static void resizer_set_bilinear(struct isp_res_device *res,
				 enum resizer_chroma_algo type)
{
	struct isp_device *isp = to_isp_device(res);

	if (type == RSZ_BILINEAR)
		isp_reg_set(isp, OMAP3_ISP_IOMEM_RESZ, ISPRSZ_CNT,
			    ISPRSZ_CNT_CBILIN);
	else
		isp_reg_clr(isp, OMAP3_ISP_IOMEM_RESZ, ISPRSZ_CNT,
			    ISPRSZ_CNT_CBILIN);
}

/*
 * resizer_set_ycpos - Luminance and chrominance order
 * @res: Device context.
 * @pixelcode: pixel code.
 */
static void resizer_set_ycpos(struct isp_res_device *res, u32 pixelcode)
{
	struct isp_device *isp = to_isp_device(res);

	switch (pixelcode) {
	case MEDIA_BUS_FMT_YUYV8_1X16:
		isp_reg_set(isp, OMAP3_ISP_IOMEM_RESZ, ISPRSZ_CNT,
			    ISPRSZ_CNT_YCPOS);
		break;
	case MEDIA_BUS_FMT_UYVY8_1X16:
		isp_reg_clr(isp, OMAP3_ISP_IOMEM_RESZ, ISPRSZ_CNT,
			    ISPRSZ_CNT_YCPOS);
		break;
	default:
		return;
	}
}

/*
 * resizer_set_phase - Setup horizontal and vertical starting phase
 * @res: Device context.
 * @h_phase: horizontal phase parameters.
 * @v_phase: vertical phase parameters.
 *
 * Horizontal and vertical phase range is 0 to 7
 */
static void resizer_set_phase(struct isp_res_device *res, u32 h_phase,
			      u32 v_phase)
{
	struct isp_device *isp = to_isp_device(res);
	u32 rgval;

	rgval = isp_reg_readl(isp, OMAP3_ISP_IOMEM_RESZ, ISPRSZ_CNT) &
	      ~(ISPRSZ_CNT_HSTPH_MASK | ISPRSZ_CNT_VSTPH_MASK);
	rgval |= (h_phase << ISPRSZ_CNT_HSTPH_SHIFT) & ISPRSZ_CNT_HSTPH_MASK;
	rgval |= (v_phase << ISPRSZ_CNT_VSTPH_SHIFT) & ISPRSZ_CNT_VSTPH_MASK;

	isp_reg_writel(isp, rgval, OMAP3_ISP_IOMEM_RESZ, ISPRSZ_CNT);
}

/*
 * resizer_set_luma - Setup luminance enhancer parameters
 * @res: Device context.
 * @luma: Structure for luminance enhancer parameters.
 *
 * Algorithm select:
 *  0x0: Disable
 *  0x1: [-1  2 -1]/2 high-pass filter
 *  0x2: [-1 -2  6 -2 -1]/4 high-pass filter
 *
 * Maximum gain:
 *  The data is coded in U4Q4 representation.
 *
 * Slope:
 *  The data is coded in U4Q4 representation.
 *
 * Coring offset:
 *  The data is coded in U8Q0 representation.
 *
 * The new luminance value is computed as:
 *  Y += HPF(Y) x max(GAIN, (HPF(Y) - CORE) x SLOP + 8) >> 4.
 */
static void resizer_set_luma(struct isp_res_device *res,
			     struct resizer_luma_yenh *luma)
{
	struct isp_device *isp = to_isp_device(res);
	u32 rgval;

	rgval  = (luma->algo << ISPRSZ_YENH_ALGO_SHIFT)
		  & ISPRSZ_YENH_ALGO_MASK;
	rgval |= (luma->gain << ISPRSZ_YENH_GAIN_SHIFT)
		  & ISPRSZ_YENH_GAIN_MASK;
	rgval |= (luma->slope << ISPRSZ_YENH_SLOP_SHIFT)
		  & ISPRSZ_YENH_SLOP_MASK;
	rgval |= (luma->core << ISPRSZ_YENH_CORE_SHIFT)
		  & ISPRSZ_YENH_CORE_MASK;

	isp_reg_writel(isp, rgval, OMAP3_ISP_IOMEM_RESZ, ISPRSZ_YENH);
}

/*
 * resizer_set_source - Input source select
 * @res: Device context.
 * @source: Input source type
 *
 * If this field is set to RESIZER_INPUT_VP, the resizer input is fed from
 * Preview/CCDC engine, otherwise from memory.
 */
static void resizer_set_source(struct isp_res_device *res,
			       enum resizer_input_entity source)
{
	struct isp_device *isp = to_isp_device(res);

	if (source == RESIZER_INPUT_MEMORY)
		isp_reg_set(isp, OMAP3_ISP_IOMEM_RESZ, ISPRSZ_CNT,
			    ISPRSZ_CNT_INPSRC);
	else
		isp_reg_clr(isp, OMAP3_ISP_IOMEM_RESZ, ISPRSZ_CNT,
			    ISPRSZ_CNT_INPSRC);
}

/*
 * resizer_set_ratio - Setup horizontal and vertical resizing value
 * @res: Device context.
 * @ratio: Structure for ratio parameters.
 *
 * Resizing range from 64 to 1024
 */
static void resizer_set_ratio(struct isp_res_device *res,
			      const struct resizer_ratio *ratio)
{
	struct isp_device *isp = to_isp_device(res);
	const u16 *h_filter, *v_filter;
	u32 rgval;

	rgval = isp_reg_readl(isp, OMAP3_ISP_IOMEM_RESZ, ISPRSZ_CNT) &
			      ~(ISPRSZ_CNT_HRSZ_MASK | ISPRSZ_CNT_VRSZ_MASK);
	rgval |= ((ratio->horz - 1) << ISPRSZ_CNT_HRSZ_SHIFT)
		  & ISPRSZ_CNT_HRSZ_MASK;
	rgval |= ((ratio->vert - 1) << ISPRSZ_CNT_VRSZ_SHIFT)
		  & ISPRSZ_CNT_VRSZ_MASK;
	isp_reg_writel(isp, rgval, OMAP3_ISP_IOMEM_RESZ, ISPRSZ_CNT);

	/* prepare horizontal filter coefficients */
	if (ratio->horz > MID_RESIZE_VALUE)
		h_filter = &filter_coefs.h_filter_coef_7tap[0];
	else
		h_filter = &filter_coefs.h_filter_coef_4tap[0];

	/* prepare vertical filter coefficients */
	if (ratio->vert > MID_RESIZE_VALUE)
		v_filter = &filter_coefs.v_filter_coef_7tap[0];
	else
		v_filter = &filter_coefs.v_filter_coef_4tap[0];

	resizer_set_filters(res, h_filter, v_filter);
}

/*
 * resizer_set_dst_size - Setup the output height and width
 * @res: Device context.
 * @width: Output width.
 * @height: Output height.
 *
 * Width :
 *  The value must be EVEN.
 *
 * Height:
 *  The number of bytes written to SDRAM must be
 *  a multiple of 16-bytes if the vertical resizing factor
 *  is greater than 1x (upsizing)
 */
static void resizer_set_output_size(struct isp_res_device *res,
				    u32 width, u32 height)
{
	struct isp_device *isp = to_isp_device(res);
	u32 rgval;

	rgval  = (width << ISPRSZ_OUT_SIZE_HORZ_SHIFT)
		 & ISPRSZ_OUT_SIZE_HORZ_MASK;
	rgval |= (height << ISPRSZ_OUT_SIZE_VERT_SHIFT)
		 & ISPRSZ_OUT_SIZE_VERT_MASK;
	isp_reg_writel(isp, rgval, OMAP3_ISP_IOMEM_RESZ, ISPRSZ_OUT_SIZE);
}

/*
 * resizer_set_output_offset - Setup memory offset for the output lines.
 * @res: Device context.
 * @offset: Memory offset.
 *
 * The 5 LSBs are forced to be zeros by the hardware to align on a 32-byte
 * boundary; the 5 LSBs are read-only. For optimal use of SDRAM bandwidth,
 * the SDRAM line offset must be set on a 256-byte boundary
 */
static void resizer_set_output_offset(struct isp_res_device *res, u32 offset)
{
	struct isp_device *isp = to_isp_device(res);

	isp_reg_writel(isp, offset, OMAP3_ISP_IOMEM_RESZ, ISPRSZ_SDR_OUTOFF);
}

/*
 * resizer_set_start - Setup vertical and horizontal start position
 * @res: Device context.
 * @left: Horizontal start position.
 * @top: Vertical start position.
 *
 * Vertical start line:
 *  This field makes sense only when the resizer obtains its input
 *  from the preview engine/CCDC
 *
 * Horizontal start pixel:
 *  Pixels are coded on 16 bits for YUV and 8 bits for color separate data.
 *  When the resizer gets its input from SDRAM, this field must be set
 *  to <= 15 for YUV 16-bit data and <= 31 for 8-bit color separate data
 */
static void resizer_set_start(struct isp_res_device *res, u32 left, u32 top)
{
	struct isp_device *isp = to_isp_device(res);
	u32 rgval;

	rgval = (left << ISPRSZ_IN_START_HORZ_ST_SHIFT)
		& ISPRSZ_IN_START_HORZ_ST_MASK;
	rgval |= (top << ISPRSZ_IN_START_VERT_ST_SHIFT)
		 & ISPRSZ_IN_START_VERT_ST_MASK;

	isp_reg_writel(isp, rgval, OMAP3_ISP_IOMEM_RESZ, ISPRSZ_IN_START);
}

/*
 * resizer_set_input_size - Setup the input size
 * @res: Device context.
 * @width: The range is 0 to 4095 pixels
 * @height: The range is 0 to 4095 lines
 */
static void resizer_set_input_size(struct isp_res_device *res,
				   u32 width, u32 height)
{
	struct isp_device *isp = to_isp_device(res);
	u32 rgval;

	rgval = (width << ISPRSZ_IN_SIZE_HORZ_SHIFT)
		& ISPRSZ_IN_SIZE_HORZ_MASK;
	rgval |= (height << ISPRSZ_IN_SIZE_VERT_SHIFT)
		 & ISPRSZ_IN_SIZE_VERT_MASK;

	isp_reg_writel(isp, rgval, OMAP3_ISP_IOMEM_RESZ, ISPRSZ_IN_SIZE);
}

/*
 * resizer_set_src_offs - Setup the memory offset for the input lines
 * @res: Device context.
 * @offset: Memory offset.
 *
 * The 5 LSBs are forced to be zeros by the hardware to align on a 32-byte
 * boundary; the 5 LSBs are read-only. This field must be programmed to be
 * 0x0 if the resizer input is from preview engine/CCDC.
 */
static void resizer_set_input_offset(struct isp_res_device *res, u32 offset)
{
	struct isp_device *isp = to_isp_device(res);

	isp_reg_writel(isp, offset, OMAP3_ISP_IOMEM_RESZ, ISPRSZ_SDR_INOFF);
}

/*
 * resizer_set_intype - Input type select
 * @res: Device context.
 * @type: Pixel format type.
 */
static void resizer_set_intype(struct isp_res_device *res,
			       enum resizer_colors_type type)
{
	struct isp_device *isp = to_isp_device(res);

	if (type == RSZ_COLOR8)
		isp_reg_set(isp, OMAP3_ISP_IOMEM_RESZ, ISPRSZ_CNT,
			    ISPRSZ_CNT_INPTYP);
	else
		isp_reg_clr(isp, OMAP3_ISP_IOMEM_RESZ, ISPRSZ_CNT,
			    ISPRSZ_CNT_INPTYP);
}

/*
 * __resizer_set_inaddr - Helper function for set input address
 * @res : pointer to resizer private data structure
 * @addr: input address
 * return none
 */
static void __resizer_set_inaddr(struct isp_res_device *res, u32 addr)
{
	struct isp_device *isp = to_isp_device(res);

	isp_reg_writel(isp, addr, OMAP3_ISP_IOMEM_RESZ, ISPRSZ_SDR_INADD);
}

/*
 * The data rate at the horizontal resizer output must not exceed half the
 * functional clock or 100 MP/s, whichever is lower. According to the TRM
 * there's no similar requirement for the vertical resizer output. However
 * experience showed that vertical upscaling by 4 leads to SBL overflows (with
 * data rates at the resizer output exceeding 300 MP/s). Limiting the resizer
 * output data rate to the functional clock or 200 MP/s, whichever is lower,
 * seems to get rid of SBL overflows.
 *
 * The maximum data rate at the output of the horizontal resizer can thus be
 * computed with
 *
 * max intermediate rate <= L3 clock * input height / output height
 * max intermediate rate <= L3 clock / 2
 *
 * The maximum data rate at the resizer input is then
 *
 * max input rate <= max intermediate rate * input width / output width
 *
 * where the input width and height are the resizer input crop rectangle size.
 * The TRM doesn't clearly explain if that's a maximum instant data rate or a
 * maximum average data rate.
 */
void omap3isp_resizer_max_rate(struct isp_res_device *res,
			       unsigned int *max_rate)
{
	struct isp_pipeline *pipe = to_isp_pipeline(&res->subdev.entity);
	const struct v4l2_mbus_framefmt *ofmt = &res->formats[RESZ_PAD_SOURCE];
	unsigned long limit = min(pipe->l3_ick, 200000000UL);
	unsigned long clock;

	clock = div_u64((u64)limit * res->crop.active.height, ofmt->height);
	clock = min(clock, limit / 2);
	*max_rate = div_u64((u64)clock * res->crop.active.width, ofmt->width);
}

/*
 * When the resizer processes images from memory, the driver must slow down read
 * requests on the input to at least comply with the internal data rate
 * requirements. If the application real-time requirements can cope with slower
 * processing, the resizer can be slowed down even more to put less pressure on
 * the overall system.
 *
 * When the resizer processes images on the fly (either from the CCDC or the
 * preview module), the same data rate requirements apply but they can't be
 * enforced at the resizer level. The image input module (sensor, CCP2 or
 * preview module) must not provide image data faster than the resizer can
 * process.
 *
 * For live image pipelines, the data rate is set by the frame format, size and
 * rate. The sensor output frame rate must not exceed the maximum resizer data
 * rate.
 *
 * The resizer slows down read requests by inserting wait cycles in the SBL
 * requests. The maximum number of 256-byte requests per second can be computed
 * as (the data rate is multiplied by 2 to convert from pixels per second to
 * bytes per second)
 *
 * request per second = data rate * 2 / 256
 * cycles per request = cycles per second / requests per second
 *
 * The number of cycles per second is controlled by the L3 clock, leading to
 *
 * cycles per request = L3 frequency / 2 * 256 / data rate
 */
static void resizer_adjust_bandwidth(struct isp_res_device *res)
{
	struct isp_pipeline *pipe = to_isp_pipeline(&res->subdev.entity);
	struct isp_device *isp = to_isp_device(res);
	unsigned long l3_ick = pipe->l3_ick;
	struct v4l2_fract *timeperframe;
	unsigned int cycles_per_frame;
	unsigned int requests_per_frame;
	unsigned int cycles_per_request;
	unsigned int granularity;
	unsigned int minimum;
	unsigned int maximum;
	unsigned int value;

	if (res->input != RESIZER_INPUT_MEMORY) {
		isp_reg_clr(isp, OMAP3_ISP_IOMEM_SBL, ISPSBL_SDR_REQ_EXP,
			    ISPSBL_SDR_REQ_RSZ_EXP_MASK);
		return;
	}

	switch (isp->revision) {
	case ISP_REVISION_1_0:
	case ISP_REVISION_2_0:
	default:
		granularity = 1024;
		break;

	case ISP_REVISION_15_0:
		granularity = 32;
		break;
	}

	/* Compute the minimum number of cycles per request, based on the
	 * pipeline maximum data rate. This is an absolute lower bound if we
	 * don't want SBL overflows, so round the value up.
	 */
	cycles_per_request = div_u64((u64)l3_ick / 2 * 256 + pipe->max_rate - 1,
				     pipe->max_rate);
	minimum = DIV_ROUND_UP(cycles_per_request, granularity);

	/* Compute the maximum number of cycles per request, based on the
	 * requested frame rate. This is a soft upper bound to achieve a frame
	 * rate equal or higher than the requested value, so round the value
	 * down.
	 */
	timeperframe = &pipe->max_timeperframe;

	requests_per_frame = DIV_ROUND_UP(res->crop.active.width * 2, 256)
			   * res->crop.active.height;
	cycles_per_frame = div_u64((u64)l3_ick * timeperframe->numerator,
				   timeperframe->denominator);
	cycles_per_request = cycles_per_frame / requests_per_frame;

	maximum = cycles_per_request / granularity;

	value = max(minimum, maximum);

	dev_dbg(isp->dev, "%s: cycles per request = %u\n", __func__, value);
	isp_reg_clr_set(isp, OMAP3_ISP_IOMEM_SBL, ISPSBL_SDR_REQ_EXP,
			ISPSBL_SDR_REQ_RSZ_EXP_MASK,
			value << ISPSBL_SDR_REQ_RSZ_EXP_SHIFT);
}

/*
 * omap3isp_resizer_busy - Checks if ISP resizer is busy.
 *
 * Returns busy field from ISPRSZ_PCR register.
 */
int omap3isp_resizer_busy(struct isp_res_device *res)
{
	struct isp_device *isp = to_isp_device(res);

	return isp_reg_readl(isp, OMAP3_ISP_IOMEM_RESZ, ISPRSZ_PCR) &
			     ISPRSZ_PCR_BUSY;
}

/*
 * resizer_set_inaddr - Sets the memory address of the input frame.
 * @addr: 32bit memory address aligned on 32byte boundary.
 */
static void resizer_set_inaddr(struct isp_res_device *res, u32 addr)
{
	res->addr_base = addr;

	/* This will handle crop settings in stream off state */
	if (res->crop_offset)
		addr += res->crop_offset & ~0x1f;

	__resizer_set_inaddr(res, addr);
}

/*
 * Configures the memory address to which the output frame is written.
 * @addr: 32bit memory address aligned on 32byte boundary.
 * Note: For SBL efficiency reasons the address should be on a 256-byte
 * boundary.
 */
static void resizer_set_outaddr(struct isp_res_device *res, u32 addr)
{
	struct isp_device *isp = to_isp_device(res);

	/*
	 * Set output address. This needs to be in its own function
	 * because it changes often.
	 */
	isp_reg_writel(isp, addr << ISPRSZ_SDR_OUTADD_ADDR_SHIFT,
		       OMAP3_ISP_IOMEM_RESZ, ISPRSZ_SDR_OUTADD);
}

/*
 * resizer_print_status - Prints the values of the resizer module registers.
 */
#define RSZ_PRINT_REGISTER(isp, name)\
	dev_dbg(isp->dev, "###RSZ " #name "=0x%08x\n", \
		isp_reg_readl(isp, OMAP3_ISP_IOMEM_RESZ, ISPRSZ_##name))

static void resizer_print_status(struct isp_res_device *res)
{
	struct isp_device *isp = to_isp_device(res);

	dev_dbg(isp->dev, "-------------Resizer Register dump----------\n");

	RSZ_PRINT_REGISTER(isp, PCR);
	RSZ_PRINT_REGISTER(isp, CNT);
	RSZ_PRINT_REGISTER(isp, OUT_SIZE);
	RSZ_PRINT_REGISTER(isp, IN_START);
	RSZ_PRINT_REGISTER(isp, IN_SIZE);
	RSZ_PRINT_REGISTER(isp, SDR_INADD);
	RSZ_PRINT_REGISTER(isp, SDR_INOFF);
	RSZ_PRINT_REGISTER(isp, SDR_OUTADD);
	RSZ_PRINT_REGISTER(isp, SDR_OUTOFF);
	RSZ_PRINT_REGISTER(isp, YENH);

	dev_dbg(isp->dev, "--------------------------------------------\n");
}

/*
 * resizer_calc_ratios - Helper function for calculating resizer ratios
 * @res: pointer to resizer private data structure
 * @input: input frame size
 * @output: output frame size
 * @ratio : return calculated ratios
 * return none
 *
 * The resizer uses a polyphase sample rate converter. The upsampling filter
 * has a fixed number of phases that depend on the resizing ratio. As the ratio
 * computation depends on the number of phases, we need to compute a first
 * approximation and then refine it.
 *
 * The input/output/ratio relationship is given by the OMAP34xx TRM:
 *
 * - 8-phase, 4-tap mode (RSZ = 64 ~ 512)
 *	iw = (32 * sph + (ow - 1) * hrsz + 16) >> 8 + 7
 *	ih = (32 * spv + (oh - 1) * vrsz + 16) >> 8 + 4
 * - 4-phase, 7-tap mode (RSZ = 513 ~ 1024)
 *	iw = (64 * sph + (ow - 1) * hrsz + 32) >> 8 + 7
 *	ih = (64 * spv + (oh - 1) * vrsz + 32) >> 8 + 7
 *
 * iw and ih are the input width and height after cropping. Those equations need
 * to be satisfied exactly for the resizer to work correctly.
 *
 * The equations can't be easily reverted, as the >> 8 operation is not linear.
 * In addition, not all input sizes can be achieved for a given output size. To
 * get the highest input size lower than or equal to the requested input size,
 * we need to compute the highest resizing ratio that satisfies the following
 * inequality (taking the 4-tap mode width equation as an example)
 *
 *	iw >= (32 * sph + (ow - 1) * hrsz + 16) >> 8 - 7
 *
 * (where iw is the requested input width) which can be rewritten as
 *
 *	  iw - 7            >= (32 * sph + (ow - 1) * hrsz + 16) >> 8
 *	 (iw - 7) << 8      >=  32 * sph + (ow - 1) * hrsz + 16 - b
 *	((iw - 7) << 8) + b >=  32 * sph + (ow - 1) * hrsz + 16
 *
 * where b is the value of the 8 least significant bits of the right hand side
 * expression of the last inequality. The highest resizing ratio value will be
 * achieved when b is equal to its maximum value of 255. That resizing ratio
 * value will still satisfy the original inequality, as b will disappear when
 * the expression will be shifted right by 8.
 *
 * The reverted equations thus become
 *
 * - 8-phase, 4-tap mode
 *	hrsz = ((iw - 7) * 256 + 255 - 16 - 32 * sph) / (ow - 1)
 *	vrsz = ((ih - 4) * 256 + 255 - 16 - 32 * spv) / (oh - 1)
 * - 4-phase, 7-tap mode
 *	hrsz = ((iw - 7) * 256 + 255 - 32 - 64 * sph) / (ow - 1)
 *	vrsz = ((ih - 7) * 256 + 255 - 32 - 64 * spv) / (oh - 1)
 *
 * The ratios are integer values, and are rounded down to ensure that the
 * cropped input size is not bigger than the uncropped input size.
 *
 * As the number of phases/taps, used to select the correct equations to compute
 * the ratio, depends on the ratio, we start with the 4-tap mode equations to
 * compute an approximation of the ratio, and switch to the 7-tap mode equations
 * if the approximation is higher than the ratio threshold.
 *
 * As the 7-tap mode equations will return a ratio smaller than or equal to the
 * 4-tap mode equations, the resulting ratio could become lower than or equal to
 * the ratio threshold. This 'equations loop' isn't an issue as long as the
 * correct equations are used to compute the final input size. Starting with the
 * 4-tap mode equations ensure that, in case of values resulting in a 'ratio
 * loop', the smallest of the ratio values will be used, never exceeding the
 * requested input size.
 *
 * We first clamp the output size according to the hardware capability to avoid
 * auto-cropping the input more than required to satisfy the TRM equations. The
 * minimum output size is achieved with a scaling factor of 1024. It is thus
 * computed using the 7-tap equations.
 *
 *	min ow = ((iw - 7) * 256 - 32 - 64 * sph) / 1024 + 1
 *	min oh = ((ih - 7) * 256 - 32 - 64 * spv) / 1024 + 1
 *
 * Similarly, the maximum output size is achieved with a scaling factor of 64
 * and computed using the 4-tap equations.
 *
 *	max ow = ((iw - 7) * 256 + 255 - 16 - 32 * sph) / 64 + 1
 *	max oh = ((ih - 4) * 256 + 255 - 16 - 32 * spv) / 64 + 1
 *
 * The additional +255 term compensates for the round down operation performed
 * by the TRM equations when shifting the value right by 8 bits.
 *
 * We then compute and clamp the ratios (x1/4 ~ x4). Clamping the output size to
 * the maximum value guarantees that the ratio value will never be smaller than
 * the minimum, but it could still slightly exceed the maximum. Clamping the
 * ratio will thus result in a resizing factor slightly larger than the
 * requested value.
 *
 * To accommodate that, and make sure the TRM equations are satisfied exactly, we
 * compute the input crop rectangle as the last step.
 *
 * As if the situation wasn't complex enough, the maximum output width depends
 * on the vertical resizing ratio.  Fortunately, the output height doesn't
 * depend on the horizontal resizing ratio. We can then start by computing the
 * output height and the vertical ratio, and then move to computing the output
 * width and the horizontal ratio.
 */
static void resizer_calc_ratios(struct isp_res_device *res,
				struct v4l2_rect *input,
				struct v4l2_mbus_framefmt *output,
				struct resizer_ratio *ratio)
{
	struct isp_device *isp = to_isp_device(res);
	const unsigned int spv = DEFAULT_PHASE;
	const unsigned int sph = DEFAULT_PHASE;
	unsigned int upscaled_width;
	unsigned int upscaled_height;
	unsigned int min_width;
	unsigned int min_height;
	unsigned int max_width;
	unsigned int max_height;
	unsigned int width_alignment;
	unsigned int width;
	unsigned int height;

	/*
	 * Clamp the output height based on the hardware capabilities and
	 * compute the vertical resizing ratio.
	 */
	min_height = ((input->height - 7) * 256 - 32 - 64 * spv) / 1024 + 1;
	min_height = max_t(unsigned int, min_height, MIN_OUT_HEIGHT);
	max_height = ((input->height - 4) * 256 + 255 - 16 - 32 * spv) / 64 + 1;
	max_height = min_t(unsigned int, max_height, MAX_OUT_HEIGHT);
	output->height = clamp(output->height, min_height, max_height);

	ratio->vert = ((input->height - 4) * 256 + 255 - 16 - 32 * spv)
		    / (output->height - 1);
	if (ratio->vert > MID_RESIZE_VALUE)
		ratio->vert = ((input->height - 7) * 256 + 255 - 32 - 64 * spv)
			    / (output->height - 1);
	ratio->vert = clamp_t(unsigned int, ratio->vert,
			      MIN_RESIZE_VALUE, MAX_RESIZE_VALUE);

	if (ratio->vert <= MID_RESIZE_VALUE) {
		upscaled_height = (output->height - 1) * ratio->vert
				+ 32 * spv + 16;
		height = (upscaled_height >> 8) + 4;
	} else {
		upscaled_height = (output->height - 1) * ratio->vert
				+ 64 * spv + 32;
		height = (upscaled_height >> 8) + 7;
	}

	/*
	 * Compute the minimum and maximum output widths based on the hardware
	 * capabilities. The maximum depends on the vertical resizing ratio.
	 */
	min_width = ((input->width - 7) * 256 - 32 - 64 * sph) / 1024 + 1;
	min_width = max_t(unsigned int, min_width, MIN_OUT_WIDTH);

	if (ratio->vert <= MID_RESIZE_VALUE) {
		switch (isp->revision) {
		case ISP_REVISION_1_0:
			max_width = MAX_4TAP_OUT_WIDTH_ES1;
			break;

		case ISP_REVISION_2_0:
		default:
			max_width = MAX_4TAP_OUT_WIDTH_ES2;
			break;

		case ISP_REVISION_15_0:
			max_width = MAX_4TAP_OUT_WIDTH_3630;
			break;
		}
	} else {
		switch (isp->revision) {
		case ISP_REVISION_1_0:
			max_width = MAX_7TAP_OUT_WIDTH_ES1;
			break;

		case ISP_REVISION_2_0:
		default:
			max_width = MAX_7TAP_OUT_WIDTH_ES2;
			break;

		case ISP_REVISION_15_0:
			max_width = MAX_7TAP_OUT_WIDTH_3630;
			break;
		}
	}
	max_width = min(((input->width - 7) * 256 + 255 - 16 - 32 * sph) / 64
			+ 1, max_width);

	/*
	 * The output width must be even, and must be a multiple of 16 bytes
	 * when upscaling vertically. Clamp the output width to the valid range.
	 * Take the alignment into account (the maximum width in 7-tap mode on
	 * ES2 isn't a multiple of 8) and align the result up to make sure it
	 * won't be smaller than the minimum.
	 */
	width_alignment = ratio->vert < 256 ? 8 : 2;
	output->width = clamp(output->width, min_width,
			      max_width & ~(width_alignment - 1));
	output->width = ALIGN(output->width, width_alignment);

	ratio->horz = ((input->width - 7) * 256 + 255 - 16 - 32 * sph)
		    / (output->width - 1);
	if (ratio->horz > MID_RESIZE_VALUE)
		ratio->horz = ((input->width - 7) * 256 + 255 - 32 - 64 * sph)
			    / (output->width - 1);
	ratio->horz = clamp_t(unsigned int, ratio->horz,
			      MIN_RESIZE_VALUE, MAX_RESIZE_VALUE);

	if (ratio->horz <= MID_RESIZE_VALUE) {
		upscaled_width = (output->width - 1) * ratio->horz
			       + 32 * sph + 16;
		width = (upscaled_width >> 8) + 7;
	} else {
		upscaled_width = (output->width - 1) * ratio->horz
			       + 64 * sph + 32;
		width = (upscaled_width >> 8) + 7;
	}

	/* Center the new crop rectangle. */
	input->left += (input->width - width) / 2;
	input->top += (input->height - height) / 2;
	input->width = width;
	input->height = height;
}

/*
 * resizer_set_crop_params - Setup hardware with cropping parameters
 * @res : resizer private structure
 * @input : format on sink pad
 * @output : format on source pad
 * return none
 */
static void resizer_set_crop_params(struct isp_res_device *res,
				    const struct v4l2_mbus_framefmt *input,
				    const struct v4l2_mbus_framefmt *output)
{
	resizer_set_ratio(res, &res->ratio);

	/* Set chrominance horizontal algorithm */
	if (res->ratio.horz >= RESIZE_DIVISOR)
		resizer_set_bilinear(res, RSZ_THE_SAME);
	else
		resizer_set_bilinear(res, RSZ_BILINEAR);

	resizer_adjust_bandwidth(res);

	if (res->input == RESIZER_INPUT_MEMORY) {
		/* Calculate additional offset for crop */
		res->crop_offset = (res->crop.active.top * input->width +
				    res->crop.active.left) * 2;
		/*
		 * Write lowest 4 bits of horizontal pixel offset (in pixels),
		 * vertical start must be 0.
		 */
		resizer_set_start(res, (res->crop_offset / 2) & 0xf, 0);

		/*
		 * Set start (read) address for cropping, in bytes.
		 * Lowest 5 bits must be zero.
		 */
		__resizer_set_inaddr(res,
				res->addr_base + (res->crop_offset & ~0x1f));
	} else {
		/*
		 * Set vertical start line and horizontal starting pixel.
		 * If the input is from CCDC/PREV, horizontal start field is
		 * in bytes (twice number of pixels).
		 */
		resizer_set_start(res, res->crop.active.left * 2,
				  res->crop.active.top);
		/* Input address and offset must be 0 for preview/ccdc input */
		__resizer_set_inaddr(res, 0);
		resizer_set_input_offset(res, 0);
	}

	/* Set the input size */
	resizer_set_input_size(res, res->crop.active.width,
			       res->crop.active.height);
}

static void resizer_configure(struct isp_res_device *res)
{
	struct v4l2_mbus_framefmt *informat, *outformat;
	struct resizer_luma_yenh luma = {0, 0, 0, 0};

	resizer_set_source(res, res->input);

	informat = &res->formats[RESZ_PAD_SINK];
	outformat = &res->formats[RESZ_PAD_SOURCE];

	/* RESZ_PAD_SINK */
	if (res->input == RESIZER_INPUT_VP)
		resizer_set_input_offset(res, 0);
	else
		resizer_set_input_offset(res, ALIGN(informat->width, 0x10) * 2);

	/* YUV422 interleaved, default phase, no luma enhancement */
	resizer_set_intype(res, RSZ_YUV422);
	resizer_set_ycpos(res, informat->code);
	resizer_set_phase(res, DEFAULT_PHASE, DEFAULT_PHASE);
	resizer_set_luma(res, &luma);

	/* RESZ_PAD_SOURCE */
	resizer_set_output_offset(res, ALIGN(outformat->width * 2, 32));
	resizer_set_output_size(res, outformat->width, outformat->height);

	resizer_set_crop_params(res, informat, outformat);
}

/* -----------------------------------------------------------------------------
 * Interrupt handling
 */

static void resizer_enable_oneshot(struct isp_res_device *res)
{
	struct isp_device *isp = to_isp_device(res);

	isp_reg_set(isp, OMAP3_ISP_IOMEM_RESZ, ISPRSZ_PCR,
		    ISPRSZ_PCR_ENABLE | ISPRSZ_PCR_ONESHOT);
}

void omap3isp_resizer_isr_frame_sync(struct isp_res_device *res)
{
	/*
	 * If ISP_VIDEO_DMAQUEUE_QUEUED is set, DMA queue had an underrun
	 * condition, the module was paused and now we have a buffer queued
	 * on the output again. Restart the pipeline if running in continuous
	 * mode.
	 */
	if (res->state == ISP_PIPELINE_STREAM_CONTINUOUS &&
	    res->video_out.dmaqueue_flags & ISP_VIDEO_DMAQUEUE_QUEUED) {
		resizer_enable_oneshot(res);
		isp_video_dmaqueue_flags_clr(&res->video_out);
	}
}

static void resizer_isr_buffer(struct isp_res_device *res)
{
	struct isp_pipeline *pipe = to_isp_pipeline(&res->subdev.entity);
	struct isp_buffer *buffer;
	int restart = 0;

	if (res->state == ISP_PIPELINE_STREAM_STOPPED)
		return;

	/* Complete the output buffer and, if reading from memory, the input
	 * buffer.
	 */
	buffer = omap3isp_video_buffer_next(&res->video_out);
	if (buffer != NULL) {
		resizer_set_outaddr(res, buffer->dma);
		restart = 1;
	}

	pipe->state |= ISP_PIPELINE_IDLE_OUTPUT;

	if (res->input == RESIZER_INPUT_MEMORY) {
		buffer = omap3isp_video_buffer_next(&res->video_in);
		if (buffer != NULL)
			resizer_set_inaddr(res, buffer->dma);
		pipe->state |= ISP_PIPELINE_IDLE_INPUT;
	}

	if (res->state == ISP_PIPELINE_STREAM_SINGLESHOT) {
		if (isp_pipeline_ready(pipe))
			omap3isp_pipeline_set_stream(pipe,
						ISP_PIPELINE_STREAM_SINGLESHOT);
	} else {
		/* If an underrun occurs, the video queue operation handler will
		 * restart the resizer. Otherwise restart it immediately.
		 */
		if (restart)
			resizer_enable_oneshot(res);
	}
}

/*
 * omap3isp_resizer_isr - ISP resizer interrupt handler
 *
 * Manage the resizer video buffers and configure shadowed and busy-locked
 * registers.
 */
void omap3isp_resizer_isr(struct isp_res_device *res)
{
	struct v4l2_mbus_framefmt *informat, *outformat;
	unsigned long flags;

	if (omap3isp_module_sync_is_stopping(&res->wait, &res->stopping))
		return;

	spin_lock_irqsave(&res->lock, flags);

	if (res->applycrop) {
		outformat = __resizer_get_format(res, NULL, RESZ_PAD_SOURCE,
					      V4L2_SUBDEV_FORMAT_ACTIVE);
		informat = __resizer_get_format(res, NULL, RESZ_PAD_SINK,
					      V4L2_SUBDEV_FORMAT_ACTIVE);
		resizer_set_crop_params(res, informat, outformat);
		res->applycrop = 0;
	}

	spin_unlock_irqrestore(&res->lock, flags);

	resizer_isr_buffer(res);
}

/* -----------------------------------------------------------------------------
 * ISP video operations
 */

static int resizer_video_queue(struct isp_video *video,
			       struct isp_buffer *buffer)
{
	struct isp_res_device *res = &video->isp->isp_res;

	if (video->type == V4L2_BUF_TYPE_VIDEO_OUTPUT)
		resizer_set_inaddr(res, buffer->dma);

	/*
	 * We now have a buffer queued on the output. Despite what the
	 * TRM says, the resizer can't be restarted immediately.
	 * Enabling it in one shot mode in the middle of a frame (or at
	 * least asynchronously to the frame) results in the output
	 * being shifted randomly left/right and up/down, as if the
	 * hardware didn't synchronize itself to the beginning of the
	 * frame correctly.
	 *
	 * Restart the resizer on the next sync interrupt if running in
	 * continuous mode or when starting the stream.
	 */
	if (video->type == V4L2_BUF_TYPE_VIDEO_CAPTURE)
		resizer_set_outaddr(res, buffer->dma);

	return 0;
}

static const struct isp_video_operations resizer_video_ops = {
	.queue = resizer_video_queue,
};

/* -----------------------------------------------------------------------------
 * V4L2 subdev operations
 */

/*
 * resizer_set_stream - Enable/Disable streaming on resizer subdev
 * @sd: ISP resizer V4L2 subdev
 * @enable: 1 == Enable, 0 == Disable
 *
 * The resizer hardware can't be enabled without a memory buffer to write to.
 * As the s_stream operation is called in response to a STREAMON call without
 * any buffer queued yet, just update the state field and return immediately.
 * The resizer will be enabled in resizer_video_queue().
 */
static int resizer_set_stream(struct v4l2_subdev *sd, int enable)
{
	struct isp_res_device *res = v4l2_get_subdevdata(sd);
	struct isp_video *video_out = &res->video_out;
	struct isp_device *isp = to_isp_device(res);
	struct device *dev = to_device(res);

	if (res->state == ISP_PIPELINE_STREAM_STOPPED) {
		if (enable == ISP_PIPELINE_STREAM_STOPPED)
			return 0;

		omap3isp_subclk_enable(isp, OMAP3_ISP_SUBCLK_RESIZER);
		resizer_configure(res);
		resizer_print_status(res);
	}

	switch (enable) {
	case ISP_PIPELINE_STREAM_CONTINUOUS:
		omap3isp_sbl_enable(isp, OMAP3_ISP_SBL_RESIZER_WRITE);
		if (video_out->dmaqueue_flags & ISP_VIDEO_DMAQUEUE_QUEUED) {
			resizer_enable_oneshot(res);
			isp_video_dmaqueue_flags_clr(video_out);
		}
		break;

	case ISP_PIPELINE_STREAM_SINGLESHOT:
		if (res->input == RESIZER_INPUT_MEMORY)
			omap3isp_sbl_enable(isp, OMAP3_ISP_SBL_RESIZER_READ);
		omap3isp_sbl_enable(isp, OMAP3_ISP_SBL_RESIZER_WRITE);

		resizer_enable_oneshot(res);
		break;

	case ISP_PIPELINE_STREAM_STOPPED:
		if (omap3isp_module_sync_idle(&sd->entity, &res->wait,
					      &res->stopping))
			dev_dbg(dev, "%s: module stop timeout.\n", sd->name);
		omap3isp_sbl_disable(isp, OMAP3_ISP_SBL_RESIZER_READ |
				OMAP3_ISP_SBL_RESIZER_WRITE);
		omap3isp_subclk_disable(isp, OMAP3_ISP_SUBCLK_RESIZER);
		isp_video_dmaqueue_flags_clr(video_out);
		break;
	}

	res->state = enable;
	return 0;
}

/*
 * resizer_try_crop - mangles crop parameters.
 */
static void resizer_try_crop(const struct v4l2_mbus_framefmt *sink,
			     const struct v4l2_mbus_framefmt *source,
			     struct v4l2_rect *crop)
{
	const unsigned int spv = DEFAULT_PHASE;
	const unsigned int sph = DEFAULT_PHASE;

	/* Crop rectangle is constrained by the output size so that zoom ratio
	 * cannot exceed +/-4.0.
	 */
	unsigned int min_width =
		((32 * sph + (source->width - 1) * 64 + 16) >> 8) + 7;
	unsigned int min_height =
		((32 * spv + (source->height - 1) * 64 + 16) >> 8) + 4;
	unsigned int max_width =
		((64 * sph + (source->width - 1) * 1024 + 32) >> 8) + 7;
	unsigned int max_height =
		((64 * spv + (source->height - 1) * 1024 + 32) >> 8) + 7;

	crop->width = clamp_t(u32, crop->width, min_width, max_width);
	crop->height = clamp_t(u32, crop->height, min_height, max_height);

	/* Crop can not go beyond of the input rectangle */
	crop->left = clamp_t(u32, crop->left, 0, sink->width - MIN_IN_WIDTH);
	crop->width = clamp_t(u32, crop->width, MIN_IN_WIDTH,
			      sink->width - crop->left);
	crop->top = clamp_t(u32, crop->top, 0, sink->height - MIN_IN_HEIGHT);
	crop->height = clamp_t(u32, crop->height, MIN_IN_HEIGHT,
			       sink->height - crop->top);
}

/*
 * resizer_get_selection - Retrieve a selection rectangle on a pad
 * @sd: ISP resizer V4L2 subdevice
 * @cfg: V4L2 subdev pad configuration
 * @sel: Selection rectangle
 *
 * The only supported rectangles are the crop rectangles on the sink pad.
 *
 * Return 0 on success or a negative error code otherwise.
 */
static int resizer_get_selection(struct v4l2_subdev *sd,
				 struct v4l2_subdev_pad_config *cfg,
				 struct v4l2_subdev_selection *sel)
{
	struct isp_res_device *res = v4l2_get_subdevdata(sd);
	struct v4l2_mbus_framefmt *format_source;
	struct v4l2_mbus_framefmt *format_sink;
	struct resizer_ratio ratio;

	if (sel->pad != RESZ_PAD_SINK)
		return -EINVAL;

	format_sink = __resizer_get_format(res, cfg, RESZ_PAD_SINK,
					   sel->which);
	format_source = __resizer_get_format(res, cfg, RESZ_PAD_SOURCE,
					     sel->which);

	switch (sel->target) {
	case V4L2_SEL_TGT_CROP_BOUNDS:
		sel->r.left = 0;
		sel->r.top = 0;
		sel->r.width = INT_MAX;
		sel->r.height = INT_MAX;

		resizer_try_crop(format_sink, format_source, &sel->r);
		resizer_calc_ratios(res, &sel->r, format_source, &ratio);
		break;

	case V4L2_SEL_TGT_CROP:
		sel->r = *__resizer_get_crop(res, cfg, sel->which);
		resizer_calc_ratios(res, &sel->r, format_source, &ratio);
		break;

	default:
		return -EINVAL;
	}

	return 0;
}

/*
 * resizer_set_selection - Set a selection rectangle on a pad
 * @sd: ISP resizer V4L2 subdevice
 * @cfg: V4L2 subdev pad configuration
 * @sel: Selection rectangle
 *
 * The only supported rectangle is the actual crop rectangle on the sink pad.
 *
 * FIXME: This function currently behaves as if the KEEP_CONFIG selection flag
 * was always set.
 *
 * Return 0 on success or a negative error code otherwise.
 */
static int resizer_set_selection(struct v4l2_subdev *sd,
				 struct v4l2_subdev_pad_config *cfg,
				 struct v4l2_subdev_selection *sel)
{
	struct isp_res_device *res = v4l2_get_subdevdata(sd);
	struct isp_device *isp = to_isp_device(res);
	const struct v4l2_mbus_framefmt *format_sink;
	struct v4l2_mbus_framefmt format_source;
	struct resizer_ratio ratio;
	unsigned long flags;

	if (sel->target != V4L2_SEL_TGT_CROP ||
	    sel->pad != RESZ_PAD_SINK)
		return -EINVAL;

	format_sink = __resizer_get_format(res, cfg, RESZ_PAD_SINK,
					   sel->which);
	format_source = *__resizer_get_format(res, cfg, RESZ_PAD_SOURCE,
					      sel->which);

	dev_dbg(isp->dev, "%s(%s): req %ux%u -> (%d,%d)/%ux%u -> %ux%u\n",
		__func__, sel->which == V4L2_SUBDEV_FORMAT_TRY ? "try" : "act",
		format_sink->width, format_sink->height,
		sel->r.left, sel->r.top, sel->r.width, sel->r.height,
		format_source.width, format_source.height);

	/* Clamp the crop rectangle to the bounds, and then mangle it further to
	 * fulfill the TRM equations. Store the clamped but otherwise unmangled
	 * rectangle to avoid cropping the input multiple times: when an
	 * application sets the output format, the current crop rectangle is
	 * mangled during crop rectangle computation, which would lead to a new,
	 * smaller input crop rectangle every time the output size is set if we
	 * stored the mangled rectangle.
	 */
	resizer_try_crop(format_sink, &format_source, &sel->r);
	*__resizer_get_crop(res, cfg, sel->which) = sel->r;
	resizer_calc_ratios(res, &sel->r, &format_source, &ratio);

	dev_dbg(isp->dev, "%s(%s): got %ux%u -> (%d,%d)/%ux%u -> %ux%u\n",
		__func__, sel->which == V4L2_SUBDEV_FORMAT_TRY ? "try" : "act",
		format_sink->width, format_sink->height,
		sel->r.left, sel->r.top, sel->r.width, sel->r.height,
		format_source.width, format_source.height);

	if (sel->which == V4L2_SUBDEV_FORMAT_TRY) {
		*__resizer_get_format(res, cfg, RESZ_PAD_SOURCE, sel->which) =
			format_source;
		return 0;
	}

	/* Update the source format, resizing ratios and crop rectangle. If
	 * streaming is on the IRQ handler will reprogram the resizer after the
	 * current frame. We thus we need to protect against race conditions.
	 */
	spin_lock_irqsave(&res->lock, flags);

	*__resizer_get_format(res, cfg, RESZ_PAD_SOURCE, sel->which) =
		format_source;

	res->ratio = ratio;
	res->crop.active = sel->r;

	if (res->state != ISP_PIPELINE_STREAM_STOPPED)
		res->applycrop = 1;

	spin_unlock_irqrestore(&res->lock, flags);

	return 0;
}

/* resizer pixel formats */
static const unsigned int resizer_formats[] = {
	MEDIA_BUS_FMT_UYVY8_1X16,
	MEDIA_BUS_FMT_YUYV8_1X16,
};

static unsigned int resizer_max_in_width(struct isp_res_device *res)
{
	struct isp_device *isp = to_isp_device(res);

	if (res->input == RESIZER_INPUT_MEMORY) {
		return MAX_IN_WIDTH_MEMORY_MODE;
	} else {
		if (isp->revision == ISP_REVISION_1_0)
			return MAX_IN_WIDTH_ONTHEFLY_MODE_ES1;
		else
			return MAX_IN_WIDTH_ONTHEFLY_MODE_ES2;
	}
}

/*
 * resizer_try_format - Handle try format by pad subdev method
 * @res   : ISP resizer device
 * @cfg: V4L2 subdev pad configuration
 * @pad   : pad num
 * @fmt   : pointer to v4l2 format structure
 * @which : wanted subdev format
 */
static void resizer_try_format(struct isp_res_device *res,
			       struct v4l2_subdev_pad_config *cfg, unsigned int pad,
			       struct v4l2_mbus_framefmt *fmt,
			       enum v4l2_subdev_format_whence which)
{
	struct v4l2_mbus_framefmt *format;
	struct resizer_ratio ratio;
	struct v4l2_rect crop;

	switch (pad) {
	case RESZ_PAD_SINK:
		if (fmt->code != MEDIA_BUS_FMT_YUYV8_1X16 &&
		    fmt->code != MEDIA_BUS_FMT_UYVY8_1X16)
			fmt->code = MEDIA_BUS_FMT_YUYV8_1X16;

		fmt->width = clamp_t(u32, fmt->width, MIN_IN_WIDTH,
				     resizer_max_in_width(res));
		fmt->height = clamp_t(u32, fmt->height, MIN_IN_HEIGHT,
				      MAX_IN_HEIGHT);
		break;

	case RESZ_PAD_SOURCE:
		format = __resizer_get_format(res, cfg, RESZ_PAD_SINK, which);
		fmt->code = format->code;

		crop = *__resizer_get_crop(res, cfg, which);
		resizer_calc_ratios(res, &crop, fmt, &ratio);
		break;
	}

	fmt->colorspace = V4L2_COLORSPACE_JPEG;
	fmt->field = V4L2_FIELD_NONE;
}

/*
 * resizer_enum_mbus_code - Handle pixel format enumeration
 * @sd     : pointer to v4l2 subdev structure
 * @cfg: V4L2 subdev pad configuration
 * @code   : pointer to v4l2_subdev_mbus_code_enum structure
 * return -EINVAL or zero on success
 */
static int resizer_enum_mbus_code(struct v4l2_subdev *sd,
				  struct v4l2_subdev_pad_config *cfg,
				  struct v4l2_subdev_mbus_code_enum *code)
{
	struct isp_res_device *res = v4l2_get_subdevdata(sd);
	struct v4l2_mbus_framefmt *format;

	if (code->pad == RESZ_PAD_SINK) {
		if (code->index >= ARRAY_SIZE(resizer_formats))
			return -EINVAL;

		code->code = resizer_formats[code->index];
	} else {
		if (code->index != 0)
			return -EINVAL;

		format = __resizer_get_format(res, cfg, RESZ_PAD_SINK,
<<<<<<< HEAD
					      V4L2_SUBDEV_FORMAT_TRY);
=======
					      code->which);
>>>>>>> 5c4698ac
		code->code = format->code;
	}

	return 0;
}

static int resizer_enum_frame_size(struct v4l2_subdev *sd,
				   struct v4l2_subdev_pad_config *cfg,
				   struct v4l2_subdev_frame_size_enum *fse)
{
	struct isp_res_device *res = v4l2_get_subdevdata(sd);
	struct v4l2_mbus_framefmt format;

	if (fse->index != 0)
		return -EINVAL;

	format.code = fse->code;
	format.width = 1;
	format.height = 1;
<<<<<<< HEAD
	resizer_try_format(res, cfg, fse->pad, &format, V4L2_SUBDEV_FORMAT_TRY);
=======
	resizer_try_format(res, cfg, fse->pad, &format, fse->which);
>>>>>>> 5c4698ac
	fse->min_width = format.width;
	fse->min_height = format.height;

	if (format.code != fse->code)
		return -EINVAL;

	format.code = fse->code;
	format.width = -1;
	format.height = -1;
<<<<<<< HEAD
	resizer_try_format(res, cfg, fse->pad, &format, V4L2_SUBDEV_FORMAT_TRY);
=======
	resizer_try_format(res, cfg, fse->pad, &format, fse->which);
>>>>>>> 5c4698ac
	fse->max_width = format.width;
	fse->max_height = format.height;

	return 0;
}

/*
 * resizer_get_format - Handle get format by pads subdev method
 * @sd    : pointer to v4l2 subdev structure
 * @cfg: V4L2 subdev pad configuration
 * @fmt   : pointer to v4l2 subdev format structure
 * return -EINVAL or zero on success
 */
static int resizer_get_format(struct v4l2_subdev *sd, struct v4l2_subdev_pad_config *cfg,
			      struct v4l2_subdev_format *fmt)
{
	struct isp_res_device *res = v4l2_get_subdevdata(sd);
	struct v4l2_mbus_framefmt *format;

	format = __resizer_get_format(res, cfg, fmt->pad, fmt->which);
	if (format == NULL)
		return -EINVAL;

	fmt->format = *format;
	return 0;
}

/*
 * resizer_set_format - Handle set format by pads subdev method
 * @sd    : pointer to v4l2 subdev structure
 * @cfg: V4L2 subdev pad configuration
 * @fmt   : pointer to v4l2 subdev format structure
 * return -EINVAL or zero on success
 */
static int resizer_set_format(struct v4l2_subdev *sd, struct v4l2_subdev_pad_config *cfg,
			      struct v4l2_subdev_format *fmt)
{
	struct isp_res_device *res = v4l2_get_subdevdata(sd);
	struct v4l2_mbus_framefmt *format;
	struct v4l2_rect *crop;

	format = __resizer_get_format(res, cfg, fmt->pad, fmt->which);
	if (format == NULL)
		return -EINVAL;

	resizer_try_format(res, cfg, fmt->pad, &fmt->format, fmt->which);
	*format = fmt->format;

	if (fmt->pad == RESZ_PAD_SINK) {
		/* reset crop rectangle */
		crop = __resizer_get_crop(res, cfg, fmt->which);
		crop->left = 0;
		crop->top = 0;
		crop->width = fmt->format.width;
		crop->height = fmt->format.height;

		/* Propagate the format from sink to source */
		format = __resizer_get_format(res, cfg, RESZ_PAD_SOURCE,
					      fmt->which);
		*format = fmt->format;
		resizer_try_format(res, cfg, RESZ_PAD_SOURCE, format,
				   fmt->which);
	}

	if (fmt->which == V4L2_SUBDEV_FORMAT_ACTIVE) {
		/* Compute and store the active crop rectangle and resizer
		 * ratios. format already points to the source pad active
		 * format.
		 */
		res->crop.active = res->crop.request;
		resizer_calc_ratios(res, &res->crop.active, format,
				       &res->ratio);
	}

	return 0;
}

static int resizer_link_validate(struct v4l2_subdev *sd,
				 struct media_link *link,
				 struct v4l2_subdev_format *source_fmt,
				 struct v4l2_subdev_format *sink_fmt)
{
	struct isp_res_device *res = v4l2_get_subdevdata(sd);
	struct isp_pipeline *pipe = to_isp_pipeline(&sd->entity);

	omap3isp_resizer_max_rate(res, &pipe->max_rate);

	return v4l2_subdev_link_validate_default(sd, link,
						 source_fmt, sink_fmt);
}

/*
 * resizer_init_formats - Initialize formats on all pads
 * @sd: ISP resizer V4L2 subdevice
 * @fh: V4L2 subdev file handle
 *
 * Initialize all pad formats with default values. If fh is not NULL, try
 * formats are initialized on the file handle. Otherwise active formats are
 * initialized on the device.
 */
static int resizer_init_formats(struct v4l2_subdev *sd,
				struct v4l2_subdev_fh *fh)
{
	struct v4l2_subdev_format format;

	memset(&format, 0, sizeof(format));
	format.pad = RESZ_PAD_SINK;
	format.which = fh ? V4L2_SUBDEV_FORMAT_TRY : V4L2_SUBDEV_FORMAT_ACTIVE;
	format.format.code = MEDIA_BUS_FMT_YUYV8_1X16;
	format.format.width = 4096;
	format.format.height = 4096;
	resizer_set_format(sd, fh ? fh->pad : NULL, &format);

	return 0;
}

/* subdev video operations */
static const struct v4l2_subdev_video_ops resizer_v4l2_video_ops = {
	.s_stream = resizer_set_stream,
};

/* subdev pad operations */
static const struct v4l2_subdev_pad_ops resizer_v4l2_pad_ops = {
	.enum_mbus_code = resizer_enum_mbus_code,
	.enum_frame_size = resizer_enum_frame_size,
	.get_fmt = resizer_get_format,
	.set_fmt = resizer_set_format,
	.get_selection = resizer_get_selection,
	.set_selection = resizer_set_selection,
	.link_validate = resizer_link_validate,
};

/* subdev operations */
static const struct v4l2_subdev_ops resizer_v4l2_ops = {
	.video = &resizer_v4l2_video_ops,
	.pad = &resizer_v4l2_pad_ops,
};

/* subdev internal operations */
static const struct v4l2_subdev_internal_ops resizer_v4l2_internal_ops = {
	.open = resizer_init_formats,
};

/* -----------------------------------------------------------------------------
 * Media entity operations
 */

/*
 * resizer_link_setup - Setup resizer connections.
 * @entity : Pointer to media entity structure
 * @local  : Pointer to local pad array
 * @remote : Pointer to remote pad array
 * @flags  : Link flags
 * return -EINVAL or zero on success
 */
static int resizer_link_setup(struct media_entity *entity,
			      const struct media_pad *local,
			      const struct media_pad *remote, u32 flags)
{
	struct v4l2_subdev *sd = media_entity_to_v4l2_subdev(entity);
	struct isp_res_device *res = v4l2_get_subdevdata(sd);

	switch (local->index | media_entity_type(remote->entity)) {
	case RESZ_PAD_SINK | MEDIA_ENT_T_DEVNODE:
		/* read from memory */
		if (flags & MEDIA_LNK_FL_ENABLED) {
			if (res->input == RESIZER_INPUT_VP)
				return -EBUSY;
			res->input = RESIZER_INPUT_MEMORY;
		} else {
			if (res->input == RESIZER_INPUT_MEMORY)
				res->input = RESIZER_INPUT_NONE;
		}
		break;

	case RESZ_PAD_SINK | MEDIA_ENT_T_V4L2_SUBDEV:
		/* read from ccdc or previewer */
		if (flags & MEDIA_LNK_FL_ENABLED) {
			if (res->input == RESIZER_INPUT_MEMORY)
				return -EBUSY;
			res->input = RESIZER_INPUT_VP;
		} else {
			if (res->input == RESIZER_INPUT_VP)
				res->input = RESIZER_INPUT_NONE;
		}
		break;

	case RESZ_PAD_SOURCE | MEDIA_ENT_T_DEVNODE:
		/* resizer always write to memory */
		break;

	default:
		return -EINVAL;
	}

	return 0;
}

/* media operations */
static const struct media_entity_operations resizer_media_ops = {
	.link_setup = resizer_link_setup,
	.link_validate = v4l2_subdev_link_validate,
};

void omap3isp_resizer_unregister_entities(struct isp_res_device *res)
{
	v4l2_device_unregister_subdev(&res->subdev);
	omap3isp_video_unregister(&res->video_in);
	omap3isp_video_unregister(&res->video_out);
}

int omap3isp_resizer_register_entities(struct isp_res_device *res,
				       struct v4l2_device *vdev)
{
	int ret;

	/* Register the subdev and video nodes. */
	ret = v4l2_device_register_subdev(vdev, &res->subdev);
	if (ret < 0)
		goto error;

	ret = omap3isp_video_register(&res->video_in, vdev);
	if (ret < 0)
		goto error;

	ret = omap3isp_video_register(&res->video_out, vdev);
	if (ret < 0)
		goto error;

	return 0;

error:
	omap3isp_resizer_unregister_entities(res);
	return ret;
}

/* -----------------------------------------------------------------------------
 * ISP resizer initialization and cleanup
 */

/*
 * resizer_init_entities - Initialize resizer subdev and media entity.
 * @res : Pointer to resizer device structure
 * return -ENOMEM or zero on success
 */
static int resizer_init_entities(struct isp_res_device *res)
{
	struct v4l2_subdev *sd = &res->subdev;
	struct media_pad *pads = res->pads;
	struct media_entity *me = &sd->entity;
	int ret;

	res->input = RESIZER_INPUT_NONE;

	v4l2_subdev_init(sd, &resizer_v4l2_ops);
	sd->internal_ops = &resizer_v4l2_internal_ops;
	strlcpy(sd->name, "OMAP3 ISP resizer", sizeof(sd->name));
	sd->grp_id = 1 << 16;	/* group ID for isp subdevs */
	v4l2_set_subdevdata(sd, res);
	sd->flags |= V4L2_SUBDEV_FL_HAS_DEVNODE;

	pads[RESZ_PAD_SINK].flags = MEDIA_PAD_FL_SINK
				    | MEDIA_PAD_FL_MUST_CONNECT;
	pads[RESZ_PAD_SOURCE].flags = MEDIA_PAD_FL_SOURCE;

	me->ops = &resizer_media_ops;
	ret = media_entity_init(me, RESZ_PADS_NUM, pads, 0);
	if (ret < 0)
		return ret;

	resizer_init_formats(sd, NULL);

	res->video_in.type = V4L2_BUF_TYPE_VIDEO_OUTPUT;
	res->video_in.ops = &resizer_video_ops;
	res->video_in.isp = to_isp_device(res);
	res->video_in.capture_mem = PAGE_ALIGN(4096 * 4096) * 2 * 3;
	res->video_in.bpl_alignment = 32;
	res->video_out.type = V4L2_BUF_TYPE_VIDEO_CAPTURE;
	res->video_out.ops = &resizer_video_ops;
	res->video_out.isp = to_isp_device(res);
	res->video_out.capture_mem = PAGE_ALIGN(4096 * 4096) * 2 * 3;
	res->video_out.bpl_alignment = 32;

	ret = omap3isp_video_init(&res->video_in, "resizer");
	if (ret < 0)
		goto error_video_in;

	ret = omap3isp_video_init(&res->video_out, "resizer");
	if (ret < 0)
		goto error_video_out;

	res->video_out.video.entity.flags |= MEDIA_ENT_FL_DEFAULT;

	/* Connect the video nodes to the resizer subdev. */
	ret = media_entity_create_link(&res->video_in.video.entity, 0,
			&res->subdev.entity, RESZ_PAD_SINK, 0);
	if (ret < 0)
		goto error_link;

	ret = media_entity_create_link(&res->subdev.entity, RESZ_PAD_SOURCE,
			&res->video_out.video.entity, 0, 0);
	if (ret < 0)
		goto error_link;

	return 0;

error_link:
	omap3isp_video_cleanup(&res->video_out);
error_video_out:
	omap3isp_video_cleanup(&res->video_in);
error_video_in:
	media_entity_cleanup(&res->subdev.entity);
	return ret;
}

/*
 * isp_resizer_init - Resizer initialization.
 * @isp : Pointer to ISP device
 * return -ENOMEM or zero on success
 */
int omap3isp_resizer_init(struct isp_device *isp)
{
	struct isp_res_device *res = &isp->isp_res;

	init_waitqueue_head(&res->wait);
	atomic_set(&res->stopping, 0);
	spin_lock_init(&res->lock);

	return resizer_init_entities(res);
}

void omap3isp_resizer_cleanup(struct isp_device *isp)
{
	struct isp_res_device *res = &isp->isp_res;

	omap3isp_video_cleanup(&res->video_in);
	omap3isp_video_cleanup(&res->video_out);
	media_entity_cleanup(&res->subdev.entity);
}<|MERGE_RESOLUTION|>--- conflicted
+++ resolved
@@ -1431,11 +1431,7 @@
 			return -EINVAL;
 
 		format = __resizer_get_format(res, cfg, RESZ_PAD_SINK,
-<<<<<<< HEAD
-					      V4L2_SUBDEV_FORMAT_TRY);
-=======
 					      code->which);
->>>>>>> 5c4698ac
 		code->code = format->code;
 	}
 
@@ -1455,11 +1451,7 @@
 	format.code = fse->code;
 	format.width = 1;
 	format.height = 1;
-<<<<<<< HEAD
-	resizer_try_format(res, cfg, fse->pad, &format, V4L2_SUBDEV_FORMAT_TRY);
-=======
 	resizer_try_format(res, cfg, fse->pad, &format, fse->which);
->>>>>>> 5c4698ac
 	fse->min_width = format.width;
 	fse->min_height = format.height;
 
@@ -1469,11 +1461,7 @@
 	format.code = fse->code;
 	format.width = -1;
 	format.height = -1;
-<<<<<<< HEAD
-	resizer_try_format(res, cfg, fse->pad, &format, V4L2_SUBDEV_FORMAT_TRY);
-=======
 	resizer_try_format(res, cfg, fse->pad, &format, fse->which);
->>>>>>> 5c4698ac
 	fse->max_width = format.width;
 	fse->max_height = format.height;
 
