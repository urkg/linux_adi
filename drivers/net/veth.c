--- conflicted
+++ resolved
@@ -275,10 +275,7 @@
 static const struct net_device_ops veth_netdev_ops = {
 	.ndo_init            = veth_dev_init,
 	.ndo_open            = veth_open,
-<<<<<<< HEAD
-=======
 	.ndo_stop            = veth_close,
->>>>>>> fec6c6fe
 	.ndo_start_xmit      = veth_xmit,
 	.ndo_get_stats       = veth_get_stats,
 	.ndo_set_mac_address = eth_mac_addr,
