
#
# Network device configuration
#

menuconfig NETDEVICES
	default y if UML
	depends on NET
	bool "Network device support"
	---help---
	  You can say N here if you don't intend to connect your Linux box to
	  any other computer at all.

	  You'll have to say Y if your computer contains a network card that
	  you want to use under Linux. If you are going to run SLIP or PPP over
	  telephone line or null modem cable you need say Y here. Connecting
	  two machines with parallel ports using PLIP needs this, as well as
	  AX.25/KISS for sending Internet traffic over amateur radio links.

	  See also "The Linux Network Administrator's Guide" by Olaf Kirch and
	  Terry Dawson. Available at <http://www.tldp.org/guides.html>.

	  If unsure, say Y.

# All the following symbols are dependent on NETDEVICES - do not repeat
# that for each of the symbols.
if NETDEVICES

config IFB
	tristate "Intermediate Functional Block support"
	depends on NET_CLS_ACT
	---help---
	  This is an intermediate driver that allows sharing of
	  resources.
	  To compile this driver as a module, choose M here: the module
	  will be called ifb.  If you want to use more than one ifb
	  device at a time, you need to compile this driver as a module.
	  Instead of 'ifb', the devices will then be called 'ifb0',
	  'ifb1' etc.
	  Look at the iproute2 documentation directory for usage etc

config DUMMY
	tristate "Dummy net driver support"
	---help---
	  This is essentially a bit-bucket device (i.e. traffic you send to
	  this device is consigned into oblivion) with a configurable IP
	  address. It is most commonly used in order to make your currently
	  inactive SLIP address seem like a real address for local programs.
	  If you use SLIP or PPP, you might want to say Y here. Since this
	  thing often comes in handy, the default is Y. It won't enlarge your
	  kernel either. What a deal. Read about it in the Network
	  Administrator's Guide, available from
	  <http://www.tldp.org/docs.html#guide>.

	  To compile this driver as a module, choose M here: the module
	  will be called dummy.  If you want to use more than one dummy
	  device at a time, you need to compile this driver as a module.
	  Instead of 'dummy', the devices will then be called 'dummy0',
	  'dummy1' etc.

config BONDING
	tristate "Bonding driver support"
	depends on INET
	depends on IPV6 || IPV6=n
	---help---
	  Say 'Y' or 'M' if you wish to be able to 'bond' multiple Ethernet
	  Channels together. This is called 'Etherchannel' by Cisco,
	  'Trunking' by Sun, 802.3ad by the IEEE, and 'Bonding' in Linux.

	  The driver supports multiple bonding modes to allow for both high
	  performance and high availability operation.

	  Refer to <file:Documentation/networking/bonding.txt> for more
	  information.

	  To compile this driver as a module, choose M here: the module
	  will be called bonding.

config MACVLAN
	tristate "MAC-VLAN support (EXPERIMENTAL)"
	depends on EXPERIMENTAL
	---help---
	  This allows one to create virtual interfaces that map packets to
	  or from specific MAC addresses to a particular interface.

	  Macvlan devices can be added using the "ip" command from the
	  iproute2 package starting with the iproute2-2.6.23 release:

	  "ip link add link <real dev> [ address MAC ] [ NAME ] type macvlan"

	  To compile this driver as a module, choose M here: the module
	  will be called macvlan.

config EQUALIZER
	tristate "EQL (serial line load balancing) support"
	---help---
	  If you have two serial connections to some other computer (this
	  usually requires two modems and two telephone lines) and you use
	  SLIP (the protocol for sending Internet traffic over telephone
	  lines) or PPP (a better SLIP) on them, you can make them behave like
	  one double speed connection using this driver.  Naturally, this has
	  to be supported at the other end as well, either with a similar EQL
	  Linux driver or with a Livingston Portmaster 2e.

	  Say Y if you want this and read
	  <file:Documentation/networking/eql.txt>.  You may also want to read
	  section 6.2 of the NET-3-HOWTO, available from
	  <http://www.tldp.org/docs.html#howto>.

	  To compile this driver as a module, choose M here: the module
	  will be called eql.  If unsure, say N.

config TUN
	tristate "Universal TUN/TAP device driver support"
	select CRC32
	---help---
	  TUN/TAP provides packet reception and transmission for user space
	  programs.  It can be viewed as a simple Point-to-Point or Ethernet
	  device, which instead of receiving packets from a physical media,
	  receives them from user space program and instead of sending packets
	  via physical media writes them to the user space program.

	  When a program opens /dev/net/tun, driver creates and registers
	  corresponding net device tunX or tapX.  After a program closed above
	  devices, driver will automatically delete tunXX or tapXX device and
	  all routes corresponding to it.

	  Please read <file:Documentation/networking/tuntap.txt> for more
	  information.

	  To compile this driver as a module, choose M here: the module
	  will be called tun.

	  If you don't know what to use this for, you don't need it.

config VETH
	tristate "Virtual ethernet pair device"
	---help---
	  This device is a local ethernet tunnel. Devices are created in pairs.
	  When one end receives the packet it appears on its pair and vice
	  versa.

config NET_SB1000
	tristate "General Instruments Surfboard 1000"
	depends on PNP
	---help---
	  This is a driver for the General Instrument (also known as
	  NextLevel) SURFboard 1000 internal
	  cable modem. This is an ISA card which is used by a number of cable
	  TV companies to provide cable modem access. It's a one-way
	  downstream-only cable modem, meaning that your upstream net link is
	  provided by your regular phone modem.

	  At present this driver only compiles as a module, so say M here if
	  you have this card. The module will be called sb1000. Then read
	  <file:Documentation/networking/README.sb1000> for information on how
	  to use this module, as it needs special ppp scripts for establishing
	  a connection. Further documentation and the necessary scripts can be
	  found at:

	  <http://www.jacksonville.net/~fventuri/>
	  <http://home.adelphia.net/~siglercm/sb1000.html>
	  <http://linuxpower.cx/~cable/>

	  If you don't have this card, of course say N.

source "drivers/net/arcnet/Kconfig"

source "drivers/net/phy/Kconfig"

#
#	Ethernet
#

menuconfig NET_ETHERNET
	bool "Ethernet (10 or 100Mbit)"
	depends on !UML
	---help---
	  Ethernet (also called IEEE 802.3 or ISO 8802-2) is the most common
	  type of Local Area Network (LAN) in universities and companies.

	  Common varieties of Ethernet are: 10BASE-2 or Thinnet (10 Mbps over
	  coaxial cable, linking computers in a chain), 10BASE-T or twisted
	  pair (10 Mbps over twisted pair cable, linking computers to central
	  hubs), 10BASE-F (10 Mbps over optical fiber links, using hubs),
	  100BASE-TX (100 Mbps over two twisted pair cables, using hubs),
	  100BASE-T4 (100 Mbps over 4 standard voice-grade twisted pair
	  cables, using hubs), 100BASE-FX (100 Mbps over optical fiber links)
	  [the 100BASE varieties are also known as Fast Ethernet], and Gigabit
	  Ethernet (1 Gbps over optical fiber or short copper links).

	  If your Linux machine will be connected to an Ethernet and you have
	  an Ethernet network interface card (NIC) installed in your computer,
	  say Y here and read the Ethernet-HOWTO, available from
	  <http://www.tldp.org/docs.html#howto>. You will then also have
	  to say Y to the driver for your particular NIC.

	  Note that the answer to this question won't directly affect the
	  kernel: saying N will just cause the configurator to skip all
	  the questions about Ethernet network cards. If unsure, say N.

if NET_ETHERNET

config MII
	tristate "Generic Media Independent Interface device support"
	help
	  Most ethernet controllers have MII transceiver either as an external
	  or internal device.  It is safe to say Y or M here even if your
	  ethernet card lack MII.

config MACB
	tristate "Atmel MACB support"
	depends on AVR32 || ARCH_AT91SAM9260 || ARCH_AT91SAM9263 || ARCH_AT91SAM9G20 || ARCH_AT91CAP9
	select PHYLIB
	help
	  The Atmel MACB ethernet interface is found on many AT32 and AT91
	  parts. Say Y to include support for the MACB chip.

	  To compile this driver as a module, choose M here: the module
	  will be called macb.

source "drivers/net/arm/Kconfig"

config AX88796
	tristate "ASIX AX88796 NE2000 clone support"
	depends on ARM || MIPS || SUPERH
	select CRC32
	select MII
	help
	  AX88796 driver, using platform bus to provide
	  chip detection and resources

config AX88796_93CX6
	bool "ASIX AX88796 external 93CX6 eeprom support"
	depends on AX88796
	select EEPROM_93CX6
	help
	  Select this if your platform comes with an external 93CX6 eeprom.

config MACE
	tristate "MACE (Power Mac ethernet) support"
	depends on PPC_PMAC && PPC32
	select CRC32
	help
	  Power Macintoshes and clones with Ethernet built-in on the
	  motherboard will usually use a MACE (Medium Access Control for
	  Ethernet) interface. Say Y to include support for the MACE chip.

	  To compile this driver as a module, choose M here: the module
	  will be called mace.

config MACE_AAUI_PORT
	bool "Use AAUI port instead of TP by default"
	depends on MACE
	help
	  Some Apple machines (notably the Apple Network Server) which use the
	  MACE ethernet chip have an Apple AUI port (small 15-pin connector),
	  instead of an 8-pin RJ45 connector for twisted-pair ethernet.  Say
	  Y here if you have such a machine.  If unsure, say N.
	  The driver will default to AAUI on ANS anyway, and if you use it as
	  a module, you can provide the port_aaui=0|1 to force the driver.

config BMAC
	tristate "BMAC (G3 ethernet) support"
	depends on PPC_PMAC && PPC32
	select CRC32
	help
	  Say Y for support of BMAC Ethernet interfaces. These are used on G3
	  computers.

	  To compile this driver as a module, choose M here: the module
	  will be called bmac.

config ARIADNE
	tristate "Ariadne support"
	depends on ZORRO
	help
	  If you have a Village Tronic Ariadne Ethernet adapter, say Y.
	  Otherwise, say N.

	  To compile this driver as a module, choose M here: the module
	  will be called ariadne.

config A2065
	tristate "A2065 support"
	depends on ZORRO
	select CRC32
	help
	  If you have a Commodore A2065 Ethernet adapter, say Y. Otherwise,
	  say N.

	  To compile this driver as a module, choose M here: the module
	  will be called a2065.

config HYDRA
	tristate "Hydra support"
	depends on ZORRO
	select CRC32
	help
	  If you have a Hydra Ethernet adapter, say Y. Otherwise, say N.

	  To compile this driver as a module, choose M here: the module
	  will be called hydra.

config ZORRO8390
	tristate "Zorro NS8390-based Ethernet support"
	depends on ZORRO
	select CRC32
	help
	  This driver is for Zorro Ethernet cards using an NS8390-compatible
	  chipset, like the Village Tronic Ariadne II and the Individual
	  Computers X-Surf Ethernet cards. If you have such a card, say Y.
	  Otherwise, say N.

	  To compile this driver as a module, choose M here: the module
	  will be called zorro8390.

config APNE
	tristate "PCMCIA NE2000 support"
	depends on AMIGA_PCMCIA
	select CRC32
	help
	  If you have a PCMCIA NE2000 compatible adapter, say Y.  Otherwise,
	  say N.

	  To compile this driver as a module, choose M here: the module
	  will be called apne.

config MAC8390
	bool "Macintosh NS 8390 based ethernet cards"
	depends on MAC
	select CRC32
	help
	  If you want to include a driver to support Nubus or LC-PDS
	  Ethernet cards using an NS8390 chipset or its equivalent, say Y
	  and read the Ethernet-HOWTO, available from
	  <http://www.tldp.org/docs.html#howto>.

config MAC89x0
	tristate "Macintosh CS89x0 based ethernet cards"
	depends on MAC
	---help---
	  Support for CS89x0 chipset based Ethernet cards.  If you have a
	  Nubus or LC-PDS network (Ethernet) card of this type, say Y and
	  read the Ethernet-HOWTO, available from
	  <http://www.tldp.org/docs.html#howto>.

	  To compile this driver as a module, choose M here. This module will
	  be called mac89x0.

config MACSONIC
	tristate "Macintosh SONIC based ethernet (onboard, NuBus, LC, CS)"
	depends on MAC
	---help---
	  Support for NatSemi SONIC based Ethernet devices.  This includes
	  the onboard Ethernet in many Quadras as well as some LC-PDS,
	  a few Nubus and all known Comm Slot Ethernet cards.  If you have
	  one of these say Y and read the Ethernet-HOWTO, available from
	  <http://www.tldp.org/docs.html#howto>.

	  To compile this driver as a module, choose M here. This module will
	  be called macsonic.

config MACMACE
	bool "Macintosh (AV) onboard MACE ethernet"
	depends on MAC
	select CRC32
	help
	  Support for the onboard AMD 79C940 MACE Ethernet controller used in
	  the 660AV and 840AV Macintosh.  If you have one of these Macintoshes
	  say Y and read the Ethernet-HOWTO, available from
	  <http://www.tldp.org/docs.html#howto>.

config MVME147_NET
	tristate "MVME147 (Lance) Ethernet support"
	depends on MVME147
	select CRC32
	help
	  Support for the on-board Ethernet interface on the Motorola MVME147
	  single-board computer.  Say Y here to include the
	  driver for this chip in your kernel.
	  To compile this driver as a module, choose M here.

config MVME16x_NET
	tristate "MVME16x Ethernet support"
	depends on MVME16x
	help
	  This is the driver for the Ethernet interface on the Motorola
	  MVME162, 166, 167, 172 and 177 boards.  Say Y here to include the
	  driver for this chip in your kernel.
	  To compile this driver as a module, choose M here.

config BVME6000_NET
	tristate "BVME6000 Ethernet support"
	depends on BVME6000
	help
	  This is the driver for the Ethernet interface on BVME4000 and
	  BVME6000 VME boards.  Say Y here to include the driver for this chip
	  in your kernel.
	  To compile this driver as a module, choose M here.

config ATARILANCE
	tristate "Atari Lance support"
	depends on ATARI
	help
	  Say Y to include support for several Atari Ethernet adapters based
	  on the AMD Lance chipset: RieblCard (with or without battery), or
	  PAMCard VME (also the version by Rhotron, with different addresses).

config SUN3LANCE
	tristate "Sun3/Sun3x on-board LANCE support"
	depends on SUN3 || SUN3X
	help
	  Most Sun3 and Sun3x motherboards (including the 3/50, 3/60 and 3/80)
	  featured an AMD Lance 10Mbit Ethernet controller on board; say Y
	  here to compile in the Linux driver for this and enable Ethernet.
	  General Linux information on the Sun 3 and 3x series (now
	  discontinued) is at
	  <http://www.angelfire.com/ca2/tech68k/sun3.html>.

	  If you're not building a kernel for a Sun 3, say N.

config SUN3_82586
	bool "Sun3 on-board Intel 82586 support"
	depends on SUN3
	help
	  This driver enables support for the on-board Intel 82586 based
	  Ethernet adapter found on Sun 3/1xx and 3/2xx motherboards.  Note
	  that this driver does not support 82586-based adapters on additional
	  VME boards.

config HPLANCE
	bool "HP on-board LANCE support"
	depends on DIO
	select CRC32
	help
	  If you want to use the builtin "LANCE" Ethernet controller on an
	  HP300 machine, say Y here.

config LASI_82596
	tristate "Lasi ethernet"
	depends on GSC
	help
	  Say Y here to support the builtin Intel 82596 ethernet controller
	  found in Hewlett-Packard PA-RISC machines with 10Mbit ethernet.

config SNI_82596
	tristate "SNI RM ethernet"
	depends on NET_ETHERNET && SNI_RM
	help
	  Say Y here to support the on-board Intel 82596 ethernet controller
	  built into SNI RM machines.

config KORINA
	tristate "Korina (IDT RC32434) Ethernet support"
	depends on NET_ETHERNET && MIKROTIK_RB532
	help
	  If you have a Mikrotik RouterBoard 500 or IDT RC32434
	  based system say Y. Otherwise say N.

config MIPS_JAZZ_SONIC
	tristate "MIPS JAZZ onboard SONIC Ethernet support"
	depends on MACH_JAZZ
	help
	  This is the driver for the onboard card of MIPS Magnum 4000,
	  Acer PICA, Olivetti M700-10 and a few other identical OEM systems.

config XTENSA_XT2000_SONIC
	tristate "Xtensa XT2000 onboard SONIC Ethernet support"
	depends on XTENSA_PLATFORM_XT2000
	help
	  This is the driver for the onboard card of the Xtensa XT2000 board.

config MIPS_AU1X00_ENET
	bool "MIPS AU1000 Ethernet support"
	depends on SOC_AU1X00
	select PHYLIB
	select CRC32
	help
	  If you have an Alchemy Semi AU1X00 based system
	  say Y.  Otherwise, say N.

config SGI_IOC3_ETH
	bool "SGI IOC3 Ethernet"
	depends on PCI && SGI_IP27
	select CRC32
	select MII
	help
	  If you have a network (Ethernet) card of this type, say Y and read
	  the Ethernet-HOWTO, available from
	  <http://www.tldp.org/docs.html#howto>.

config MIPS_SIM_NET
	tristate "MIPS simulator Network device"
	depends on MIPS_SIM
	help
	  The MIPSNET device is a simple Ethernet network device which is
	  emulated by the MIPS Simulator.
	  If you are not using a MIPSsim or are unsure, say N.

config SGI_O2MACE_ETH
	tristate "SGI O2 MACE Fast Ethernet support"
	depends on SGI_IP32=y

config STNIC
	tristate "National DP83902AV  support"
	depends on SUPERH
	select CRC32
	help
	  Support for cards based on the National Semiconductor DP83902AV
	  ST-NIC Serial Network Interface Controller for Twisted Pair.  This
	  is a 10Mbit/sec Ethernet controller.  Product overview and specs at
	  <http://www.national.com/pf/DP/DP83902A.html>.

	  If unsure, say N.

config SH_ETH
	tristate "Renesas SuperH Ethernet support"
	depends on SUPERH && \
		(CPU_SUBTYPE_SH7710 || CPU_SUBTYPE_SH7712 || CPU_SUBTYPE_SH7763 || \
		 CPU_SUBTYPE_SH7619)
	select CRC32
	select MII
	select MDIO_BITBANG
	select PHYLIB
	help
	  Renesas SuperH Ethernet device driver.
	  This driver support SH7710, SH7712, SH7763 and SH7619.

config SUNLANCE
	tristate "Sun LANCE support"
	depends on SBUS
	select CRC32
	help
	  This driver supports the "le" interface present on all 32-bit Sparc
	  systems, on some older Ultra systems and as an Sbus option.  These
	  cards are based on the AMD Lance chipset, which is better known
	  via the NE2100 cards.

	  To compile this driver as a module, choose M here: the module
	  will be called sunlance.

config HAPPYMEAL
	tristate "Sun Happy Meal 10/100baseT support"
	depends on SBUS || PCI
	select CRC32
	help
	  This driver supports the "hme" interface present on most Ultra
	  systems and as an option on older Sbus systems. This driver supports
	  both PCI and Sbus devices. This driver also supports the "qfe" quad
	  100baseT device available in both PCI and Sbus configurations.

	  To compile this driver as a module, choose M here: the module
	  will be called sunhme.

config SUNBMAC
	tristate "Sun BigMAC 10/100baseT support (EXPERIMENTAL)"
	depends on SBUS && EXPERIMENTAL
	select CRC32
	help
	  This driver supports the "be" interface available as an Sbus option.
	  This is Sun's older 100baseT Ethernet device.

	  To compile this driver as a module, choose M here: the module
	  will be called sunbmac.

config SUNQE
	tristate "Sun QuadEthernet support"
	depends on SBUS
	select CRC32
	help
	  This driver supports the "qe" 10baseT Ethernet device, available as
	  an Sbus option. Note that this is not the same as Quad FastEthernet
	  "qfe" which is supported by the Happy Meal driver instead.

	  To compile this driver as a module, choose M here: the module
	  will be called sunqe.

config SUNGEM
	tristate "Sun GEM support"
	depends on PCI
	select CRC32
	help
	  Support for the Sun GEM chip, aka Sun GigabitEthernet/P 2.0.  See also
	  <http://www.sun.com/products-n-solutions/hardware/docs/pdf/806-3985-10.pdf>.

config CASSINI
	tristate "Sun Cassini support"
	depends on PCI
	select CRC32
	help
	  Support for the Sun Cassini chip, aka Sun GigaSwift Ethernet. See also
	  <http://www.sun.com/products-n-solutions/hardware/docs/pdf/817-4341-10.pdf>

config SUNVNET
	tristate "Sun Virtual Network support"
	depends on SUN_LDOMS
	help
	  Support for virtual network devices under Sun Logical Domains.

config NET_VENDOR_3COM
	bool "3COM cards"
	depends on ISA || EISA || MCA || PCI
	help
	  If you have a network (Ethernet) card belonging to this class, say Y
	  and read the Ethernet-HOWTO, available from
	  <http://www.tldp.org/docs.html#howto>.

	  Note that the answer to this question doesn't directly affect the
	  kernel: saying N will just cause the configurator to skip all
	  the questions about 3COM cards. If you say Y, you will be asked for
	  your specific card in the following questions.

config EL1
	tristate "3c501 \"EtherLink\" support"
	depends on NET_VENDOR_3COM && ISA
	---help---
	  If you have a network (Ethernet) card of this type, say Y and read
	  the Ethernet-HOWTO, available from
	  <http://www.tldp.org/docs.html#howto>.  Also, consider buying a
	  new card, since the 3c501 is slow, broken, and obsolete: you will
	  have problems.  Some people suggest to ping ("man ping") a nearby
	  machine every minute ("man cron") when using this card.

	  To compile this driver as a module, choose M here. The module
	  will be called 3c501.

config EL2
	tristate "3c503 \"EtherLink II\" support"
	depends on NET_VENDOR_3COM && ISA
	select CRC32
	help
	  If you have a network (Ethernet) card of this type, say Y and read
	  the Ethernet-HOWTO, available from
	  <http://www.tldp.org/docs.html#howto>.

	  To compile this driver as a module, choose M here. The module
	  will be called 3c503.

config ELPLUS
	tristate "3c505 \"EtherLink Plus\" support"
	depends on NET_VENDOR_3COM && ISA && ISA_DMA_API
	---help---
	  Information about this network (Ethernet) card can be found in
	  <file:Documentation/networking/3c505.txt>.  If you have a card of
	  this type, say Y and read the Ethernet-HOWTO, available from
	  <http://www.tldp.org/docs.html#howto>.

	  To compile this driver as a module, choose M here. The module
	  will be called 3c505.

config EL16
	tristate "3c507 \"EtherLink 16\" support (EXPERIMENTAL)"
	depends on NET_VENDOR_3COM && ISA && EXPERIMENTAL
	help
	  If you have a network (Ethernet) card of this type, say Y and read
	  the Ethernet-HOWTO, available from
	  <http://www.tldp.org/docs.html#howto>.

	  To compile this driver as a module, choose M here. The module
	  will be called 3c507.

config EL3
	tristate "3c509/3c529 (MCA)/3c579 \"EtherLink III\" support"
	depends on NET_VENDOR_3COM && (ISA || EISA || MCA)
	---help---
	  If you have a network (Ethernet) card belonging to the 3Com
	  EtherLinkIII series, say Y and read the Ethernet-HOWTO, available
	  from <http://www.tldp.org/docs.html#howto>.

	  If your card is not working you may need to use the DOS
	  setup disk to disable Plug & Play mode, and to select the default
	  media type.

	  To compile this driver as a module, choose M here. The module
	  will be called 3c509.

config 3C515
	tristate "3c515 ISA \"Fast EtherLink\""
	depends on NET_VENDOR_3COM && (ISA || EISA) && ISA_DMA_API
	help
	  If you have a 3Com ISA EtherLink XL "Corkscrew" 3c515 Fast Ethernet
	  network card, say Y and read the Ethernet-HOWTO, available from
	  <http://www.tldp.org/docs.html#howto>.

	  To compile this driver as a module, choose M here. The module
	  will be called 3c515.

config ELMC
	tristate "3c523 \"EtherLink/MC\" support"
	depends on NET_VENDOR_3COM && MCA_LEGACY
	help
	  If you have a network (Ethernet) card of this type, say Y and read
	  the Ethernet-HOWTO, available from
	  <http://www.tldp.org/docs.html#howto>.

	  To compile this driver as a module, choose M here. The module
	  will be called 3c523.

config ELMC_II
	tristate "3c527 \"EtherLink/MC 32\" support (EXPERIMENTAL)"
	depends on NET_VENDOR_3COM && MCA && MCA_LEGACY
	help
	  If you have a network (Ethernet) card of this type, say Y and read
	  the Ethernet-HOWTO, available from
	  <http://www.tldp.org/docs.html#howto>.

	  To compile this driver as a module, choose M here. The module
	  will be called 3c527.

config VORTEX
	tristate "3c590/3c900 series (592/595/597) \"Vortex/Boomerang\" support"
	depends on NET_VENDOR_3COM && (PCI || EISA)
	select MII
	---help---
	  This option enables driver support for a large number of 10Mbps and
	  10/100Mbps EISA, PCI and PCMCIA 3Com network cards:

	  "Vortex"    (Fast EtherLink 3c590/3c592/3c595/3c597) EISA and PCI
	  "Boomerang" (EtherLink XL 3c900 or 3c905)            PCI
	  "Cyclone"   (3c540/3c900/3c905/3c980/3c575/3c656)    PCI and Cardbus
	  "Tornado"   (3c905)                                  PCI
	  "Hurricane" (3c555/3cSOHO)                           PCI

	  If you have such a card, say Y and read the Ethernet-HOWTO,
	  available from <http://www.tldp.org/docs.html#howto>. More
	  specific information is in
	  <file:Documentation/networking/vortex.txt> and in the comments at
	  the beginning of <file:drivers/net/3c59x.c>.

	  To compile this support as a module, choose M here.

config TYPHOON
	tristate "3cr990 series \"Typhoon\" support"
	depends on NET_VENDOR_3COM && PCI
	select CRC32
	---help---
	  This option enables driver support for the 3cr990 series of cards:

	  3C990-TX, 3CR990-TX-95, 3CR990-TX-97, 3CR990-FX-95, 3CR990-FX-97,
	  3CR990SVR, 3CR990SVR95, 3CR990SVR97, 3CR990-FX-95 Server,
	  3CR990-FX-97 Server, 3C990B-TX-M, 3C990BSVR

	  If you have a network (Ethernet) card of this type, say Y and read
	  the Ethernet-HOWTO, available from
	  <http://www.tldp.org/docs.html#howto>.

	  To compile this driver as a module, choose M here. The module
	  will be called typhoon.

config LANCE
	tristate "AMD LANCE and PCnet (AT1500 and NE2100) support"
	depends on ISA && ISA_DMA_API
	help
	  If you have a network (Ethernet) card of this type, say Y and read
	  the Ethernet-HOWTO, available from
	  <http://www.tldp.org/docs.html#howto>. Some LinkSys cards are
	  of this type.

	  To compile this driver as a module, choose M here: the module
	  will be called lance.  This is recommended.

config NET_VENDOR_SMC
	bool "Western Digital/SMC cards"
	depends on ISA || MCA || EISA || MAC
	help
	  If you have a network (Ethernet) card belonging to this class, say Y
	  and read the Ethernet-HOWTO, available from
	  <http://www.tldp.org/docs.html#howto>.

	  Note that the answer to this question doesn't directly affect the
	  kernel: saying N will just cause the configurator to skip all
	  the questions about Western Digital cards. If you say Y, you will be
	  asked for your specific card in the following questions.

config WD80x3
	tristate "WD80*3 support"
	depends on NET_VENDOR_SMC && ISA
	select CRC32
	help
	  If you have a network (Ethernet) card of this type, say Y and read
	  the Ethernet-HOWTO, available from
	  <http://www.tldp.org/docs.html#howto>.

	  To compile this driver as a module, choose M here. The module
	  will be called wd.

config ULTRAMCA
	tristate "SMC Ultra MCA support"
	depends on NET_VENDOR_SMC && MCA
	select CRC32
	help
	  If you have a network (Ethernet) card of this type and are running
	  an MCA based system (PS/2), say Y and read the Ethernet-HOWTO,
	  available from <http://www.tldp.org/docs.html#howto>.

	  To compile this driver as a module, choose M here. The module
	  will be called smc-mca.

config ULTRA
	tristate "SMC Ultra support"
	depends on NET_VENDOR_SMC && ISA
	select CRC32
	---help---
	  If you have a network (Ethernet) card of this type, say Y and read
	  the Ethernet-HOWTO, available from
	  <http://www.tldp.org/docs.html#howto>.

	  Important: There have been many reports that, with some motherboards
	  mixing an SMC Ultra and an Adaptec AHA154x SCSI card (or compatible,
	  such as some BusLogic models) causes corruption problems with many
	  operating systems. The Linux smc-ultra driver has a work-around for
	  this but keep it in mind if you have such a SCSI card and have
	  problems.

	  To compile this driver as a module, choose M here. The module
	  will be called smc-ultra.

config ULTRA32
	tristate "SMC Ultra32 EISA support"
	depends on NET_VENDOR_SMC && EISA
	select CRC32
	help
	  If you have a network (Ethernet) card of this type, say Y and read
	  the Ethernet-HOWTO, available from
	  <http://www.tldp.org/docs.html#howto>.

	  To compile this driver as a module, choose M here. The module
	  will be called smc-ultra32.

config BFIN_MAC
	tristate "Blackfin on-chip MAC support"
	depends on NET_ETHERNET && (BF516 || BF518 || BF526 || BF527 || BF536 || BF537)
	select CRC32
	select MII
	select PHYLIB
	select BFIN_MAC_USE_L1 if DMA_UNCACHED_NONE
	help
	  This is the driver for Blackfin on-chip mac device. Say Y if you want it
	  compiled into the kernel. This driver is also available as a module
	  ( = code which can be inserted in and removed from the running kernel
	  whenever you want). The module will be called bfin_mac.

config BFIN_MAC_USE_L1
	bool "Use L1 memory for rx/tx packets"
	depends on BFIN_MAC && (BF527 || BF537)
	default y
	help
	  To get maximum network performance, you should use L1 memory as rx/tx buffers.
	  Say N here if you want to reserve L1 memory for other uses.

config BFIN_TX_DESC_NUM
	int "Number of transmit buffer packets"
	depends on BFIN_MAC
	range 6 10 if BFIN_MAC_USE_L1
	range 10 100
	default "10"
	help
	  Set the number of buffer packets used in driver.

config BFIN_RX_DESC_NUM
	int "Number of receive buffer packets"
	depends on BFIN_MAC
	range 20 100 if BFIN_MAC_USE_L1
	range 20 800
	default "20"
	help
	  Set the number of buffer packets used in driver.

config BFIN_MAC_RMII
	bool "RMII PHY Interface (EXPERIMENTAL)"
	depends on BFIN_MAC && EXPERIMENTAL
	default y if BFIN527_EZKIT
	default n if BFIN537_STAMP
	help
	  Use Reduced PHY MII Interface

config SMC9194
	tristate "SMC 9194 support"
	depends on NET_VENDOR_SMC && (ISA || MAC && BROKEN)
	select CRC32
	---help---
	  This is support for the SMC9xxx based Ethernet cards. Choose this
	  option if you have a DELL laptop with the docking station, or
	  another SMC9192/9194 based chipset.  Say Y if you want it compiled
	  into the kernel, and read the file
	  <file:Documentation/networking/smc9.txt> and the Ethernet-HOWTO,
	  available from <http://www.tldp.org/docs.html#howto>.

	  To compile this driver as a module, choose M here. The module
	  will be called smc9194.

config SMC91X
	tristate "SMC 91C9x/91C1xxx support"
	select CRC32
	select MII
	depends on ARM || REDWOOD_5 || REDWOOD_6 || M32R || SUPERH || \
		MIPS || BLACKFIN || MN10300
	help
	  This is a driver for SMC's 91x series of Ethernet chipsets,
	  including the SMC91C94 and the SMC91C111. Say Y if you want it
	  compiled into the kernel, and read the file
	  <file:Documentation/networking/smc9.txt>  and the Ethernet-HOWTO,
	  available from  <http://www.linuxdoc.org/docs.html#howto>.

	  This driver is also available as a module ( = code which can be
	  inserted in and removed from the running kernel whenever you want).
	  The module will be called smc91x.  If you want to compile it as a
	  module, say M here and read <file:Documentation/kbuild/modules.txt>.

config NET_NETX
	tristate "NetX Ethernet support"
	select MII
	depends on ARCH_NETX
	help
	  This is support for the Hilscher netX builtin Ethernet ports

	  To compile this driver as a module, choose M here. The module
	  will be called netx-eth.

config DM9000
	tristate "DM9000 support"
	depends on ARM || BLACKFIN || MIPS
	select CRC32
	select MII
	---help---
	  Support for DM9000 chipset.

	  To compile this driver as a module, choose M here.  The module
	  will be called dm9000.

config DM9000_DEBUGLEVEL
	int "DM9000 maximum debug level"
	depends on DM9000
	default 4
	help
	  The maximum level of debugging code compiled into the DM9000
	  driver.

config DM9000_FORCE_SIMPLE_PHY_POLL
	bool "Force simple NSR based PHY polling"
	depends on DM9000
	---help---
	  This configuration forces the DM9000 to use the NSR's LinkStatus
	  bit to determine if the link is up or down instead of the more
	  costly MII PHY reads. Note, this will not work if the chip is
	  operating with an external PHY.

config ENC28J60
	tristate "ENC28J60 support"
	depends on EXPERIMENTAL && SPI && NET_ETHERNET
	select CRC32
	---help---
	  Support for the Microchip EN28J60 ethernet chip.

	  To compile this driver as a module, choose M here. The module will be
	  called enc28j60.

config ENC28J60_WRITEVERIFY
	bool "Enable write verify"
	depends on ENC28J60
	---help---
	  Enable the verify after the buffer write useful for debugging purpose.
	  If unsure, say N.

config SMC911X
	tristate "SMSC LAN911[5678] support"
	select CRC32
	select MII
	depends on ARM || SUPERH
	help
	  This is a driver for SMSC's LAN911x series of Ethernet chipsets
	  including the new LAN9115, LAN9116, LAN9117, and LAN9118.
	  Say Y if you want it compiled into the kernel, 
	  and read the Ethernet-HOWTO, available from
	  <http://www.linuxdoc.org/docs.html#howto>.

	  This driver is also available as a module. The module will be 
	  called smc911x.  If you want to compile it as a module, say M 
	  here and read <file:Documentation/kbuild/modules.txt>

config SMSC911X
	tristate "SMSC LAN911x/LAN921x families embedded ethernet support"
	depends on ARM || SUPERH
	select CRC32
	select MII
	select PHYLIB
	---help---
	  Say Y here if you want support for SMSC LAN911x and LAN921x families
	  of ethernet controllers.

	  To compile this driver as a module, choose M here and read
	  <file:Documentation/networking/net-modules.txt>. The module
	  will be called smsc911x.

config NET_VENDOR_RACAL
	bool "Racal-Interlan (Micom) NI cards"
	depends on ISA
	help
	  If you have a network (Ethernet) card belonging to this class, such
	  as the NI5010, NI5210 or NI6210, say Y and read the Ethernet-HOWTO,
	  available from <http://www.tldp.org/docs.html#howto>.

	  Note that the answer to this question doesn't directly affect the
	  kernel: saying N will just cause the configurator to skip all
	  the questions about NI cards. If you say Y, you will be asked for
	  your specific card in the following questions.

config NI5010
	tristate "NI5010 support (EXPERIMENTAL)"
	depends on NET_VENDOR_RACAL && ISA && EXPERIMENTAL && BROKEN_ON_SMP
	---help---
	  If you have a network (Ethernet) card of this type, say Y and read
	  the Ethernet-HOWTO, available from
	  <http://www.tldp.org/docs.html#howto>. Note that this is still
	  experimental code.

	  To compile this driver as a module, choose M here. The module
	  will be called ni5010.

config NI52
	tristate "NI5210 support"
	depends on NET_VENDOR_RACAL && ISA
	help
	  If you have a network (Ethernet) card of this type, say Y and read
	  the Ethernet-HOWTO, available from
	  <http://www.tldp.org/docs.html#howto>.

	  To compile this driver as a module, choose M here. The module
	  will be called ni52.

config NI65
	tristate "NI6510 support"
	depends on NET_VENDOR_RACAL && ISA && ISA_DMA_API
	help
	  If you have a network (Ethernet) card of this type, say Y and read
	  the Ethernet-HOWTO, available from
	  <http://www.tldp.org/docs.html#howto>.

	  To compile this driver as a module, choose M here. The module
	  will be called ni65.

config DNET
	tristate "Dave ethernet support (DNET)"
	depends on NET_ETHERNET && HAS_IOMEM
	select PHYLIB
	help
	  The Dave ethernet interface (DNET) is found on Qong Board FPGA.
	  Say Y to include support for the DNET chip.

	  To compile this driver as a module, choose M here: the module
	  will be called dnet.

source "drivers/net/tulip/Kconfig"

config AT1700
	tristate "AT1700/1720 support (EXPERIMENTAL)"
	depends on (ISA || MCA_LEGACY) && EXPERIMENTAL
	select CRC32
	---help---
	  If you have a network (Ethernet) card of this type, say Y and read
	  the Ethernet-HOWTO, available from
	  <http://www.tldp.org/docs.html#howto>.

	  To compile this driver as a module, choose M here. The module
	  will be called at1700.

config DEPCA
	tristate "DEPCA, DE10x, DE200, DE201, DE202, DE422 support"
	depends on ISA || EISA || MCA
	select CRC32
	---help---
	  If you have a network (Ethernet) card of this type, say Y and read
	  the Ethernet-HOWTO, available from
	  <http://www.tldp.org/docs.html#howto> as well as
	  <file:drivers/net/depca.c>.

	  To compile this driver as a module, choose M here. The module
	  will be called depca.

config HP100
	tristate "HP 10/100VG PCLAN (ISA, EISA, PCI) support"
	depends on ISA || EISA || PCI
	help
	  If you have a network (Ethernet) card of this type, say Y and read
	  the Ethernet-HOWTO, available from
	  <http://www.tldp.org/docs.html#howto>.

	  To compile this driver as a module, choose M here. The module
	  will be called hp100.

config NET_ISA
	bool "Other ISA cards"
	depends on ISA
	---help---
	  If your network (Ethernet) card hasn't been mentioned yet and its
	  bus system (that's the way the cards talks to the other components
	  of your computer) is ISA (as opposed to EISA, VLB or PCI), say Y.
	  Make sure you know the name of your card. Read the Ethernet-HOWTO,
	  available from <http://www.tldp.org/docs.html#howto>.

	  If unsure, say Y.

	  Note that the answer to this question doesn't directly affect the
	  kernel: saying N will just cause the configurator to skip all
	  the remaining ISA network card questions. If you say Y, you will be
	  asked for your specific card in the following questions.

config E2100
	tristate "Cabletron E21xx support"
	depends on NET_ISA
	select CRC32
	help
	  If you have a network (Ethernet) card of this type, say Y and read
	  the Ethernet-HOWTO, available from
	  <http://www.tldp.org/docs.html#howto>.

	  To compile this driver as a module, choose M here. The module
	  will be called e2100.

config EWRK3
	tristate "EtherWORKS 3 (DE203, DE204, DE205) support"
	depends on NET_ISA
	select CRC32
	---help---
	  This driver supports the DE203, DE204 and DE205 network (Ethernet)
	  cards. If this is for you, say Y and read
	  <file:Documentation/networking/ewrk3.txt> in the kernel source as
	  well as the Ethernet-HOWTO, available from
	  <http://www.tldp.org/docs.html#howto>.

	  To compile this driver as a module, choose M here. The module
	  will be called ewrk3.

config EEXPRESS
	tristate "EtherExpress 16 support"
	depends on NET_ISA
	---help---
	  If you have an EtherExpress16 network (Ethernet) card, say Y and
	  read the Ethernet-HOWTO, available from
	  <http://www.tldp.org/docs.html#howto>.  Note that the Intel
	  EtherExpress16 card used to be regarded as a very poor choice
	  because the driver was very unreliable. We now have a new driver
	  that should do better.

	  To compile this driver as a module, choose M here. The module
	  will be called eexpress.

config EEXPRESS_PRO
	tristate "EtherExpressPro support/EtherExpress 10 (i82595) support"
	depends on NET_ISA
	---help---
	  If you have a network (Ethernet) card of this type, say Y. This
	  driver supports Intel i82595{FX,TX} based boards. Note however
	  that the EtherExpress PRO/100 Ethernet card has its own separate
	  driver.  Please read the Ethernet-HOWTO, available from
	  <http://www.tldp.org/docs.html#howto>.

	  To compile this driver as a module, choose M here. The module
	  will be called eepro.

config HPLAN_PLUS
	tristate "HP PCLAN+ (27247B and 27252A) support"
	depends on NET_ISA
	select CRC32
	help
	  If you have a network (Ethernet) card of this type, say Y and read
	  the Ethernet-HOWTO, available from
	  <http://www.tldp.org/docs.html#howto>.

	  To compile this driver as a module, choose M here. The module
	  will be called hp-plus.

config HPLAN
	tristate "HP PCLAN (27245 and other 27xxx series) support"
	depends on NET_ISA
	select CRC32
	help
	  If you have a network (Ethernet) card of this type, say Y and read
	  the Ethernet-HOWTO, available from
	  <http://www.tldp.org/docs.html#howto>.

	  To compile this driver as a module, choose M here. The module
	  will be called hp.

config LP486E
	tristate "LP486E on board Ethernet"
	depends on NET_ISA
	help
	  Say Y here to support the 82596-based on-board Ethernet controller
	  for the Panther motherboard, which is one of the two shipped in the
	  Intel Professional Workstation.

config ETH16I
	tristate "ICL EtherTeam 16i/32 support"
	depends on NET_ISA
	help
	  If you have a network (Ethernet) card of this type, say Y and read
	  the Ethernet-HOWTO, available from
	  <http://www.tldp.org/docs.html#howto>.

	  To compile this driver as a module, choose M here. The module
	  will be called eth16i.

config NE2000
	tristate "NE2000/NE1000 support"
	depends on NET_ISA || (Q40 && m) || M32R || MACH_TX49XX
	select CRC32
	---help---
	  If you have a network (Ethernet) card of this type, say Y and read
	  the Ethernet-HOWTO, available from
	  <http://www.tldp.org/docs.html#howto>.  Many Ethernet cards
	  without a specific driver are compatible with NE2000.

	  If you have a PCI NE2000 card however, say N here and Y to "PCI
	  NE2000 and clone support" under "EISA, VLB, PCI and on board
	  controllers" below. If you have a NE2000 card and are running on
	  an MCA system (a bus system used on some IBM PS/2 computers and
	  laptops), say N here and Y to "NE/2 (ne2000 MCA version) support",
	  below.

	  To compile this driver as a module, choose M here. The module
	  will be called ne.

config ZNET
	tristate "Zenith Z-Note support (EXPERIMENTAL)"
	depends on NET_ISA && EXPERIMENTAL && ISA_DMA_API
	help
	  The Zenith Z-Note notebook computer has a built-in network
	  (Ethernet) card, and this is the Linux driver for it. Note that the
	  IBM Thinkpad 300 is compatible with the Z-Note and is also supported
	  by this driver. Read the Ethernet-HOWTO, available from
	  <http://www.tldp.org/docs.html#howto>.

config SEEQ8005
	tristate "SEEQ8005 support (EXPERIMENTAL)"
	depends on NET_ISA && EXPERIMENTAL
	help
	  This is a driver for the SEEQ 8005 network (Ethernet) card.  If this
	  is for you, read the Ethernet-HOWTO, available from
	  <http://www.tldp.org/docs.html#howto>.

	  To compile this driver as a module, choose M here. The module
	  will be called seeq8005.

config NE2_MCA
	tristate "NE/2 (ne2000 MCA version) support"
	depends on MCA_LEGACY
	select CRC32
	help
	  If you have a network (Ethernet) card of this type, say Y and read
	  the Ethernet-HOWTO, available from
	  <http://www.tldp.org/docs.html#howto>.

	  To compile this driver as a module, choose M here. The module
	  will be called ne2.

config IBMLANA
	tristate "IBM LAN Adapter/A support"
	depends on MCA
	---help---
	  This is a Micro Channel Ethernet adapter.  You need to set
	  CONFIG_MCA to use this driver.  It is both available as an in-kernel
	  driver and as a module.

	  To compile this driver as a module, choose M here. The only
	  currently supported card is the IBM LAN Adapter/A for Ethernet.  It
	  will both support 16K and 32K memory windows, however a 32K window
	  gives a better security against packet losses.  Usage of multiple
	  boards with this driver should be possible, but has not been tested
	  up to now due to lack of hardware.

config IBMVETH
	tristate "IBM LAN Virtual Ethernet support"
	depends on PPC_PSERIES
	---help---
	  This driver supports virtual ethernet adapters on newer IBM iSeries
	  and pSeries systems.

	  To compile this driver as a module, choose M here. The module will
	  be called ibmveth.

source "drivers/net/ibm_newemac/Kconfig"

config NET_PCI
	bool "EISA, VLB, PCI and on board controllers"
	depends on ISA || EISA || PCI
	help
	  This is another class of network cards which attach directly to the
	  bus. If you have one of those, say Y and read the Ethernet-HOWTO,
	  available from <http://www.tldp.org/docs.html#howto>.

	  Note that the answer to this question doesn't directly affect the
	  kernel: saying N will just cause the configurator to skip all
	  the questions about this class of network cards. If you say Y, you
	  will be asked for your specific card in the following questions. If
	  you are unsure, say Y.

config PCNET32
	tristate "AMD PCnet32 PCI support"
	depends on NET_PCI && PCI
	select CRC32
	select MII
	help
	  If you have a PCnet32 or PCnetPCI based network (Ethernet) card,
	  answer Y here and read the Ethernet-HOWTO, available from
	  <http://www.tldp.org/docs.html#howto>.

	  To compile this driver as a module, choose M here. The module
	  will be called pcnet32.

config AMD8111_ETH
	tristate "AMD 8111 (new PCI lance) support"
	depends on NET_PCI && PCI
	select CRC32
	select MII
	help
	  If you have an AMD 8111-based PCI lance ethernet card,
	  answer Y here and read the Ethernet-HOWTO, available from
	  <http://www.tldp.org/docs.html#howto>.

	  To compile this driver as a module, choose M here. The module
	  will be called amd8111e.

config ADAPTEC_STARFIRE
	tristate "Adaptec Starfire/DuraLAN support"
	depends on NET_PCI && PCI
	select CRC32
	select MII
	help
	  Say Y here if you have an Adaptec Starfire (or DuraLAN) PCI network
	  adapter. The DuraLAN chip is used on the 64 bit PCI boards from
	  Adaptec e.g. the ANA-6922A. The older 32 bit boards use the tulip
	  driver.

	  To compile this driver as a module, choose M here: the module
	  will be called starfire.  This is recommended.

config AC3200
	tristate "Ansel Communications EISA 3200 support (EXPERIMENTAL)"
	depends on NET_PCI && (ISA || EISA) && EXPERIMENTAL
	select CRC32
	help
	  If you have a network (Ethernet) card of this type, say Y and read
	  the Ethernet-HOWTO, available from
	  <http://www.tldp.org/docs.html#howto>.

	  To compile this driver as a module, choose M here. The module
	  will be called ac3200.

config APRICOT
	tristate "Apricot Xen-II on board Ethernet"
	depends on NET_PCI && ISA
	help
	  If you have a network (Ethernet) controller of this type, say Y and
	  read the Ethernet-HOWTO, available from
	  <http://www.tldp.org/docs.html#howto>.

	  To compile this driver as a module, choose M here. The module
	  will be called apricot.

config B44
	tristate "Broadcom 440x/47xx ethernet support"
	depends on SSB_POSSIBLE && HAS_DMA
	select SSB
	select MII
	help
	  If you have a network (Ethernet) controller of this type, say Y
	  or M and read the Ethernet-HOWTO, available from
	  <http://www.tldp.org/docs.html#howto>.

	  To compile this driver as a module, choose M here. The module
	  will be called b44.

# Auto-select SSB PCI-HOST support, if possible
config B44_PCI_AUTOSELECT
	bool
	depends on B44 && SSB_PCIHOST_POSSIBLE
	select SSB_PCIHOST
	default y

# Auto-select SSB PCICORE driver, if possible
config B44_PCICORE_AUTOSELECT
	bool
	depends on B44 && SSB_DRIVER_PCICORE_POSSIBLE
	select SSB_DRIVER_PCICORE
	default y

config B44_PCI
	bool
	depends on B44_PCI_AUTOSELECT && B44_PCICORE_AUTOSELECT
	default y

config FORCEDETH
	tristate "nForce Ethernet support"
	depends on NET_PCI && PCI
	help
	  If you have a network (Ethernet) controller of this type, say Y and
	  read the Ethernet-HOWTO, available from
	  <http://www.tldp.org/docs.html#howto>.

	  To compile this driver as a module, choose M here. The module
	  will be called forcedeth.

config FORCEDETH_NAPI
	bool "Use Rx Polling (NAPI) (EXPERIMENTAL)"
	depends on FORCEDETH && EXPERIMENTAL
	help
	  NAPI is a new driver API designed to reduce CPU and interrupt load
	  when the driver is receiving lots of packets from the card. It is
	  still somewhat experimental and thus not yet enabled by default.

	  If your estimated Rx load is 10kpps or more, or if the card will be
	  deployed on potentially unfriendly networks (e.g. in a firewall),
	  then say Y here.

	  If in doubt, say N.

config CS89x0
	tristate "CS89x0 support"
	depends on NET_ETHERNET && (ISA || EISA || MACH_IXDP2351 \
		|| ARCH_IXDP2X01 || ARCH_PNX010X || MACH_MX31ADS)
	---help---
	  Support for CS89x0 chipset based Ethernet cards. If you have a
	  network (Ethernet) card of this type, say Y and read the
	  Ethernet-HOWTO, available from
	  <http://www.tldp.org/docs.html#howto> as well as
	  <file:Documentation/networking/cs89x0.txt>.

	  To compile this driver as a module, choose M here. The module
	  will be called cs89x0.

config CS89x0_NONISA_IRQ
	def_bool y
	depends on CS89x0 != n
	depends on MACH_IXDP2351 || ARCH_IXDP2X01 || ARCH_PNX010X || MACH_MX31ADS

config TC35815
	tristate "TOSHIBA TC35815 Ethernet support"
	depends on NET_PCI && PCI && MIPS
	select PHYLIB

config E100
	tristate "Intel(R) PRO/100+ support"
	depends on NET_PCI && PCI
	select MII
	---help---
	  This driver supports Intel(R) PRO/100 family of adapters.
	  To verify that your adapter is supported, find the board ID number 
	  on the adapter. Look for a label that has a barcode and a number 
	  in the format 123456-001 (six digits hyphen three digits). 

	  Use the above information and the Adapter & Driver ID Guide at:

	  <http://support.intel.com/support/network/adapter/pro100/21397.htm>

          to identify the adapter.

	  For the latest Intel PRO/100 network driver for Linux, see:

	  <http://appsr.intel.com/scripts-df/support_intel.asp>

	  More specific information on configuring the driver is in 
	  <file:Documentation/networking/e100.txt>.

	  To compile this driver as a module, choose M here. The module
	  will be called e100.

config LNE390
	tristate "Mylex EISA LNE390A/B support (EXPERIMENTAL)"
	depends on NET_PCI && EISA && EXPERIMENTAL
	select CRC32
	help
	  If you have a network (Ethernet) card of this type, say Y and read
	  the Ethernet-HOWTO, available from
	  <http://www.tldp.org/docs.html#howto>.

	  To compile this driver as a module, choose M here. The module
	  will be called lne390.

config FEALNX
	tristate "Myson MTD-8xx PCI Ethernet support"
	depends on NET_PCI && PCI
	select CRC32
	select MII
	help
	  Say Y here to support the Mysom MTD-800 family of PCI-based Ethernet
	  cards. Specifications and data at
	  <http://www.myson.com.hk/mtd/datasheet/>.

config NATSEMI
	tristate "National Semiconductor DP8381x series PCI Ethernet support"
	depends on NET_PCI && PCI
	select CRC32
	help
	  This driver is for the National Semiconductor DP83810 series,
	  which is used in cards from PureData, NetGear, Linksys
	  and others, including the 83815 chip.
	  More specific information and updates are available from
	  <http://www.scyld.com/network/natsemi.html>.

config NE2K_PCI
	tristate "PCI NE2000 and clones support (see help)"
	depends on NET_PCI && PCI
	select CRC32
	---help---
	  This driver is for NE2000 compatible PCI cards. It will not work
	  with ISA NE2000 cards (they have their own driver, "NE2000/NE1000
	  support" below). If you have a PCI NE2000 network (Ethernet) card,
	  say Y and read the Ethernet-HOWTO, available from
	  <http://www.tldp.org/docs.html#howto>.

	  This driver also works for the following NE2000 clone cards:
	  RealTek RTL-8029  Winbond 89C940  Compex RL2000  KTI ET32P2
	  NetVin NV5000SC   Via 86C926      SureCom NE34   Winbond
	  Holtek HT80232    Holtek HT80229

	  To compile this driver as a module, choose M here. The module
	  will be called ne2k-pci.

config NE3210
	tristate "Novell/Eagle/Microdyne NE3210 EISA support (EXPERIMENTAL)"
	depends on NET_PCI && EISA && EXPERIMENTAL
	select CRC32
	---help---
	  If you have a network (Ethernet) card of this type, say Y and read
	  the Ethernet-HOWTO, available from
	  <http://www.tldp.org/docs.html#howto>.  Note that this driver
	  will NOT WORK for NE3200 cards as they are completely different.

	  To compile this driver as a module, choose M here. The module
	  will be called ne3210.

config ES3210
	tristate "Racal-Interlan EISA ES3210 support (EXPERIMENTAL)"
	depends on NET_PCI && EISA && EXPERIMENTAL
	select CRC32
	help
	  If you have a network (Ethernet) card of this type, say Y and read
	  the Ethernet-HOWTO, available from
	  <http://www.tldp.org/docs.html#howto>.

	  To compile this driver as a module, choose M here. The module
	  will be called es3210.

config 8139CP
	tristate "RealTek RTL-8139 C+ PCI Fast Ethernet Adapter support (EXPERIMENTAL)"
	depends on NET_PCI && PCI && EXPERIMENTAL
	select CRC32
	select MII
	help
	  This is a driver for the Fast Ethernet PCI network cards based on
	  the RTL8139C+ chips. If you have one of those, say Y and read
	  the Ethernet-HOWTO, available from
	  <http://www.tldp.org/docs.html#howto>.

	  To compile this driver as a module, choose M here: the module
	  will be called 8139cp.  This is recommended.

config 8139TOO
	tristate "RealTek RTL-8129/8130/8139 PCI Fast Ethernet Adapter support"
	depends on NET_PCI && PCI
	select CRC32
	select MII
	---help---
	  This is a driver for the Fast Ethernet PCI network cards based on
	  the RTL 8129/8130/8139 chips. If you have one of those, say Y and
	  read the Ethernet-HOWTO <http://www.tldp.org/docs.html#howto>.

	  To compile this driver as a module, choose M here: the module
	  will be called 8139too.  This is recommended.

config 8139TOO_PIO
	bool "Use PIO instead of MMIO"
	default y
	depends on 8139TOO
	help
	  This instructs the driver to use programmed I/O ports (PIO) instead
	  of PCI shared memory (MMIO).  This can possibly solve some problems
	  in case your mainboard has memory consistency issues.  If unsure,
	  say N.

config 8139TOO_TUNE_TWISTER
	bool "Support for uncommon RTL-8139 rev. K (automatic channel equalization)"
	depends on 8139TOO
	help
	  This implements a function which might come in handy in case you
	  are using low quality on long cabling. It is required for RealTek
	  RTL-8139 revision K boards, and totally unused otherwise.  It tries
	  to match the transceiver to the cable characteristics. This is
	  experimental since hardly documented by the manufacturer.
	  If unsure, say Y.

config 8139TOO_8129
	bool "Support for older RTL-8129/8130 boards"
	depends on 8139TOO
	help
	  This enables support for the older and uncommon RTL-8129 and
	  RTL-8130 chips, which support MII via an external transceiver,
	  instead of an internal one.  Disabling this option will save some
	  memory by making the code size smaller.  If unsure, say Y.

config 8139_OLD_RX_RESET
	bool "Use older RX-reset method"
	depends on 8139TOO
	help
	  The 8139too driver was recently updated to contain a more rapid
	  reset sequence, in the face of severe receive errors.  This "new"
	  RX-reset method should be adequate for all boards.  But if you
	  experience problems, you can enable this option to restore the
	  old RX-reset behavior.  If unsure, say N.

config R6040
	tristate "RDC R6040 Fast Ethernet Adapter support"
	depends on NET_PCI && PCI
	select CRC32
	select MII
	help
	  This is a driver for the R6040 Fast Ethernet MACs found in the
	  the RDC R-321x System-on-chips.

	  To compile this driver as a module, choose M here: the module
	  will be called r6040. This is recommended.

config SIS900
	tristate "SiS 900/7016 PCI Fast Ethernet Adapter support"
	depends on NET_PCI && PCI
	select CRC32
	select MII
	---help---
	  This is a driver for the Fast Ethernet PCI network cards based on
	  the SiS 900 and SiS 7016 chips. The SiS 900 core is also embedded in
	  SiS 630 and SiS 540 chipsets.

	  This driver also supports AMD 79C901 HomePNA so that you can use
	  your phone line as a network cable.

	  To compile this driver as a module, choose M here: the module
	  will be called sis900.  This is recommended.

config EPIC100
	tristate "SMC EtherPower II"
	depends on NET_PCI && PCI
	select CRC32
	select MII
	help
	  This driver is for the SMC EtherPower II 9432 PCI Ethernet NIC,
	  which is based on the SMC83c17x (EPIC/100).
	  More specific information and updates are available from
	  <http://www.scyld.com/network/epic100.html>.

config SMSC9420
	tristate "SMSC LAN9420 PCI ethernet adapter support"
	depends on NET_PCI && PCI
	select CRC32
	select PHYLIB
	select SMSC_PHY
	help
	  This is a driver for SMSC's LAN9420 PCI ethernet adapter.
	  Say Y if you want it compiled into the kernel,
	  and read the Ethernet-HOWTO, available from
	  <http://www.linuxdoc.org/docs.html#howto>.

	  This driver is also available as a module. The module will be
	  called smsc9420.  If you want to compile it as a module, say M
	  here and read <file:Documentation/kbuild/modules.txt>

config SUNDANCE
	tristate "Sundance Alta support"
	depends on NET_PCI && PCI
	select CRC32
	select MII
	help
	  This driver is for the Sundance "Alta" chip.
	  More specific information and updates are available from
	  <http://www.scyld.com/network/sundance.html>.

config SUNDANCE_MMIO
	bool "Use MMIO instead of PIO"
	depends on SUNDANCE
	help
	  Enable memory-mapped I/O for interaction with Sundance NIC registers.
	  Do NOT enable this by default, PIO (enabled when MMIO is disabled)
	  is known to solve bugs on certain chips.

	  If unsure, say N.

config TLAN
	tristate "TI ThunderLAN support"
	depends on NET_PCI && (PCI || EISA)
	---help---
	  If you have a PCI Ethernet network card based on the ThunderLAN chip
	  which is supported by this driver, say Y and read the
	  Ethernet-HOWTO, available from
	  <http://www.tldp.org/docs.html#howto>.

	  Devices currently supported by this driver are Compaq Netelligent,
	  Compaq NetFlex and Olicom cards.  Please read the file
	  <file:Documentation/networking/tlan.txt> for more details.

	  To compile this driver as a module, choose M here. The module
	  will be called tlan.

	  Please email feedback to <torben.mathiasen@compaq.com>.

config VIA_RHINE
	tristate "VIA Rhine support"
	depends on NET_PCI && PCI
	select CRC32
	select MII
	help
	  If you have a VIA "Rhine" based network card (Rhine-I (VT86C100A),
	  Rhine-II (VT6102), or Rhine-III (VT6105)), say Y here. Rhine-type
	  Ethernet functions can also be found integrated on South Bridges
	  (e.g. VT8235).

	  To compile this driver as a module, choose M here. The module
	  will be called via-rhine.

config VIA_RHINE_MMIO
	bool "Use MMIO instead of PIO"
	depends on VIA_RHINE
	help
	  This instructs the driver to use PCI shared memory (MMIO) instead of
	  programmed I/O ports (PIO). Enabling this gives an improvement in
	  processing time in parts of the driver.

	  If unsure, say Y.

config SC92031
	tristate "Silan SC92031 PCI Fast Ethernet Adapter driver (EXPERIMENTAL)"
	depends on NET_PCI && PCI && EXPERIMENTAL
	select CRC32
	---help---
	  This is a driver for the Fast Ethernet PCI network cards based on
	  the Silan SC92031 chip (sometimes also called Rsltek 8139D). If you
	  have one of these, say Y here.

	  To compile this driver as a module, choose M here: the module
	  will be called sc92031.  This is recommended.

config CPMAC
	tristate "TI AR7 CPMAC Ethernet support (EXPERIMENTAL)"
	depends on NET_ETHERNET && EXPERIMENTAL && AR7 && BROKEN
	select PHYLIB
	help
	  TI AR7 CPMAC Ethernet support

config NET_POCKET
	bool "Pocket and portable adapters"
	depends on PARPORT
	---help---
	  Cute little network (Ethernet) devices which attach to the parallel
	  port ("pocket adapters"), commonly used with laptops. If you have
	  one of those, say Y and read the Ethernet-HOWTO, available from
	  <http://www.tldp.org/docs.html#howto>.

	  If you want to plug a network (or some other) card into the PCMCIA
	  (or PC-card) slot of your laptop instead (PCMCIA is the standard for
	  credit card size extension cards used by all modern laptops), you
	  need the pcmcia-cs package (location contained in the file
	  <file:Documentation/Changes>) and you can say N here.

	  Laptop users should read the Linux Laptop home page at
	  <http://www.linux-on-laptops.com/> or
	  Tuxmobil - Linux on Mobile Computers at <http://www.tuxmobil.org/>.

	  Note that the answer to this question doesn't directly affect the
	  kernel: saying N will just cause the configurator to skip all
	  the questions about this class of network devices. If you say Y, you
	  will be asked for your specific device in the following questions.

config ATP
	tristate "AT-LAN-TEC/RealTek pocket adapter support"
	depends on NET_POCKET && PARPORT && X86
	select CRC32
	---help---
	  This is a network (Ethernet) device which attaches to your parallel
	  port. Read <file:drivers/net/atp.c> as well as the Ethernet-HOWTO,
	  available from <http://www.tldp.org/docs.html#howto>, if you
	  want to use this.  If you intend to use this driver, you should have
	  said N to the "Parallel printer support", because the two drivers
	  don't like each other.

	  To compile this driver as a module, choose M here: the module
	  will be called atp.

config DE600
	tristate "D-Link DE600 pocket adapter support"
	depends on NET_POCKET && PARPORT
	---help---
	  This is a network (Ethernet) device which attaches to your parallel
	  port. Read <file:Documentation/networking/DLINK.txt> as well as the
	  Ethernet-HOWTO, available from
	  <http://www.tldp.org/docs.html#howto>, if you want to use
	  this. It is possible to have several devices share a single parallel
	  port and it is safe to compile the corresponding drivers into the
	  kernel.

	  To compile this driver as a module, choose M here: the module
	  will be called de600.

config DE620
	tristate "D-Link DE620 pocket adapter support"
	depends on NET_POCKET && PARPORT
	---help---
	  This is a network (Ethernet) device which attaches to your parallel
	  port. Read <file:Documentation/networking/DLINK.txt> as well as the
	  Ethernet-HOWTO, available from
	  <http://www.tldp.org/docs.html#howto>, if you want to use
	  this. It is possible to have several devices share a single parallel
	  port and it is safe to compile the corresponding drivers into the
	  kernel.

	  To compile this driver as a module, choose M here: the module
	  will be called de620.

config SGISEEQ
	tristate "SGI Seeq ethernet controller support"
	depends on SGI_HAS_SEEQ
	help
	  Say Y here if you have an Seeq based Ethernet network card. This is
	  used in many Silicon Graphics machines.

config DECLANCE
	tristate "DEC LANCE ethernet controller support"
	depends on MACH_DECSTATION
	select CRC32
	help
	  This driver is for the series of Ethernet controllers produced by
	  DEC (now Compaq) based on the AMD Lance chipset, including the
	  DEPCA series.  (This chipset is better known via the NE2100 cards.)

config 68360_ENET
	bool "Motorola 68360 ethernet controller"
	depends on M68360
	help
	  Say Y here if you want to use the built-in ethernet controller of
	  the Motorola 68360 processor.

config FEC
	bool "FEC ethernet controller (of ColdFire CPUs)"
	depends on M523x || M527x || M5272 || M528x || M520x || M532x
	help
	  Say Y here if you want to use the built-in 10/100 Fast ethernet
	  controller on some Motorola ColdFire processors.

config FEC2
	bool "Second FEC ethernet controller (on some ColdFire CPUs)"
	depends on FEC
	help
	  Say Y here if you want to use the second built-in 10/100 Fast
	  ethernet controller on some Motorola ColdFire processors.

config FEC_MPC52xx
	tristate "MPC52xx FEC driver"
	depends on PPC_MPC52xx && PPC_BESTCOMM
	select CRC32
	select PHYLIB
	select PPC_BESTCOMM_FEC
	---help---
	  This option enables support for the MPC5200's on-chip
	  Fast Ethernet Controller
	  If compiled as module, it will be called 'fec_mpc52xx.ko'.

config FEC_MPC52xx_MDIO
	bool "MPC52xx FEC MDIO bus driver"
	depends on FEC_MPC52xx
	default y
	---help---
	  The MPC5200's FEC can connect to the Ethernet either with
	  an external MII PHY chip or 10 Mbps 7-wire interface
	  (Motorola? industry standard).
	  If your board uses an external PHY connected to FEC, enable this.
	  If not sure, enable.
	  If compiled as module, it will be called 'fec_mpc52xx_phy.ko'.

config NE_H8300
	tristate "NE2000 compatible support for H8/300"
	depends on H8300
	help
	  Say Y here if you want to use the NE2000 compatible
	  controller on the Renesas H8/300 processor.

config XILINX_EMAC
	tristate "Xilinx 10/100 OPB EMAC support"
	depends on XILINX_DRIVERS
	select XILINX_EDK
	select NEED_XILINX_IPIF
	help
	  This driver supports the Xilinx 10/100 opb_emac

config XILINX_EMACLITE
	tristate "Xilinx 10/100 OPB EMACLITE support"
	depends on XILINX_DRIVERS
	select XILINX_EDK
	select NEED_XILINX_IPIF
	help
	  This driver supports the 10/100 OPB EMACLITE.

config ATL2
	tristate "Atheros L2 Fast Ethernet support"
	depends on PCI
	select CRC32
	select MII
	help
	  This driver supports the Atheros L2 fast ethernet adapter.

	  To compile this driver as a module, choose M here.  The module
	  will be called atl2.

source "drivers/net/fs_enet/Kconfig"

endif # NET_ETHERNET

#
#	Gigabit Ethernet
#

menuconfig NETDEV_1000
	bool "Ethernet (1000 Mbit)"
	depends on !UML
	default y
	---help---
	  Ethernet (also called IEEE 802.3 or ISO 8802-2) is the most common
	  type of Local Area Network (LAN) in universities and companies.

	  Say Y here to get to see options for Gigabit Ethernet drivers.
	  This option alone does not add any kernel code.
	  Note that drivers supporting both 100 and 1000 MBit may be listed
	  under "Ethernet (10 or 100MBit)" instead.

	  If you say N, all options in this submenu will be skipped and disabled.

if NETDEV_1000

config ACENIC
	tristate "Alteon AceNIC/3Com 3C985/NetGear GA620 Gigabit support"
	depends on PCI
	---help---
	  Say Y here if you have an Alteon AceNIC, 3Com 3C985(B), NetGear
	  GA620, SGI Gigabit or Farallon PN9000-SX PCI Gigabit Ethernet
	  adapter. The driver allows for using the Jumbo Frame option (9000
	  bytes/frame) however it requires that your switches can handle this
	  as well. To enable Jumbo Frames, add `mtu 9000' to your ifconfig
	  line.

	  To compile this driver as a module, choose M here: the
	  module will be called acenic.

config ACENIC_OMIT_TIGON_I
	bool "Omit support for old Tigon I based AceNICs"
	depends on ACENIC
	help
	  Say Y here if you only have Tigon II based AceNICs and want to leave
	  out support for the older Tigon I based cards which are no longer
	  being sold (ie. the original Alteon AceNIC and 3Com 3C985 (non B
	  version)).  This will reduce the size of the driver object by
	  app. 100KB.  If you are not sure whether your card is a Tigon I or a
	  Tigon II, say N here.

	  The safe and default value for this is N.

config DL2K
	tristate "DL2000/TC902x-based Gigabit Ethernet support"
	depends on PCI
	select CRC32
	help
	  This driver supports DL2000/TC902x-based Gigabit ethernet cards,
	  which includes
	  D-Link DGE-550T Gigabit Ethernet Adapter.
	  D-Link DL2000-based Gigabit Ethernet Adapter.
	  Sundance/Tamarack TC902x Gigabit Ethernet Adapter.

	  To compile this driver as a module, choose M here: the
	  module will be called dl2k.

config E1000
	tristate "Intel(R) PRO/1000 Gigabit Ethernet support"
	depends on PCI
	---help---
	  This driver supports Intel(R) PRO/1000 gigabit ethernet family of
	  adapters.  For more information on how to identify your adapter, go 
	  to the Adapter & Driver ID Guide at:

	  <http://support.intel.com/support/network/adapter/pro100/21397.htm>

	  For general information and support, go to the Intel support
	  website at:

	  <http://support.intel.com>

	  More specific information on configuring the driver is in 
	  <file:Documentation/networking/e1000.txt>.

	  To compile this driver as a module, choose M here. The module
	  will be called e1000.

config E1000E
	tristate "Intel(R) PRO/1000 PCI-Express Gigabit Ethernet support"
	depends on PCI && (!SPARC32 || BROKEN)
	---help---
	  This driver supports the PCI-Express Intel(R) PRO/1000 gigabit
	  ethernet family of adapters. For PCI or PCI-X e1000 adapters,
	  use the regular e1000 driver For more information on how to
	  identify your adapter, go to the Adapter & Driver ID Guide at:

	  <http://support.intel.com/support/network/adapter/pro100/21397.htm>

	  For general information and support, go to the Intel support
	  website at:

	  <http://support.intel.com>

	  To compile this driver as a module, choose M here. The module
	  will be called e1000e.

config IP1000
	tristate "IP1000 Gigabit Ethernet support"
	depends on PCI && EXPERIMENTAL
	select MII
	---help---
	  This driver supports IP1000 gigabit Ethernet cards.

	  To compile this driver as a module, choose M here: the module
	  will be called ipg.  This is recommended.

config IGB
       tristate "Intel(R) 82575/82576 PCI-Express Gigabit Ethernet support"
       depends on PCI
       ---help---
         This driver supports Intel(R) 82575/82576 gigabit ethernet family of
         adapters.  For more information on how to identify your adapter, go
         to the Adapter & Driver ID Guide at:

         <http://support.intel.com/support/network/adapter/pro100/21397.htm>

         For general information and support, go to the Intel support
         website at:

         <http://support.intel.com>

         More specific information on configuring the driver is in
         <file:Documentation/networking/e1000.txt>.

         To compile this driver as a module, choose M here. The module
         will be called igb.

config IGB_LRO 
	bool "Use software LRO"
	depends on IGB && INET
	select INET_LRO
	---help---
	  Say Y here if you want to use large receive offload. 

	  If in doubt, say N.

config IGB_DCA
	bool "Direct Cache Access (DCA) Support"
	default y
	depends on IGB && DCA && !(IGB=y && DCA=m)
	---help---
	  Say Y here if you want to use Direct Cache Access (DCA) in the
	  driver.  DCA is a method for warming the CPU cache before data
	  is used, with the intent of lessening the impact of cache misses.

source "drivers/net/ixp2000/Kconfig"

config MYRI_SBUS
	tristate "MyriCOM Gigabit Ethernet support"
	depends on SBUS
	help
	  This driver supports MyriCOM Sbus gigabit Ethernet cards.

	  To compile this driver as a module, choose M here: the module
	  will be called myri_sbus.  This is recommended.

config NS83820
	tristate "National Semiconductor DP83820 support"
	depends on PCI
	help
	  This is a driver for the National Semiconductor DP83820 series
	  of gigabit ethernet MACs.  Cards using this chipset include
	  the D-Link DGE-500T, PureData's PDP8023Z-TG, SMC's SMC9462TX,
	  SOHO-GA2000T, SOHO-GA2500T.  The driver supports the use of
	  zero copy.

config HAMACHI
	tristate "Packet Engines Hamachi GNIC-II support"
	depends on PCI
	select MII
	help
	  If you have a Gigabit Ethernet card of this type, say Y and read
	  the Ethernet-HOWTO, available from
	  <http://www.tldp.org/docs.html#howto>.

	  To compile this driver as a module, choose M here. The module will be
	  called hamachi.

config YELLOWFIN
	tristate "Packet Engines Yellowfin Gigabit-NIC support (EXPERIMENTAL)"
	depends on PCI && EXPERIMENTAL
	select CRC32
	---help---
	  Say Y here if you have a Packet Engines G-NIC PCI Gigabit Ethernet
	  adapter or the SYM53C885 Ethernet controller. The Gigabit adapter is
	  used by the Beowulf Linux cluster project.  See
	  <http://cesdis.gsfc.nasa.gov/linux/drivers/yellowfin.html> for more
	  information about this driver in particular and Beowulf in general.

	  To compile this driver as a module, choose M here: the module
	  will be called yellowfin.  This is recommended.

config R8169
	tristate "Realtek 8169 gigabit ethernet support"
	depends on PCI
	select CRC32
	select MII
	---help---
	  Say Y here if you have a Realtek 8169 PCI Gigabit Ethernet adapter.

	  To compile this driver as a module, choose M here: the module
	  will be called r8169.  This is recommended.

config R8169_VLAN
	bool "VLAN support"
	depends on R8169 && VLAN_8021Q
	---help---
	  Say Y here for the r8169 driver to support the functions required
	  by the kernel 802.1Q code.

	  If in doubt, say Y.

config SB1250_MAC
	tristate "SB1250 Gigabit Ethernet support"
	depends on SIBYTE_SB1xxx_SOC
	select PHYLIB
	---help---
	  This driver supports Gigabit Ethernet interfaces based on the
	  Broadcom SiByte family of System-On-a-Chip parts.  They include
	  the BCM1120, BCM1125, BCM1125H, BCM1250, BCM1255, BCM1280, BCM1455
	  and BCM1480 chips.

	  To compile this driver as a module, choose M here: the module
	  will be called sb1250-mac.

config SIS190
	tristate "SiS190/SiS191 gigabit ethernet support"
	depends on PCI
	select CRC32
	select MII
	---help---
	  Say Y here if you have a SiS 190 PCI Fast Ethernet adapter or
	  a SiS 191 PCI Gigabit Ethernet adapter. Both are expected to
	  appear in lan on motherboard designs which are based on SiS 965
	  and SiS 966 south bridge.

	  To compile this driver as a module, choose M here: the module
	  will be called sis190.  This is recommended.

config SKGE
	tristate "New SysKonnect GigaEthernet support"
	depends on PCI
	select CRC32
	---help---
	  This driver support the Marvell Yukon or SysKonnect SK-98xx/SK-95xx
	  and related Gigabit Ethernet adapters. It is a new smaller driver
	  with better performance and more complete ethtool support.

	  It does not support the link failover and network management 
	  features that "portable" vendor supplied sk98lin driver does.

	  This driver supports adapters based on the original Yukon chipset:
	  Marvell 88E8001, Belkin F5D5005, CNet GigaCard, DLink DGE-530T,
	  Linksys EG1032/EG1064, 3Com 3C940/3C940B, SysKonnect SK-9871/9872.

	  It does not support the newer Yukon2 chipset: a separate driver,
	  sky2, is provided for Yukon2-based adapters.

	  To compile this driver as a module, choose M here: the module
	  will be called skge.  This is recommended.

config SKGE_DEBUG
       bool "Debugging interface"
       depends on SKGE && DEBUG_FS
       help
	 This option adds the ability to dump driver state for debugging.
	 The file debugfs/skge/ethX displays the state of the internal
	 transmit and receive rings.

	 If unsure, say N.

config SKY2
	tristate "SysKonnect Yukon2 support"
	depends on PCI
	select CRC32
	---help---
	  This driver supports Gigabit Ethernet adapters based on the
	  Marvell Yukon 2 chipset:
	  Marvell 88E8021/88E8022/88E8035/88E8036/88E8038/88E8050/88E8052/
	  88E8053/88E8055/88E8061/88E8062, SysKonnect SK-9E21D/SK-9S21

	  There is companion driver for the older Marvell Yukon and
	  Genesis based adapters: skge.

	  To compile this driver as a module, choose M here: the module
	  will be called sky2.  This is recommended.

config SKY2_DEBUG
       bool "Debugging interface"
       depends on SKY2 && DEBUG_FS
       help
	 This option adds the ability to dump driver state for debugging.
	 The file debugfs/sky2/ethX displays the state of the internal
	 transmit and receive rings.

	 If unsure, say N.

config VIA_VELOCITY
	tristate "VIA Velocity support"
	depends on PCI
	select CRC32
	select CRC_CCITT
	select MII
	help
	  If you have a VIA "Velocity" based network card say Y here.

	  To compile this driver as a module, choose M here. The module
	  will be called via-velocity.

config TIGON3
	tristate "Broadcom Tigon3 support"
	depends on PCI
	select PHYLIB
	help
	  This driver supports Broadcom Tigon3 based gigabit Ethernet cards.

	  To compile this driver as a module, choose M here: the module
	  will be called tg3.  This is recommended.

config BNX2
	tristate "Broadcom NetXtremeII support"
	depends on PCI
	select CRC32
	select ZLIB_INFLATE
	help
	  This driver supports Broadcom NetXtremeII gigabit Ethernet cards.

	  To compile this driver as a module, choose M here: the module
	  will be called bnx2.  This is recommended.

config SPIDER_NET
	tristate "Spider Gigabit Ethernet driver"
	depends on PCI && (PPC_IBM_CELL_BLADE || PPC_CELLEB)
	select FW_LOADER
	help
	  This driver supports the Gigabit Ethernet chips present on the
	  Cell Processor-Based Blades from IBM.

config TSI108_ETH
	   tristate "Tundra TSI108 gigabit Ethernet support"
	   depends on TSI108_BRIDGE
	   help
	     This driver supports Tundra TSI108 gigabit Ethernet ports.
	     To compile this driver as a module, choose M here: the module
	     will be called tsi108_eth.

config GELIC_NET
	tristate "PS3 Gigabit Ethernet driver"
	depends on PPC_PS3
	select PS3_SYS_MANAGER
	help
	  This driver supports the network device on the PS3 game
	  console.  This driver has built-in support for Ethernet.

	  To compile this driver as a module, choose M here: the
	  module will be called ps3_gelic.

config GELIC_WIRELESS
	bool "PS3 Wireless support"
	depends on GELIC_NET
	select WIRELESS_EXT
	help
	  This option adds the support for the wireless feature of PS3.
	  If you have the wireless-less model of PS3 or have no plan to
	  use wireless feature, disabling this option saves memory.  As
	  the driver automatically distinguishes the models, you can
	  safely enable this option even if you have a wireless-less model.

config GELIC_WIRELESS_OLD_PSK_INTERFACE
       bool "PS3 Wireless private PSK interface (OBSOLETE)"
       depends on GELIC_WIRELESS
       help
          This option retains the obsolete private interface to pass
          the PSK from user space programs to the driver.  The PSK
          stands for 'Pre Shared Key' and is used for WPA[2]-PSK
          (WPA-Personal) environment.
          If WPA[2]-PSK is used and you need to use old programs that
          support only this old interface, say Y.  Otherwise N.

          If unsure, say N.

config GIANFAR
	tristate "Gianfar Ethernet"
	depends on FSL_SOC
	select PHYLIB
	select CRC32
	help
	  This driver supports the Gigabit TSEC on the MPC83xx, MPC85xx,
	  and MPC86xx family of chips, and the FEC on the 8540.

config UCC_GETH
	tristate "Freescale QE Gigabit Ethernet"
	depends on QUICC_ENGINE
	select PHYLIB
	help
	  This driver supports the Gigabit Ethernet mode of the QUICC Engine,
	  which is available on some Freescale SOCs.

config UGETH_MAGIC_PACKET
	bool "Magic Packet detection support"
	depends on UCC_GETH

config UGETH_TX_ON_DEMAND
	bool "Transmit on Demand support"
	depends on UCC_GETH

config MV643XX_ETH
	tristate "Marvell Discovery (643XX) and Orion ethernet support"
	depends on MV64360 || MV64X60 || (PPC_MULTIPLATFORM && PPC32) || PLAT_ORION
	select PHYLIB
	help
	  This driver supports the gigabit ethernet MACs in the
	  Marvell Discovery PPC/MIPS chipset family (MV643XX) and
	  in the Marvell Orion ARM SoC family.

	  Some boards that use the Discovery chipset are the Momenco
	  Ocelot C and Jaguar ATX and Pegasos II.

config QLA3XXX
	tristate "QLogic QLA3XXX Network Driver Support"
	depends on PCI
	help
	  This driver supports QLogic ISP3XXX gigabit Ethernet cards.

	  To compile this driver as a module, choose M here: the module
	  will be called qla3xxx.

config ATL1
	tristate "Atheros/Attansic L1 Gigabit Ethernet support"
	depends on PCI
	select CRC32
	select MII
	help
	  This driver supports the Atheros/Attansic L1 gigabit ethernet
	  adapter.

	  To compile this driver as a module, choose M here.  The module
	  will be called atl1.

config XILINX_TEMAC
	tristate "Xilinx TEMAC 10/100/1000 Ethernet MAC driver"
	depends on XILINX_DRIVERS
	select XILINX_EDK
	select NEED_XILINX_DMAV3
	select NEED_XILINX_IPIF
	help
	  This driver supports the Xilinx TEMAC found in Virtex 4 FPGAs
	  when the plb_temac adapter interface is used.

config ATL1E
	tristate "Atheros L1E Gigabit Ethernet support (EXPERIMENTAL)"
	depends on PCI && EXPERIMENTAL
	select CRC32
	select MII
	help
	  This driver supports the Atheros L1E gigabit ethernet adapter.
	  To compile this driver as a module, choose M here.  The module
	  will be called atl1e.

<<<<<<< HEAD
config XILINX_LLTEMAC
	tristate "Xilinx LLTEMAC 10/100/1000 Ethernet MAC driver"
	depends on XILINX_DRIVERS
	select XILINX_EDK
	select NEED_XILINX_LLDMA
	help
	  This driver supports the 10/100/1000 LLTEMAC.

choice
	prompt "Xilinx LLTEMAC PHY Support"
	default XILINX_LLTEMAC_MARVELL_88E1111_GMII
	
config XILINX_LLTEMAC_MARVELL_88E1111_RGMII
	bool "MARVELL 88E1111 using RGMII"
   help
	  This phy is used by many Xilinx boards.  This option includes
	  code for enabling RGMII over copper.

config XILINX_LLTEMAC_MARVELL_88E1111_GMII
	bool "MARVELL 88E1111 using GMII"
   help
	  This phy is used by many Xilinx boards.  This option includes
	  code for enabling GMII over copper, and for setting the correct
	  speed based on whatever the phy is able to autonegotiate.  This is
	  usually the best option to use on ML40x and ML50x boards.

config XILINX_LLTEMAC_MARVELL_88E1111_MII
	bool "MARVELL 88E1111 using MII or other PHY"
   help
	  If your physical interface is not covered by the other
	  selections, then choose this option.  This option includes generic
	  speed autonegotation code.

config XILINX_LLTEMAC_NATIONAL_DP83865_GMII
	bool "NATIONAL DP83865 using GMII"
   help
	  This phy is used by many Avnet boards.  This option includes
	  code for enabling GMII over copper, and for setting the correct
	  speed based on whatever the phy is able to autonegotiate.  This is
	  usually the best option to use on Avnet boards.

endchoice
=======
config ATL1C
	tristate "Atheros L1C Gigabit Ethernet support (EXPERIMENTAL)"
	depends on PCI && EXPERIMENTAL
	select CRC32
	select MII
	help
	  This driver supports the Atheros L1C gigabit ethernet adapter.

	  To compile this driver as a module, choose M here.  The module
	  will be called atl1c.
>>>>>>> a486765b

config JME
	tristate "JMicron(R) PCI-Express Gigabit Ethernet support"
	depends on PCI
	select CRC32
	select MII
	---help---
	  This driver supports the PCI-Express gigabit ethernet adapters
	  based on JMicron JMC250 chipset.

	  To compile this driver as a module, choose M here. The module
	  will be called jme.

endif # NETDEV_1000

#
#	10 Gigabit Ethernet
#

menuconfig NETDEV_10000
	bool "Ethernet (10000 Mbit)"
	depends on !UML
	default y
	---help---
	  Say Y here to get to see options for 10 Gigabit Ethernet drivers.
	  This option alone does not add any kernel code.

	  If you say N, all options in this submenu will be skipped and disabled.

if NETDEV_10000

config CHELSIO_T1
        tristate "Chelsio 10Gb Ethernet support"
        depends on PCI
	select CRC32
        help
          This driver supports Chelsio gigabit and 10-gigabit
          Ethernet cards. More information about adapter features and
	  performance tuning is in <file:Documentation/networking/cxgb.txt>.

          For general information about Chelsio and our products, visit
          our website at <http://www.chelsio.com>.

          For customer support, please visit our customer support page at
          <http://www.chelsio.com/support.htm>.

          Please send feedback to <linux-bugs@chelsio.com>.

          To compile this driver as a module, choose M here: the module
          will be called cxgb.

config CHELSIO_T1_1G
        bool "Chelsio gigabit Ethernet support"
        depends on CHELSIO_T1
        help
          Enables support for Chelsio's gigabit Ethernet PCI cards.  If you
          are using only 10G cards say 'N' here.

config CHELSIO_T3_DEPENDS
	tristate
	depends on PCI && INET
	default y

config CHELSIO_T3
	tristate "Chelsio Communications T3 10Gb Ethernet support"
	depends on CHELSIO_T3_DEPENDS
	select FW_LOADER
	select INET_LRO
	help
	  This driver supports Chelsio T3-based gigabit and 10Gb Ethernet
	  adapters.

	  For general information about Chelsio and our products, visit
	  our website at <http://www.chelsio.com>.

	  For customer support, please visit our customer support page at
	  <http://www.chelsio.com/support.htm>.

	  Please send feedback to <linux-bugs@chelsio.com>.

	  To compile this driver as a module, choose M here: the module
	  will be called cxgb3.

config EHEA
	tristate "eHEA Ethernet support"
	depends on IBMEBUS && INET && SPARSEMEM
	select INET_LRO
	---help---
	  This driver supports the IBM pSeries eHEA ethernet adapter.

	  To compile the driver as a module, choose M here. The module
	  will be called ehea.

config ENIC
	tristate "Cisco 10G Ethernet NIC support"
	depends on PCI && INET
	select INET_LRO
	help
	  This enables the support for the Cisco 10G Ethernet card.

config IXGBE
	tristate "Intel(R) 10GbE PCI Express adapters support"
	depends on PCI && INET
	select INET_LRO
	---help---
	  This driver supports Intel(R) 10GbE PCI Express family of
	  adapters.  For more information on how to identify your adapter, go
	  to the Adapter & Driver ID Guide at:

	  <http://support.intel.com/support/network/adapter/pro100/21397.htm>

	  For general information and support, go to the Intel support
	  website at:

	  <http://support.intel.com>

	  To compile this driver as a module, choose M here. The module
	  will be called ixgbe.

config IXGBE_DCA
	bool "Direct Cache Access (DCA) Support"
	default y
	depends on IXGBE && DCA && !(IXGBE=y && DCA=m)
	---help---
	  Say Y here if you want to use Direct Cache Access (DCA) in the
	  driver.  DCA is a method for warming the CPU cache before data
	  is used, with the intent of lessening the impact of cache misses.

config IXGBE_DCB
	bool "Data Center Bridging (DCB) Support"
	default n
	depends on IXGBE && DCB
	---help---
	  Say Y here if you want to use Data Center Bridging (DCB) in the
	  driver.

	  If unsure, say N.

config IXGB
	tristate "Intel(R) PRO/10GbE support"
	depends on PCI
	---help---
	  This driver supports Intel(R) PRO/10GbE family of adapters for
	  PCI-X type cards. For PCI-E type cards, use the "ixgbe" driver
	  instead. For more information on how to identify your adapter, go
	  to the Adapter & Driver ID Guide at:

	  <http://support.intel.com/support/network/adapter/pro100/21397.htm>

	  For general information and support, go to the Intel support
	  website at:

	  <http://support.intel.com>

	  More specific information on configuring the driver is in 
	  <file:Documentation/networking/ixgb.txt>.

	  To compile this driver as a module, choose M here. The module
	  will be called ixgb.

config S2IO
	tristate "S2IO 10Gbe XFrame NIC"
	depends on PCI
	---help---
	  This driver supports the 10Gbe XFrame NIC of S2IO. 
	  More specific information on configuring the driver is in 
	  <file:Documentation/networking/s2io.txt>.

config MYRI10GE
	tristate "Myricom Myri-10G Ethernet support"
	depends on PCI && INET
	select FW_LOADER
	select CRC32
	select INET_LRO
	---help---
	  This driver supports Myricom Myri-10G Dual Protocol interface in
	  Ethernet mode. If the eeprom on your board is not recent enough,
	  you will need a newer firmware image.
	  You may get this image or more information, at:

	  <http://www.myri.com/scs/download-Myri10GE.html>

	  To compile this driver as a module, choose M here. The module
	  will be called myri10ge.

config MYRI10GE_DCA
	bool "Direct Cache Access (DCA) Support"
	default y
	depends on MYRI10GE && DCA && !(MYRI10GE=y && DCA=m)
	---help---
	  Say Y here if you want to use Direct Cache Access (DCA) in the
	  driver.  DCA is a method for warming the CPU cache before data
	  is used, with the intent of lessening the impact of cache misses.

config NETXEN_NIC
	tristate "NetXen Multi port (1/10) Gigabit Ethernet NIC"
	depends on PCI
	help
	  This enables the support for NetXen's Gigabit Ethernet card.

config NIU
	tristate "Sun Neptune 10Gbit Ethernet support"
	depends on PCI
	help
	  This enables support for cards based upon Sun's
	  Neptune chipset.

config PASEMI_MAC
	tristate "PA Semi 1/10Gbit MAC"
	depends on PPC_PASEMI && PCI
	select PHYLIB
	select INET_LRO
	help
	  This driver supports the on-chip 1/10Gbit Ethernet controller on
	  PA Semi's PWRficient line of chips.

config MLX4_EN
	tristate "Mellanox Technologies 10Gbit Ethernet support"
	depends on PCI && INET
	select MLX4_CORE
	select INET_LRO
	help
	  This driver supports Mellanox Technologies ConnectX Ethernet
	  devices.

config MLX4_CORE
	tristate
	depends on PCI
	default n

config MLX4_DEBUG
	bool "Verbose debugging output" if (MLX4_CORE && EMBEDDED)
	depends on MLX4_CORE
	default y
	---help---
	  This option causes debugging code to be compiled into the
	  mlx4_core driver.  The output can be turned on via the
	  debug_level module parameter (which can also be set after
	  the driver is loaded through sysfs).

config TEHUTI
	tristate "Tehuti Networks 10G Ethernet"
	depends on PCI
	help
	  Tehuti Networks 10G Ethernet NIC

config BNX2X
	tristate "Broadcom NetXtremeII 10Gb support"
	depends on PCI
	select ZLIB_INFLATE
	select LIBCRC32C
	help
	  This driver supports Broadcom NetXtremeII 10 gigabit Ethernet cards.
	  To compile this driver as a module, choose M here: the module
	  will be called bnx2x.  This is recommended.

config QLGE
	tristate "QLogic QLGE 10Gb Ethernet Driver Support"
	depends on PCI
	help
	  This driver supports QLogic ISP8XXX 10Gb Ethernet cards.

	  To compile this driver as a module, choose M here: the module
	  will be called qlge.

source "drivers/net/sfc/Kconfig"

source "drivers/net/benet/Kconfig"

endif # NETDEV_10000

source "drivers/net/tokenring/Kconfig"

source "drivers/net/wireless/Kconfig"

source "drivers/net/wimax/Kconfig"

source "drivers/net/usb/Kconfig"

source "drivers/net/pcmcia/Kconfig"

source "drivers/net/wan/Kconfig"

source "drivers/atm/Kconfig"

source "drivers/s390/net/Kconfig"

config XEN_NETDEV_FRONTEND
	tristate "Xen network device frontend driver"
	depends on XEN
	default y
	help
	  The network device frontend driver allows the kernel to
	  access network devices exported exported by a virtual
	  machine containing a physical network device driver. The
	  frontend driver is intended for unprivileged guest domains;
	  if you are compiling a kernel for a Xen guest, you almost
	  certainly want to enable this.

config ISERIES_VETH
	tristate "iSeries Virtual Ethernet driver support"
	depends on PPC_ISERIES

config RIONET
	tristate "RapidIO Ethernet over messaging driver support"
	depends on RAPIDIO

config RIONET_TX_SIZE
	int "Number of outbound queue entries"
	depends on RIONET
	default "128"

config RIONET_RX_SIZE
	int "Number of inbound queue entries"
	depends on RIONET
	default "128"

config FDDI
	tristate "FDDI driver support"
	depends on (PCI || EISA || TC)
	help
	  Fiber Distributed Data Interface is a high speed local area network
	  design; essentially a replacement for high speed Ethernet. FDDI can
	  run over copper or fiber. If you are connected to such a network and
	  want a driver for the FDDI card in your computer, say Y here (and
	  then also Y to the driver for your FDDI card, below). Most people
	  will say N.

config DEFXX
	tristate "Digital DEFTA/DEFEA/DEFPA adapter support"
	depends on FDDI && (PCI || EISA || TC)
	---help---
	  This is support for the DIGITAL series of TURBOchannel (DEFTA),
	  EISA (DEFEA) and PCI (DEFPA) controllers which can connect you
	  to a local FDDI network.

	  To compile this driver as a module, choose M here: the module
	  will be called defxx.  If unsure, say N.

config DEFXX_MMIO
	bool
	prompt "Use MMIO instead of PIO" if PCI || EISA
	depends on DEFXX
	default n if PCI || EISA
	default y
	---help---
	  This instructs the driver to use EISA or PCI memory-mapped I/O
	  (MMIO) as appropriate instead of programmed I/O ports (PIO).
	  Enabling this gives an improvement in processing time in parts
	  of the driver, but it may cause problems with EISA (DEFEA)
	  adapters.  TURBOchannel does not have the concept of I/O ports,
	  so MMIO is always used for these (DEFTA) adapters.

	  If unsure, say N.

config SKFP
	tristate "SysKonnect FDDI PCI support"
	depends on FDDI && PCI
	select BITREVERSE
	---help---
	  Say Y here if you have a SysKonnect FDDI PCI adapter.
	  The following adapters are supported by this driver:
	  - SK-5521 (SK-NET FDDI-UP)
	  - SK-5522 (SK-NET FDDI-UP DAS)
	  - SK-5541 (SK-NET FDDI-FP)
	  - SK-5543 (SK-NET FDDI-LP)
	  - SK-5544 (SK-NET FDDI-LP DAS)
	  - SK-5821 (SK-NET FDDI-UP64)
	  - SK-5822 (SK-NET FDDI-UP64 DAS)
	  - SK-5841 (SK-NET FDDI-FP64)
	  - SK-5843 (SK-NET FDDI-LP64)
	  - SK-5844 (SK-NET FDDI-LP64 DAS)
	  - Netelligent 100 FDDI DAS Fibre SC
	  - Netelligent 100 FDDI SAS Fibre SC
	  - Netelligent 100 FDDI DAS UTP
	  - Netelligent 100 FDDI SAS UTP
	  - Netelligent 100 FDDI SAS Fibre MIC

	  Read <file:Documentation/networking/skfp.txt> for information about
	  the driver.

	  Questions concerning this driver can be addressed to:
	  <linux@syskonnect.de>

	  To compile this driver as a module, choose M here: the module
	  will be called skfp.  This is recommended.

config HIPPI
	bool "HIPPI driver support (EXPERIMENTAL)"
	depends on EXPERIMENTAL && INET && PCI
	help
	  HIgh Performance Parallel Interface (HIPPI) is a 800Mbit/sec and
	  1600Mbit/sec dual-simplex switched or point-to-point network. HIPPI
	  can run over copper (25m) or fiber (300m on multi-mode or 10km on
	  single-mode). HIPPI networks are commonly used for clusters and to
	  connect to super computers. If you are connected to a HIPPI network
	  and have a HIPPI network card in your computer that you want to use
	  under Linux, say Y here (you must also remember to enable the driver
	  for your HIPPI card below). Most people will say N here.

config ROADRUNNER
	tristate "Essential RoadRunner HIPPI PCI adapter support (EXPERIMENTAL)"
	depends on HIPPI && PCI
	help
	  Say Y here if this is your PCI HIPPI network card.

	  To compile this driver as a module, choose M here: the module
	  will be called rrunner.  If unsure, say N.

config ROADRUNNER_LARGE_RINGS
	bool "Use large TX/RX rings (EXPERIMENTAL)"
	depends on ROADRUNNER
	help
	  If you say Y here, the RoadRunner driver will preallocate up to 2 MB
	  of additional memory to allow for fastest operation, both for
	  transmitting and receiving. This memory cannot be used by any other
	  kernel code or by user space programs. Say Y here only if you have
	  the memory.

config PLIP
	tristate "PLIP (parallel port) support"
	depends on PARPORT
	---help---
	  PLIP (Parallel Line Internet Protocol) is used to create a
	  reasonably fast mini network consisting of two (or, rarely, more)
	  local machines.  A PLIP link from a Linux box is a popular means to
	  install a Linux distribution on a machine which doesn't have a
	  CD-ROM drive (a minimal system has to be transferred with floppies
	  first). The kernels on both machines need to have this PLIP option
	  enabled for this to work.

	  The PLIP driver has two modes, mode 0 and mode 1.  The parallel
	  ports (the connectors at the computers with 25 holes) are connected
	  with "null printer" or "Turbo Laplink" cables which can transmit 4
	  bits at a time (mode 0) or with special PLIP cables, to be used on
	  bidirectional parallel ports only, which can transmit 8 bits at a
	  time (mode 1); you can find the wiring of these cables in
	  <file:Documentation/networking/PLIP.txt>.  The cables can be up to
	  15m long.  Mode 0 works also if one of the machines runs DOS/Windows
	  and has some PLIP software installed, e.g. the Crynwr PLIP packet
	  driver (<http://oak.oakland.edu/simtel.net/msdos/pktdrvr-pre.html>)
	  and winsock or NCSA's telnet.

	  If you want to use PLIP, say Y and read the PLIP mini-HOWTO as well
	  as the NET-3-HOWTO, both available from
	  <http://www.tldp.org/docs.html#howto>.  Note that the PLIP
	  protocol has been changed and this PLIP driver won't work together
	  with the PLIP support in Linux versions 1.0.x.  This option enlarges
	  your kernel by about 8 KB.

	  To compile this driver as a module, choose M here. The module
	  will be called plip. If unsure, say Y or M, in case you buy
	  a laptop later.

config PPP
	tristate "PPP (point-to-point protocol) support"
	select SLHC
	---help---
	  PPP (Point to Point Protocol) is a newer and better SLIP.  It serves
	  the same purpose: sending Internet traffic over telephone (and other
	  serial) lines.  Ask your access provider if they support it, because
	  otherwise you can't use it; most Internet access providers these
	  days support PPP rather than SLIP.

	  To use PPP, you need an additional program called pppd as described
	  in the PPP-HOWTO, available at
	  <http://www.tldp.org/docs.html#howto>.  Make sure that you have
	  the version of pppd recommended in <file:Documentation/Changes>.
	  The PPP option enlarges your kernel by about 16 KB.

	  There are actually two versions of PPP: the traditional PPP for
	  asynchronous lines, such as regular analog phone lines, and
	  synchronous PPP which can be used over digital ISDN lines for
	  example.  If you want to use PPP over phone lines or other
	  asynchronous serial lines, you need to say Y (or M) here and also to
	  the next option, "PPP support for async serial ports".  For PPP over
	  synchronous lines, you should say Y (or M) here and to "Support
	  synchronous PPP", below.

	  If you said Y to "Version information on all symbols" above, then
	  you cannot compile the PPP driver into the kernel; you can then only
	  compile it as a module. To compile this driver as a module, choose M
	  here. The module will be called ppp_generic.

config PPP_MULTILINK
	bool "PPP multilink support (EXPERIMENTAL)"
	depends on PPP && EXPERIMENTAL
	help
	  PPP multilink is a protocol (defined in RFC 1990) which allows you
	  to combine several (logical or physical) lines into one logical PPP
	  connection, so that you can utilize your full bandwidth.

	  This has to be supported at the other end as well and you need a
	  version of the pppd daemon which understands the multilink protocol.

	  If unsure, say N.

config PPP_FILTER
	bool "PPP filtering"
	depends on PPP
	help
	  Say Y here if you want to be able to filter the packets passing over
	  PPP interfaces.  This allows you to control which packets count as
	  activity (i.e. which packets will reset the idle timer or bring up
	  a demand-dialed link) and which packets are to be dropped entirely.
	  You need to say Y here if you wish to use the pass-filter and
	  active-filter options to pppd.

	  If unsure, say N.

config PPP_ASYNC
	tristate "PPP support for async serial ports"
	depends on PPP
	select CRC_CCITT
	---help---
	  Say Y (or M) here if you want to be able to use PPP over standard
	  asynchronous serial ports, such as COM1 or COM2 on a PC.  If you use
	  a modem (not a synchronous or ISDN modem) to contact your ISP, you
	  need this option.

	  To compile this driver as a module, choose M here.

	  If unsure, say Y.

config PPP_SYNC_TTY
	tristate "PPP support for sync tty ports"
	depends on PPP
	help
	  Say Y (or M) here if you want to be able to use PPP over synchronous
	  (HDLC) tty devices, such as the SyncLink adapter. These devices
	  are often used for high-speed leased lines like T1/E1.

	  To compile this driver as a module, choose M here.

config PPP_DEFLATE
	tristate "PPP Deflate compression"
	depends on PPP
	select ZLIB_INFLATE
	select ZLIB_DEFLATE
	---help---
	  Support for the Deflate compression method for PPP, which uses the
	  Deflate algorithm (the same algorithm that gzip uses) to compress
	  each PPP packet before it is sent over the wire.  The machine at the
	  other end of the PPP link (usually your ISP) has to support the
	  Deflate compression method as well for this to be useful.  Even if
	  they don't support it, it is safe to say Y here.

	  To compile this driver as a module, choose M here.

config PPP_BSDCOMP
	tristate "PPP BSD-Compress compression"
	depends on PPP
	---help---
	  Support for the BSD-Compress compression method for PPP, which uses
	  the LZW compression method to compress each PPP packet before it is
	  sent over the wire. The machine at the other end of the PPP link
	  (usually your ISP) has to support the BSD-Compress compression
	  method as well for this to be useful. Even if they don't support it,
	  it is safe to say Y here.

	  The PPP Deflate compression method ("PPP Deflate compression",
	  above) is preferable to BSD-Compress, because it compresses better
	  and is patent-free.

	  Note that the BSD compression code will always be compiled as a
	  module; it is called bsd_comp and will show up in the directory
	  modules once you have said "make modules". If unsure, say N.

config PPP_MPPE
       tristate "PPP MPPE compression (encryption) (EXPERIMENTAL)"
       depends on PPP && EXPERIMENTAL
       select CRYPTO
       select CRYPTO_SHA1
       select CRYPTO_ARC4
       select CRYPTO_ECB
       ---help---
         Support for the MPPE Encryption protocol, as employed by the
	 Microsoft Point-to-Point Tunneling Protocol.

	 See http://pptpclient.sourceforge.net/ for information on
	 configuring PPTP clients and servers to utilize this method.

config PPPOE
	tristate "PPP over Ethernet (EXPERIMENTAL)"
	depends on EXPERIMENTAL && PPP
	help
	  Support for PPP over Ethernet.

	  This driver requires the latest version of pppd from the CVS
	  repository at cvs.samba.org.  Alternatively, see the 
	  RoaringPenguin package (<http://www.roaringpenguin.com/pppoe>)
	  which contains instruction on how to use this driver (under 
	  the heading "Kernel mode PPPoE").

config PPPOATM
	tristate "PPP over ATM"
	depends on ATM && PPP
	help
	  Support PPP (Point to Point Protocol) encapsulated in ATM frames.
	  This implementation does not yet comply with section 8 of RFC2364,
	  which can lead to bad results if the ATM peer loses state and
	  changes its encapsulation unilaterally.

config PPPOL2TP
	tristate "PPP over L2TP (EXPERIMENTAL)"
	depends on EXPERIMENTAL && PPP && INET
	help
	  Support for PPP-over-L2TP socket family. L2TP is a protocol
	  used by ISPs and enterprises to tunnel PPP traffic over UDP
	  tunnels. L2TP is replacing PPTP for VPN uses.

	  This kernel component handles only L2TP data packets: a
	  userland daemon handles L2TP the control protocol (tunnel
	  and session setup). One such daemon is OpenL2TP
	  (http://openl2tp.sourceforge.net/).

config SLIP
	tristate "SLIP (serial line) support"
	---help---
	  Say Y if you intend to use SLIP or CSLIP (compressed SLIP) to
	  connect to your Internet service provider or to connect to some
	  other local Unix box or if you want to configure your Linux box as a
	  Slip/CSlip server for other people to dial in. SLIP (Serial Line
	  Internet Protocol) is a protocol used to send Internet traffic over
	  serial connections such as telephone lines or null modem cables;
	  nowadays, the protocol PPP is more commonly used for this same
	  purpose.

	  Normally, your access provider has to support SLIP in order for you
	  to be able to use it, but there is now a SLIP emulator called SLiRP
	  around (available from
	  <ftp://ibiblio.org/pub/Linux/system/network/serial/>) which
	  allows you to use SLIP over a regular dial up shell connection. If
	  you plan to use SLiRP, make sure to say Y to CSLIP, below. The
	  NET-3-HOWTO, available from
	  <http://www.tldp.org/docs.html#howto>, explains how to
	  configure SLIP. Note that you don't need this option if you just
	  want to run term (term is a program which gives you almost full
	  Internet connectivity if you have a regular dial up shell account on
	  some Internet connected Unix computer. Read
	  <http://www.bart.nl/~patrickr/term-howto/Term-HOWTO.html>). SLIP
	  support will enlarge your kernel by about 4 KB. If unsure, say N.

	  To compile this driver as a module, choose M here. The module
	  will be called slip.

config SLIP_COMPRESSED
	bool "CSLIP compressed headers"
	depends on SLIP
	select SLHC
	---help---
	  This protocol is faster than SLIP because it uses compression on the
	  TCP/IP headers (not on the data itself), but it has to be supported
	  on both ends. Ask your access provider if you are not sure and
	  answer Y, just in case. You will still be able to use plain SLIP. If
	  you plan to use SLiRP, the SLIP emulator (available from
	  <ftp://ibiblio.org/pub/Linux/system/network/serial/>) which
	  allows you to use SLIP over a regular dial up shell connection, you
	  definitely want to say Y here. The NET-3-HOWTO, available from
	  <http://www.tldp.org/docs.html#howto>, explains how to configure
	  CSLIP. This won't enlarge your kernel.

config SLHC
	tristate
	help
	  This option enables Van Jacobsen serial line header compression
	  routines.

config SLIP_SMART
	bool "Keepalive and linefill"
	depends on SLIP
	help
	  Adds additional capabilities to the SLIP driver to support the
	  RELCOM line fill and keepalive monitoring. Ideal on poor quality
	  analogue lines.

config SLIP_MODE_SLIP6
	bool "Six bit SLIP encapsulation"
	depends on SLIP
	help
	  Just occasionally you may need to run IP over hostile serial
	  networks that don't pass all control characters or are only seven
	  bit. Saying Y here adds an extra mode you can use with SLIP:
	  "slip6". In this mode, SLIP will only send normal ASCII symbols over
	  the serial device. Naturally, this has to be supported at the other
	  end of the link as well. It's good enough, for example, to run IP
	  over the async ports of a Camtec JNT Pad. If unsure, say N.

config NET_FC
	bool "Fibre Channel driver support"
	depends on SCSI && PCI
	help
	  Fibre Channel is a high speed serial protocol mainly used to connect
	  large storage devices to the computer; it is compatible with and
	  intended to replace SCSI.

	  If you intend to use Fibre Channel, you need to have a Fibre channel
	  adaptor card in your computer; say Y here and to the driver for your
	  adaptor below. You also should have said Y to "SCSI support" and
	  "SCSI generic support".

config NETCONSOLE
	tristate "Network console logging support (EXPERIMENTAL)"
	depends on EXPERIMENTAL
	---help---
	If you want to log kernel messages over the network, enable this.
	See <file:Documentation/networking/netconsole.txt> for details.

config NETCONSOLE_DYNAMIC
	bool "Dynamic reconfiguration of logging targets (EXPERIMENTAL)"
	depends on NETCONSOLE && SYSFS && EXPERIMENTAL
	select CONFIGFS_FS
	help
	  This option enables the ability to dynamically reconfigure target
	  parameters (interface, IP addresses, port numbers, MAC addresses)
	  at runtime through a userspace interface exported using configfs.
	  See <file:Documentation/networking/netconsole.txt> for details.

config NETPOLL
	def_bool NETCONSOLE

config NETPOLL_TRAP
	bool "Netpoll traffic trapping"
	default n
	depends on NETPOLL

config NET_POLL_CONTROLLER
	def_bool NETPOLL

config VIRTIO_NET
	tristate "Virtio network driver (EXPERIMENTAL)"
	depends on EXPERIMENTAL && VIRTIO
	---help---
	  This is the virtual network driver for virtio.  It can be used with
          lguest or QEMU based VMMs (like KVM or Xen).  Say Y or M.

endif # NETDEVICES<|MERGE_RESOLUTION|>--- conflicted
+++ resolved
@@ -2378,7 +2378,6 @@
 	  To compile this driver as a module, choose M here.  The module
 	  will be called atl1e.
 
-<<<<<<< HEAD
 config XILINX_LLTEMAC
 	tristate "Xilinx LLTEMAC 10/100/1000 Ethernet MAC driver"
 	depends on XILINX_DRIVERS
@@ -2421,7 +2420,7 @@
 	  usually the best option to use on Avnet boards.
 
 endchoice
-=======
+
 config ATL1C
 	tristate "Atheros L1C Gigabit Ethernet support (EXPERIMENTAL)"
 	depends on PCI && EXPERIMENTAL
@@ -2432,7 +2431,6 @@
 
 	  To compile this driver as a module, choose M here.  The module
 	  will be called atl1c.
->>>>>>> a486765b
 
 config JME
 	tristate "JMicron(R) PCI-Express Gigabit Ethernet support"
