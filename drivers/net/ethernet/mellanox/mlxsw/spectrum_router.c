// SPDX-License-Identifier: BSD-3-Clause OR GPL-2.0
/* Copyright (c) 2016-2018 Mellanox Technologies. All rights reserved */

#include <linux/kernel.h>
#include <linux/types.h>
#include <linux/rhashtable.h>
#include <linux/bitops.h>
#include <linux/in6.h>
#include <linux/notifier.h>
#include <linux/inetdevice.h>
#include <linux/netdevice.h>
#include <linux/if_bridge.h>
#include <linux/socket.h>
#include <linux/route.h>
#include <linux/gcd.h>
#include <linux/if_macvlan.h>
#include <linux/refcount.h>
#include <linux/jhash.h>
#include <net/netevent.h>
#include <net/neighbour.h>
#include <net/arp.h>
#include <net/ip_fib.h>
#include <net/ip6_fib.h>
#include <net/nexthop.h>
#include <net/fib_rules.h>
#include <net/ip_tunnels.h>
#include <net/l3mdev.h>
#include <net/addrconf.h>
#include <net/ndisc.h>
#include <net/ipv6.h>
#include <net/fib_notifier.h>
#include <net/switchdev.h>

#include "spectrum.h"
#include "core.h"
#include "reg.h"
#include "spectrum_cnt.h"
#include "spectrum_dpipe.h"
#include "spectrum_ipip.h"
#include "spectrum_mr.h"
#include "spectrum_mr_tcam.h"
#include "spectrum_router.h"
#include "spectrum_span.h"

struct mlxsw_sp_fib;
struct mlxsw_sp_vr;
struct mlxsw_sp_lpm_tree;
struct mlxsw_sp_rif_ops;

struct mlxsw_sp_router {
	struct mlxsw_sp *mlxsw_sp;
	struct mlxsw_sp_rif **rifs;
	struct mlxsw_sp_vr *vrs;
	struct rhashtable neigh_ht;
	struct rhashtable nexthop_group_ht;
	struct rhashtable nexthop_ht;
	struct list_head nexthop_list;
	struct {
		/* One tree for each protocol: IPv4 and IPv6 */
		struct mlxsw_sp_lpm_tree *proto_trees[2];
		struct mlxsw_sp_lpm_tree *trees;
		unsigned int tree_count;
	} lpm;
	struct {
		struct delayed_work dw;
		unsigned long interval;	/* ms */
	} neighs_update;
	struct delayed_work nexthop_probe_dw;
#define MLXSW_SP_UNRESOLVED_NH_PROBE_INTERVAL 5000 /* ms */
	struct list_head nexthop_neighs_list;
	struct list_head ipip_list;
	bool aborted;
	struct notifier_block fib_nb;
	struct notifier_block netevent_nb;
	struct notifier_block inetaddr_nb;
	struct notifier_block inet6addr_nb;
	const struct mlxsw_sp_rif_ops **rif_ops_arr;
	const struct mlxsw_sp_ipip_ops **ipip_ops_arr;
};

struct mlxsw_sp_rif {
	struct list_head nexthop_list;
	struct list_head neigh_list;
	struct net_device *dev; /* NULL for underlay RIF */
	struct mlxsw_sp_fid *fid;
	unsigned char addr[ETH_ALEN];
	int mtu;
	u16 rif_index;
	u16 vr_id;
	const struct mlxsw_sp_rif_ops *ops;
	struct mlxsw_sp *mlxsw_sp;

	unsigned int counter_ingress;
	bool counter_ingress_valid;
	unsigned int counter_egress;
	bool counter_egress_valid;
};

struct mlxsw_sp_rif_params {
	struct net_device *dev;
	union {
		u16 system_port;
		u16 lag_id;
	};
	u16 vid;
	bool lag;
};

struct mlxsw_sp_rif_subport {
	struct mlxsw_sp_rif common;
	refcount_t ref_count;
	union {
		u16 system_port;
		u16 lag_id;
	};
	u16 vid;
	bool lag;
};

struct mlxsw_sp_rif_ipip_lb {
	struct mlxsw_sp_rif common;
	struct mlxsw_sp_rif_ipip_lb_config lb_config;
	u16 ul_vr_id; /* Reserved for Spectrum-2. */
	u16 ul_rif_id; /* Reserved for Spectrum. */
};

struct mlxsw_sp_rif_params_ipip_lb {
	struct mlxsw_sp_rif_params common;
	struct mlxsw_sp_rif_ipip_lb_config lb_config;
};

struct mlxsw_sp_rif_ops {
	enum mlxsw_sp_rif_type type;
	size_t rif_size;

	void (*setup)(struct mlxsw_sp_rif *rif,
		      const struct mlxsw_sp_rif_params *params);
	int (*configure)(struct mlxsw_sp_rif *rif);
	void (*deconfigure)(struct mlxsw_sp_rif *rif);
	struct mlxsw_sp_fid * (*fid_get)(struct mlxsw_sp_rif *rif,
					 struct netlink_ext_ack *extack);
	void (*fdb_del)(struct mlxsw_sp_rif *rif, const char *mac);
};

static void mlxsw_sp_rif_destroy(struct mlxsw_sp_rif *rif);
static void mlxsw_sp_lpm_tree_hold(struct mlxsw_sp_lpm_tree *lpm_tree);
static void mlxsw_sp_lpm_tree_put(struct mlxsw_sp *mlxsw_sp,
				  struct mlxsw_sp_lpm_tree *lpm_tree);
static int mlxsw_sp_vr_lpm_tree_bind(struct mlxsw_sp *mlxsw_sp,
				     const struct mlxsw_sp_fib *fib,
				     u8 tree_id);
static int mlxsw_sp_vr_lpm_tree_unbind(struct mlxsw_sp *mlxsw_sp,
				       const struct mlxsw_sp_fib *fib);

static unsigned int *
mlxsw_sp_rif_p_counter_get(struct mlxsw_sp_rif *rif,
			   enum mlxsw_sp_rif_counter_dir dir)
{
	switch (dir) {
	case MLXSW_SP_RIF_COUNTER_EGRESS:
		return &rif->counter_egress;
	case MLXSW_SP_RIF_COUNTER_INGRESS:
		return &rif->counter_ingress;
	}
	return NULL;
}

static bool
mlxsw_sp_rif_counter_valid_get(struct mlxsw_sp_rif *rif,
			       enum mlxsw_sp_rif_counter_dir dir)
{
	switch (dir) {
	case MLXSW_SP_RIF_COUNTER_EGRESS:
		return rif->counter_egress_valid;
	case MLXSW_SP_RIF_COUNTER_INGRESS:
		return rif->counter_ingress_valid;
	}
	return false;
}

static void
mlxsw_sp_rif_counter_valid_set(struct mlxsw_sp_rif *rif,
			       enum mlxsw_sp_rif_counter_dir dir,
			       bool valid)
{
	switch (dir) {
	case MLXSW_SP_RIF_COUNTER_EGRESS:
		rif->counter_egress_valid = valid;
		break;
	case MLXSW_SP_RIF_COUNTER_INGRESS:
		rif->counter_ingress_valid = valid;
		break;
	}
}

static int mlxsw_sp_rif_counter_edit(struct mlxsw_sp *mlxsw_sp, u16 rif_index,
				     unsigned int counter_index, bool enable,
				     enum mlxsw_sp_rif_counter_dir dir)
{
	char ritr_pl[MLXSW_REG_RITR_LEN];
	bool is_egress = false;
	int err;

	if (dir == MLXSW_SP_RIF_COUNTER_EGRESS)
		is_egress = true;
	mlxsw_reg_ritr_rif_pack(ritr_pl, rif_index);
	err = mlxsw_reg_query(mlxsw_sp->core, MLXSW_REG(ritr), ritr_pl);
	if (err)
		return err;

	mlxsw_reg_ritr_counter_pack(ritr_pl, counter_index, enable,
				    is_egress);
	return mlxsw_reg_write(mlxsw_sp->core, MLXSW_REG(ritr), ritr_pl);
}

int mlxsw_sp_rif_counter_value_get(struct mlxsw_sp *mlxsw_sp,
				   struct mlxsw_sp_rif *rif,
				   enum mlxsw_sp_rif_counter_dir dir, u64 *cnt)
{
	char ricnt_pl[MLXSW_REG_RICNT_LEN];
	unsigned int *p_counter_index;
	bool valid;
	int err;

	valid = mlxsw_sp_rif_counter_valid_get(rif, dir);
	if (!valid)
		return -EINVAL;

	p_counter_index = mlxsw_sp_rif_p_counter_get(rif, dir);
	if (!p_counter_index)
		return -EINVAL;
	mlxsw_reg_ricnt_pack(ricnt_pl, *p_counter_index,
			     MLXSW_REG_RICNT_OPCODE_NOP);
	err = mlxsw_reg_query(mlxsw_sp->core, MLXSW_REG(ricnt), ricnt_pl);
	if (err)
		return err;
	*cnt = mlxsw_reg_ricnt_good_unicast_packets_get(ricnt_pl);
	return 0;
}

static int mlxsw_sp_rif_counter_clear(struct mlxsw_sp *mlxsw_sp,
				      unsigned int counter_index)
{
	char ricnt_pl[MLXSW_REG_RICNT_LEN];

	mlxsw_reg_ricnt_pack(ricnt_pl, counter_index,
			     MLXSW_REG_RICNT_OPCODE_CLEAR);
	return mlxsw_reg_write(mlxsw_sp->core, MLXSW_REG(ricnt), ricnt_pl);
}

int mlxsw_sp_rif_counter_alloc(struct mlxsw_sp *mlxsw_sp,
			       struct mlxsw_sp_rif *rif,
			       enum mlxsw_sp_rif_counter_dir dir)
{
	unsigned int *p_counter_index;
	int err;

	p_counter_index = mlxsw_sp_rif_p_counter_get(rif, dir);
	if (!p_counter_index)
		return -EINVAL;
	err = mlxsw_sp_counter_alloc(mlxsw_sp, MLXSW_SP_COUNTER_SUB_POOL_RIF,
				     p_counter_index);
	if (err)
		return err;

	err = mlxsw_sp_rif_counter_clear(mlxsw_sp, *p_counter_index);
	if (err)
		goto err_counter_clear;

	err = mlxsw_sp_rif_counter_edit(mlxsw_sp, rif->rif_index,
					*p_counter_index, true, dir);
	if (err)
		goto err_counter_edit;
	mlxsw_sp_rif_counter_valid_set(rif, dir, true);
	return 0;

err_counter_edit:
err_counter_clear:
	mlxsw_sp_counter_free(mlxsw_sp, MLXSW_SP_COUNTER_SUB_POOL_RIF,
			      *p_counter_index);
	return err;
}

void mlxsw_sp_rif_counter_free(struct mlxsw_sp *mlxsw_sp,
			       struct mlxsw_sp_rif *rif,
			       enum mlxsw_sp_rif_counter_dir dir)
{
	unsigned int *p_counter_index;

	if (!mlxsw_sp_rif_counter_valid_get(rif, dir))
		return;

	p_counter_index = mlxsw_sp_rif_p_counter_get(rif, dir);
	if (WARN_ON(!p_counter_index))
		return;
	mlxsw_sp_rif_counter_edit(mlxsw_sp, rif->rif_index,
				  *p_counter_index, false, dir);
	mlxsw_sp_counter_free(mlxsw_sp, MLXSW_SP_COUNTER_SUB_POOL_RIF,
			      *p_counter_index);
	mlxsw_sp_rif_counter_valid_set(rif, dir, false);
}

static void mlxsw_sp_rif_counters_alloc(struct mlxsw_sp_rif *rif)
{
	struct mlxsw_sp *mlxsw_sp = rif->mlxsw_sp;
	struct devlink *devlink;

	devlink = priv_to_devlink(mlxsw_sp->core);
	if (!devlink_dpipe_table_counter_enabled(devlink,
						 MLXSW_SP_DPIPE_TABLE_NAME_ERIF))
		return;
	mlxsw_sp_rif_counter_alloc(mlxsw_sp, rif, MLXSW_SP_RIF_COUNTER_EGRESS);
}

static void mlxsw_sp_rif_counters_free(struct mlxsw_sp_rif *rif)
{
	struct mlxsw_sp *mlxsw_sp = rif->mlxsw_sp;

	mlxsw_sp_rif_counter_free(mlxsw_sp, rif, MLXSW_SP_RIF_COUNTER_EGRESS);
}

#define MLXSW_SP_PREFIX_COUNT (sizeof(struct in6_addr) * BITS_PER_BYTE + 1)

struct mlxsw_sp_prefix_usage {
	DECLARE_BITMAP(b, MLXSW_SP_PREFIX_COUNT);
};

#define mlxsw_sp_prefix_usage_for_each(prefix, prefix_usage) \
	for_each_set_bit(prefix, (prefix_usage)->b, MLXSW_SP_PREFIX_COUNT)

static bool
mlxsw_sp_prefix_usage_eq(struct mlxsw_sp_prefix_usage *prefix_usage1,
			 struct mlxsw_sp_prefix_usage *prefix_usage2)
{
	return !memcmp(prefix_usage1, prefix_usage2, sizeof(*prefix_usage1));
}

static void
mlxsw_sp_prefix_usage_cpy(struct mlxsw_sp_prefix_usage *prefix_usage1,
			  struct mlxsw_sp_prefix_usage *prefix_usage2)
{
	memcpy(prefix_usage1, prefix_usage2, sizeof(*prefix_usage1));
}

static void
mlxsw_sp_prefix_usage_set(struct mlxsw_sp_prefix_usage *prefix_usage,
			  unsigned char prefix_len)
{
	set_bit(prefix_len, prefix_usage->b);
}

static void
mlxsw_sp_prefix_usage_clear(struct mlxsw_sp_prefix_usage *prefix_usage,
			    unsigned char prefix_len)
{
	clear_bit(prefix_len, prefix_usage->b);
}

struct mlxsw_sp_fib_key {
	unsigned char addr[sizeof(struct in6_addr)];
	unsigned char prefix_len;
};

enum mlxsw_sp_fib_entry_type {
	MLXSW_SP_FIB_ENTRY_TYPE_REMOTE,
	MLXSW_SP_FIB_ENTRY_TYPE_LOCAL,
	MLXSW_SP_FIB_ENTRY_TYPE_TRAP,
	MLXSW_SP_FIB_ENTRY_TYPE_BLACKHOLE,

	/* This is a special case of local delivery, where a packet should be
	 * decapsulated on reception. Note that there is no corresponding ENCAP,
	 * because that's a type of next hop, not of FIB entry. (There can be
	 * several next hops in a REMOTE entry, and some of them may be
	 * encapsulating entries.)
	 */
	MLXSW_SP_FIB_ENTRY_TYPE_IPIP_DECAP,
	MLXSW_SP_FIB_ENTRY_TYPE_NVE_DECAP,
};

struct mlxsw_sp_nexthop_group;

struct mlxsw_sp_fib_node {
	struct list_head entry_list;
	struct list_head list;
	struct rhash_head ht_node;
	struct mlxsw_sp_fib *fib;
	struct mlxsw_sp_fib_key key;
};

struct mlxsw_sp_fib_entry_decap {
	struct mlxsw_sp_ipip_entry *ipip_entry;
	u32 tunnel_index;
};

struct mlxsw_sp_fib_entry {
	struct list_head list;
	struct mlxsw_sp_fib_node *fib_node;
	enum mlxsw_sp_fib_entry_type type;
	struct list_head nexthop_group_node;
	struct mlxsw_sp_nexthop_group *nh_group;
	struct mlxsw_sp_fib_entry_decap decap; /* Valid for decap entries. */
};

struct mlxsw_sp_fib4_entry {
	struct mlxsw_sp_fib_entry common;
	u32 tb_id;
	u32 prio;
	u8 tos;
	u8 type;
};

struct mlxsw_sp_fib6_entry {
	struct mlxsw_sp_fib_entry common;
	struct list_head rt6_list;
	unsigned int nrt6;
};

struct mlxsw_sp_rt6 {
	struct list_head list;
	struct fib6_info *rt;
};

struct mlxsw_sp_lpm_tree {
	u8 id; /* tree ID */
	unsigned int ref_count;
	enum mlxsw_sp_l3proto proto;
	unsigned long prefix_ref_count[MLXSW_SP_PREFIX_COUNT];
	struct mlxsw_sp_prefix_usage prefix_usage;
};

struct mlxsw_sp_fib {
	struct rhashtable ht;
	struct list_head node_list;
	struct mlxsw_sp_vr *vr;
	struct mlxsw_sp_lpm_tree *lpm_tree;
	enum mlxsw_sp_l3proto proto;
};

struct mlxsw_sp_vr {
	u16 id; /* virtual router ID */
	u32 tb_id; /* kernel fib table id */
	unsigned int rif_count;
	struct mlxsw_sp_fib *fib4;
	struct mlxsw_sp_fib *fib6;
	struct mlxsw_sp_mr_table *mr_table[MLXSW_SP_L3_PROTO_MAX];
	struct mlxsw_sp_rif *ul_rif;
	refcount_t ul_rif_refcnt;
};

static const struct rhashtable_params mlxsw_sp_fib_ht_params;

static struct mlxsw_sp_fib *mlxsw_sp_fib_create(struct mlxsw_sp *mlxsw_sp,
						struct mlxsw_sp_vr *vr,
						enum mlxsw_sp_l3proto proto)
{
	struct mlxsw_sp_lpm_tree *lpm_tree;
	struct mlxsw_sp_fib *fib;
	int err;

	lpm_tree = mlxsw_sp->router->lpm.proto_trees[proto];
	fib = kzalloc(sizeof(*fib), GFP_KERNEL);
	if (!fib)
		return ERR_PTR(-ENOMEM);
	err = rhashtable_init(&fib->ht, &mlxsw_sp_fib_ht_params);
	if (err)
		goto err_rhashtable_init;
	INIT_LIST_HEAD(&fib->node_list);
	fib->proto = proto;
	fib->vr = vr;
	fib->lpm_tree = lpm_tree;
	mlxsw_sp_lpm_tree_hold(lpm_tree);
	err = mlxsw_sp_vr_lpm_tree_bind(mlxsw_sp, fib, lpm_tree->id);
	if (err)
		goto err_lpm_tree_bind;
	return fib;

err_lpm_tree_bind:
	mlxsw_sp_lpm_tree_put(mlxsw_sp, lpm_tree);
err_rhashtable_init:
	kfree(fib);
	return ERR_PTR(err);
}

static void mlxsw_sp_fib_destroy(struct mlxsw_sp *mlxsw_sp,
				 struct mlxsw_sp_fib *fib)
{
	mlxsw_sp_vr_lpm_tree_unbind(mlxsw_sp, fib);
	mlxsw_sp_lpm_tree_put(mlxsw_sp, fib->lpm_tree);
	WARN_ON(!list_empty(&fib->node_list));
	rhashtable_destroy(&fib->ht);
	kfree(fib);
}

static struct mlxsw_sp_lpm_tree *
mlxsw_sp_lpm_tree_find_unused(struct mlxsw_sp *mlxsw_sp)
{
	static struct mlxsw_sp_lpm_tree *lpm_tree;
	int i;

	for (i = 0; i < mlxsw_sp->router->lpm.tree_count; i++) {
		lpm_tree = &mlxsw_sp->router->lpm.trees[i];
		if (lpm_tree->ref_count == 0)
			return lpm_tree;
	}
	return NULL;
}

static int mlxsw_sp_lpm_tree_alloc(struct mlxsw_sp *mlxsw_sp,
				   struct mlxsw_sp_lpm_tree *lpm_tree)
{
	char ralta_pl[MLXSW_REG_RALTA_LEN];

	mlxsw_reg_ralta_pack(ralta_pl, true,
			     (enum mlxsw_reg_ralxx_protocol) lpm_tree->proto,
			     lpm_tree->id);
	return mlxsw_reg_write(mlxsw_sp->core, MLXSW_REG(ralta), ralta_pl);
}

static void mlxsw_sp_lpm_tree_free(struct mlxsw_sp *mlxsw_sp,
				   struct mlxsw_sp_lpm_tree *lpm_tree)
{
	char ralta_pl[MLXSW_REG_RALTA_LEN];

	mlxsw_reg_ralta_pack(ralta_pl, false,
			     (enum mlxsw_reg_ralxx_protocol) lpm_tree->proto,
			     lpm_tree->id);
	mlxsw_reg_write(mlxsw_sp->core, MLXSW_REG(ralta), ralta_pl);
}

static int
mlxsw_sp_lpm_tree_left_struct_set(struct mlxsw_sp *mlxsw_sp,
				  struct mlxsw_sp_prefix_usage *prefix_usage,
				  struct mlxsw_sp_lpm_tree *lpm_tree)
{
	char ralst_pl[MLXSW_REG_RALST_LEN];
	u8 root_bin = 0;
	u8 prefix;
	u8 last_prefix = MLXSW_REG_RALST_BIN_NO_CHILD;

	mlxsw_sp_prefix_usage_for_each(prefix, prefix_usage)
		root_bin = prefix;

	mlxsw_reg_ralst_pack(ralst_pl, root_bin, lpm_tree->id);
	mlxsw_sp_prefix_usage_for_each(prefix, prefix_usage) {
		if (prefix == 0)
			continue;
		mlxsw_reg_ralst_bin_pack(ralst_pl, prefix, last_prefix,
					 MLXSW_REG_RALST_BIN_NO_CHILD);
		last_prefix = prefix;
	}
	return mlxsw_reg_write(mlxsw_sp->core, MLXSW_REG(ralst), ralst_pl);
}

static struct mlxsw_sp_lpm_tree *
mlxsw_sp_lpm_tree_create(struct mlxsw_sp *mlxsw_sp,
			 struct mlxsw_sp_prefix_usage *prefix_usage,
			 enum mlxsw_sp_l3proto proto)
{
	struct mlxsw_sp_lpm_tree *lpm_tree;
	int err;

	lpm_tree = mlxsw_sp_lpm_tree_find_unused(mlxsw_sp);
	if (!lpm_tree)
		return ERR_PTR(-EBUSY);
	lpm_tree->proto = proto;
	err = mlxsw_sp_lpm_tree_alloc(mlxsw_sp, lpm_tree);
	if (err)
		return ERR_PTR(err);

	err = mlxsw_sp_lpm_tree_left_struct_set(mlxsw_sp, prefix_usage,
						lpm_tree);
	if (err)
		goto err_left_struct_set;
	memcpy(&lpm_tree->prefix_usage, prefix_usage,
	       sizeof(lpm_tree->prefix_usage));
	memset(&lpm_tree->prefix_ref_count, 0,
	       sizeof(lpm_tree->prefix_ref_count));
	lpm_tree->ref_count = 1;
	return lpm_tree;

err_left_struct_set:
	mlxsw_sp_lpm_tree_free(mlxsw_sp, lpm_tree);
	return ERR_PTR(err);
}

static void mlxsw_sp_lpm_tree_destroy(struct mlxsw_sp *mlxsw_sp,
				      struct mlxsw_sp_lpm_tree *lpm_tree)
{
	mlxsw_sp_lpm_tree_free(mlxsw_sp, lpm_tree);
}

static struct mlxsw_sp_lpm_tree *
mlxsw_sp_lpm_tree_get(struct mlxsw_sp *mlxsw_sp,
		      struct mlxsw_sp_prefix_usage *prefix_usage,
		      enum mlxsw_sp_l3proto proto)
{
	struct mlxsw_sp_lpm_tree *lpm_tree;
	int i;

	for (i = 0; i < mlxsw_sp->router->lpm.tree_count; i++) {
		lpm_tree = &mlxsw_sp->router->lpm.trees[i];
		if (lpm_tree->ref_count != 0 &&
		    lpm_tree->proto == proto &&
		    mlxsw_sp_prefix_usage_eq(&lpm_tree->prefix_usage,
					     prefix_usage)) {
			mlxsw_sp_lpm_tree_hold(lpm_tree);
			return lpm_tree;
		}
	}
	return mlxsw_sp_lpm_tree_create(mlxsw_sp, prefix_usage, proto);
}

static void mlxsw_sp_lpm_tree_hold(struct mlxsw_sp_lpm_tree *lpm_tree)
{
	lpm_tree->ref_count++;
}

static void mlxsw_sp_lpm_tree_put(struct mlxsw_sp *mlxsw_sp,
				  struct mlxsw_sp_lpm_tree *lpm_tree)
{
	if (--lpm_tree->ref_count == 0)
		mlxsw_sp_lpm_tree_destroy(mlxsw_sp, lpm_tree);
}

#define MLXSW_SP_LPM_TREE_MIN 1 /* tree 0 is reserved */

static int mlxsw_sp_lpm_init(struct mlxsw_sp *mlxsw_sp)
{
	struct mlxsw_sp_prefix_usage req_prefix_usage = {{ 0 } };
	struct mlxsw_sp_lpm_tree *lpm_tree;
	u64 max_trees;
	int err, i;

	if (!MLXSW_CORE_RES_VALID(mlxsw_sp->core, MAX_LPM_TREES))
		return -EIO;

	max_trees = MLXSW_CORE_RES_GET(mlxsw_sp->core, MAX_LPM_TREES);
	mlxsw_sp->router->lpm.tree_count = max_trees - MLXSW_SP_LPM_TREE_MIN;
	mlxsw_sp->router->lpm.trees = kcalloc(mlxsw_sp->router->lpm.tree_count,
					     sizeof(struct mlxsw_sp_lpm_tree),
					     GFP_KERNEL);
	if (!mlxsw_sp->router->lpm.trees)
		return -ENOMEM;

	for (i = 0; i < mlxsw_sp->router->lpm.tree_count; i++) {
		lpm_tree = &mlxsw_sp->router->lpm.trees[i];
		lpm_tree->id = i + MLXSW_SP_LPM_TREE_MIN;
	}

	lpm_tree = mlxsw_sp_lpm_tree_get(mlxsw_sp, &req_prefix_usage,
					 MLXSW_SP_L3_PROTO_IPV4);
	if (IS_ERR(lpm_tree)) {
		err = PTR_ERR(lpm_tree);
		goto err_ipv4_tree_get;
	}
	mlxsw_sp->router->lpm.proto_trees[MLXSW_SP_L3_PROTO_IPV4] = lpm_tree;

	lpm_tree = mlxsw_sp_lpm_tree_get(mlxsw_sp, &req_prefix_usage,
					 MLXSW_SP_L3_PROTO_IPV6);
	if (IS_ERR(lpm_tree)) {
		err = PTR_ERR(lpm_tree);
		goto err_ipv6_tree_get;
	}
	mlxsw_sp->router->lpm.proto_trees[MLXSW_SP_L3_PROTO_IPV6] = lpm_tree;

	return 0;

err_ipv6_tree_get:
	lpm_tree = mlxsw_sp->router->lpm.proto_trees[MLXSW_SP_L3_PROTO_IPV4];
	mlxsw_sp_lpm_tree_put(mlxsw_sp, lpm_tree);
err_ipv4_tree_get:
	kfree(mlxsw_sp->router->lpm.trees);
	return err;
}

static void mlxsw_sp_lpm_fini(struct mlxsw_sp *mlxsw_sp)
{
	struct mlxsw_sp_lpm_tree *lpm_tree;

	lpm_tree = mlxsw_sp->router->lpm.proto_trees[MLXSW_SP_L3_PROTO_IPV6];
	mlxsw_sp_lpm_tree_put(mlxsw_sp, lpm_tree);

	lpm_tree = mlxsw_sp->router->lpm.proto_trees[MLXSW_SP_L3_PROTO_IPV4];
	mlxsw_sp_lpm_tree_put(mlxsw_sp, lpm_tree);

	kfree(mlxsw_sp->router->lpm.trees);
}

static bool mlxsw_sp_vr_is_used(const struct mlxsw_sp_vr *vr)
{
	return !!vr->fib4 || !!vr->fib6 ||
	       !!vr->mr_table[MLXSW_SP_L3_PROTO_IPV4] ||
	       !!vr->mr_table[MLXSW_SP_L3_PROTO_IPV6];
}

static struct mlxsw_sp_vr *mlxsw_sp_vr_find_unused(struct mlxsw_sp *mlxsw_sp)
{
	struct mlxsw_sp_vr *vr;
	int i;

	for (i = 0; i < MLXSW_CORE_RES_GET(mlxsw_sp->core, MAX_VRS); i++) {
		vr = &mlxsw_sp->router->vrs[i];
		if (!mlxsw_sp_vr_is_used(vr))
			return vr;
	}
	return NULL;
}

static int mlxsw_sp_vr_lpm_tree_bind(struct mlxsw_sp *mlxsw_sp,
				     const struct mlxsw_sp_fib *fib, u8 tree_id)
{
	char raltb_pl[MLXSW_REG_RALTB_LEN];

	mlxsw_reg_raltb_pack(raltb_pl, fib->vr->id,
			     (enum mlxsw_reg_ralxx_protocol) fib->proto,
			     tree_id);
	return mlxsw_reg_write(mlxsw_sp->core, MLXSW_REG(raltb), raltb_pl);
}

static int mlxsw_sp_vr_lpm_tree_unbind(struct mlxsw_sp *mlxsw_sp,
				       const struct mlxsw_sp_fib *fib)
{
	char raltb_pl[MLXSW_REG_RALTB_LEN];

	/* Bind to tree 0 which is default */
	mlxsw_reg_raltb_pack(raltb_pl, fib->vr->id,
			     (enum mlxsw_reg_ralxx_protocol) fib->proto, 0);
	return mlxsw_reg_write(mlxsw_sp->core, MLXSW_REG(raltb), raltb_pl);
}

static u32 mlxsw_sp_fix_tb_id(u32 tb_id)
{
	/* For our purpose, squash main, default and local tables into one */
	if (tb_id == RT_TABLE_LOCAL || tb_id == RT_TABLE_DEFAULT)
		tb_id = RT_TABLE_MAIN;
	return tb_id;
}

static struct mlxsw_sp_vr *mlxsw_sp_vr_find(struct mlxsw_sp *mlxsw_sp,
					    u32 tb_id)
{
	struct mlxsw_sp_vr *vr;
	int i;

	tb_id = mlxsw_sp_fix_tb_id(tb_id);

	for (i = 0; i < MLXSW_CORE_RES_GET(mlxsw_sp->core, MAX_VRS); i++) {
		vr = &mlxsw_sp->router->vrs[i];
		if (mlxsw_sp_vr_is_used(vr) && vr->tb_id == tb_id)
			return vr;
	}
	return NULL;
}

int mlxsw_sp_router_tb_id_vr_id(struct mlxsw_sp *mlxsw_sp, u32 tb_id,
				u16 *vr_id)
{
	struct mlxsw_sp_vr *vr;

	vr = mlxsw_sp_vr_find(mlxsw_sp, tb_id);
	if (!vr)
		return -ESRCH;
	*vr_id = vr->id;

	return 0;
}

static struct mlxsw_sp_fib *mlxsw_sp_vr_fib(const struct mlxsw_sp_vr *vr,
					    enum mlxsw_sp_l3proto proto)
{
	switch (proto) {
	case MLXSW_SP_L3_PROTO_IPV4:
		return vr->fib4;
	case MLXSW_SP_L3_PROTO_IPV6:
		return vr->fib6;
	}
	return NULL;
}

static struct mlxsw_sp_vr *mlxsw_sp_vr_create(struct mlxsw_sp *mlxsw_sp,
					      u32 tb_id,
					      struct netlink_ext_ack *extack)
{
	struct mlxsw_sp_mr_table *mr4_table, *mr6_table;
	struct mlxsw_sp_fib *fib4;
	struct mlxsw_sp_fib *fib6;
	struct mlxsw_sp_vr *vr;
	int err;

	vr = mlxsw_sp_vr_find_unused(mlxsw_sp);
	if (!vr) {
		NL_SET_ERR_MSG_MOD(extack, "Exceeded number of supported virtual routers");
		return ERR_PTR(-EBUSY);
	}
	fib4 = mlxsw_sp_fib_create(mlxsw_sp, vr, MLXSW_SP_L3_PROTO_IPV4);
	if (IS_ERR(fib4))
		return ERR_CAST(fib4);
	fib6 = mlxsw_sp_fib_create(mlxsw_sp, vr, MLXSW_SP_L3_PROTO_IPV6);
	if (IS_ERR(fib6)) {
		err = PTR_ERR(fib6);
		goto err_fib6_create;
	}
	mr4_table = mlxsw_sp_mr_table_create(mlxsw_sp, vr->id,
					     MLXSW_SP_L3_PROTO_IPV4);
	if (IS_ERR(mr4_table)) {
		err = PTR_ERR(mr4_table);
		goto err_mr4_table_create;
	}
	mr6_table = mlxsw_sp_mr_table_create(mlxsw_sp, vr->id,
					     MLXSW_SP_L3_PROTO_IPV6);
	if (IS_ERR(mr6_table)) {
		err = PTR_ERR(mr6_table);
		goto err_mr6_table_create;
	}

	vr->fib4 = fib4;
	vr->fib6 = fib6;
	vr->mr_table[MLXSW_SP_L3_PROTO_IPV4] = mr4_table;
	vr->mr_table[MLXSW_SP_L3_PROTO_IPV6] = mr6_table;
	vr->tb_id = tb_id;
	return vr;

err_mr6_table_create:
	mlxsw_sp_mr_table_destroy(mr4_table);
err_mr4_table_create:
	mlxsw_sp_fib_destroy(mlxsw_sp, fib6);
err_fib6_create:
	mlxsw_sp_fib_destroy(mlxsw_sp, fib4);
	return ERR_PTR(err);
}

static void mlxsw_sp_vr_destroy(struct mlxsw_sp *mlxsw_sp,
				struct mlxsw_sp_vr *vr)
{
	mlxsw_sp_mr_table_destroy(vr->mr_table[MLXSW_SP_L3_PROTO_IPV6]);
	vr->mr_table[MLXSW_SP_L3_PROTO_IPV6] = NULL;
	mlxsw_sp_mr_table_destroy(vr->mr_table[MLXSW_SP_L3_PROTO_IPV4]);
	vr->mr_table[MLXSW_SP_L3_PROTO_IPV4] = NULL;
	mlxsw_sp_fib_destroy(mlxsw_sp, vr->fib6);
	vr->fib6 = NULL;
	mlxsw_sp_fib_destroy(mlxsw_sp, vr->fib4);
	vr->fib4 = NULL;
}

static struct mlxsw_sp_vr *mlxsw_sp_vr_get(struct mlxsw_sp *mlxsw_sp, u32 tb_id,
					   struct netlink_ext_ack *extack)
{
	struct mlxsw_sp_vr *vr;

	tb_id = mlxsw_sp_fix_tb_id(tb_id);
	vr = mlxsw_sp_vr_find(mlxsw_sp, tb_id);
	if (!vr)
		vr = mlxsw_sp_vr_create(mlxsw_sp, tb_id, extack);
	return vr;
}

static void mlxsw_sp_vr_put(struct mlxsw_sp *mlxsw_sp, struct mlxsw_sp_vr *vr)
{
	if (!vr->rif_count && list_empty(&vr->fib4->node_list) &&
	    list_empty(&vr->fib6->node_list) &&
	    mlxsw_sp_mr_table_empty(vr->mr_table[MLXSW_SP_L3_PROTO_IPV4]) &&
	    mlxsw_sp_mr_table_empty(vr->mr_table[MLXSW_SP_L3_PROTO_IPV6]))
		mlxsw_sp_vr_destroy(mlxsw_sp, vr);
}

static bool
mlxsw_sp_vr_lpm_tree_should_replace(struct mlxsw_sp_vr *vr,
				    enum mlxsw_sp_l3proto proto, u8 tree_id)
{
	struct mlxsw_sp_fib *fib = mlxsw_sp_vr_fib(vr, proto);

	if (!mlxsw_sp_vr_is_used(vr))
		return false;
	if (fib->lpm_tree->id == tree_id)
		return true;
	return false;
}

static int mlxsw_sp_vr_lpm_tree_replace(struct mlxsw_sp *mlxsw_sp,
					struct mlxsw_sp_fib *fib,
					struct mlxsw_sp_lpm_tree *new_tree)
{
	struct mlxsw_sp_lpm_tree *old_tree = fib->lpm_tree;
	int err;

	fib->lpm_tree = new_tree;
	mlxsw_sp_lpm_tree_hold(new_tree);
	err = mlxsw_sp_vr_lpm_tree_bind(mlxsw_sp, fib, new_tree->id);
	if (err)
		goto err_tree_bind;
	mlxsw_sp_lpm_tree_put(mlxsw_sp, old_tree);
	return 0;

err_tree_bind:
	mlxsw_sp_lpm_tree_put(mlxsw_sp, new_tree);
	fib->lpm_tree = old_tree;
	return err;
}

static int mlxsw_sp_vrs_lpm_tree_replace(struct mlxsw_sp *mlxsw_sp,
					 struct mlxsw_sp_fib *fib,
					 struct mlxsw_sp_lpm_tree *new_tree)
{
	enum mlxsw_sp_l3proto proto = fib->proto;
	struct mlxsw_sp_lpm_tree *old_tree;
	u8 old_id, new_id = new_tree->id;
	struct mlxsw_sp_vr *vr;
	int i, err;

	old_tree = mlxsw_sp->router->lpm.proto_trees[proto];
	old_id = old_tree->id;

	for (i = 0; i < MLXSW_CORE_RES_GET(mlxsw_sp->core, MAX_VRS); i++) {
		vr = &mlxsw_sp->router->vrs[i];
		if (!mlxsw_sp_vr_lpm_tree_should_replace(vr, proto, old_id))
			continue;
		err = mlxsw_sp_vr_lpm_tree_replace(mlxsw_sp,
						   mlxsw_sp_vr_fib(vr, proto),
						   new_tree);
		if (err)
			goto err_tree_replace;
	}

	memcpy(new_tree->prefix_ref_count, old_tree->prefix_ref_count,
	       sizeof(new_tree->prefix_ref_count));
	mlxsw_sp->router->lpm.proto_trees[proto] = new_tree;
	mlxsw_sp_lpm_tree_put(mlxsw_sp, old_tree);

	return 0;

err_tree_replace:
	for (i--; i >= 0; i--) {
		if (!mlxsw_sp_vr_lpm_tree_should_replace(vr, proto, new_id))
			continue;
		mlxsw_sp_vr_lpm_tree_replace(mlxsw_sp,
					     mlxsw_sp_vr_fib(vr, proto),
					     old_tree);
	}
	return err;
}

static int mlxsw_sp_vrs_init(struct mlxsw_sp *mlxsw_sp)
{
	struct mlxsw_sp_vr *vr;
	u64 max_vrs;
	int i;

	if (!MLXSW_CORE_RES_VALID(mlxsw_sp->core, MAX_VRS))
		return -EIO;

	max_vrs = MLXSW_CORE_RES_GET(mlxsw_sp->core, MAX_VRS);
	mlxsw_sp->router->vrs = kcalloc(max_vrs, sizeof(struct mlxsw_sp_vr),
					GFP_KERNEL);
	if (!mlxsw_sp->router->vrs)
		return -ENOMEM;

	for (i = 0; i < max_vrs; i++) {
		vr = &mlxsw_sp->router->vrs[i];
		vr->id = i;
	}

	return 0;
}

static void mlxsw_sp_router_fib_flush(struct mlxsw_sp *mlxsw_sp);

static void mlxsw_sp_vrs_fini(struct mlxsw_sp *mlxsw_sp)
{
	/* At this stage we're guaranteed not to have new incoming
	 * FIB notifications and the work queue is free from FIBs
	 * sitting on top of mlxsw netdevs. However, we can still
	 * have other FIBs queued. Flush the queue before flushing
	 * the device's tables. No need for locks, as we're the only
	 * writer.
	 */
	mlxsw_core_flush_owq();
	mlxsw_sp_router_fib_flush(mlxsw_sp);
	kfree(mlxsw_sp->router->vrs);
}

static struct net_device *
__mlxsw_sp_ipip_netdev_ul_dev_get(const struct net_device *ol_dev)
{
	struct ip_tunnel *tun = netdev_priv(ol_dev);
	struct net *net = dev_net(ol_dev);

	return __dev_get_by_index(net, tun->parms.link);
}

u32 mlxsw_sp_ipip_dev_ul_tb_id(const struct net_device *ol_dev)
{
	struct net_device *d = __mlxsw_sp_ipip_netdev_ul_dev_get(ol_dev);

	if (d)
		return l3mdev_fib_table(d) ? : RT_TABLE_MAIN;
	else
		return l3mdev_fib_table(ol_dev) ? : RT_TABLE_MAIN;
}

static struct mlxsw_sp_rif *
mlxsw_sp_rif_create(struct mlxsw_sp *mlxsw_sp,
		    const struct mlxsw_sp_rif_params *params,
		    struct netlink_ext_ack *extack);

static struct mlxsw_sp_rif_ipip_lb *
mlxsw_sp_ipip_ol_ipip_lb_create(struct mlxsw_sp *mlxsw_sp,
				enum mlxsw_sp_ipip_type ipipt,
				struct net_device *ol_dev,
				struct netlink_ext_ack *extack)
{
	struct mlxsw_sp_rif_params_ipip_lb lb_params;
	const struct mlxsw_sp_ipip_ops *ipip_ops;
	struct mlxsw_sp_rif *rif;

	ipip_ops = mlxsw_sp->router->ipip_ops_arr[ipipt];
	lb_params = (struct mlxsw_sp_rif_params_ipip_lb) {
		.common.dev = ol_dev,
		.common.lag = false,
		.lb_config = ipip_ops->ol_loopback_config(mlxsw_sp, ol_dev),
	};

	rif = mlxsw_sp_rif_create(mlxsw_sp, &lb_params.common, extack);
	if (IS_ERR(rif))
		return ERR_CAST(rif);
	return container_of(rif, struct mlxsw_sp_rif_ipip_lb, common);
}

static struct mlxsw_sp_ipip_entry *
mlxsw_sp_ipip_entry_alloc(struct mlxsw_sp *mlxsw_sp,
			  enum mlxsw_sp_ipip_type ipipt,
			  struct net_device *ol_dev)
{
	const struct mlxsw_sp_ipip_ops *ipip_ops;
	struct mlxsw_sp_ipip_entry *ipip_entry;
	struct mlxsw_sp_ipip_entry *ret = NULL;

	ipip_ops = mlxsw_sp->router->ipip_ops_arr[ipipt];
	ipip_entry = kzalloc(sizeof(*ipip_entry), GFP_KERNEL);
	if (!ipip_entry)
		return ERR_PTR(-ENOMEM);

	ipip_entry->ol_lb = mlxsw_sp_ipip_ol_ipip_lb_create(mlxsw_sp, ipipt,
							    ol_dev, NULL);
	if (IS_ERR(ipip_entry->ol_lb)) {
		ret = ERR_CAST(ipip_entry->ol_lb);
		goto err_ol_ipip_lb_create;
	}

	ipip_entry->ipipt = ipipt;
	ipip_entry->ol_dev = ol_dev;

	switch (ipip_ops->ul_proto) {
	case MLXSW_SP_L3_PROTO_IPV4:
		ipip_entry->parms4 = mlxsw_sp_ipip_netdev_parms4(ol_dev);
		break;
	case MLXSW_SP_L3_PROTO_IPV6:
		WARN_ON(1);
		break;
	}

	return ipip_entry;

err_ol_ipip_lb_create:
	kfree(ipip_entry);
	return ret;
}

static void
mlxsw_sp_ipip_entry_dealloc(struct mlxsw_sp_ipip_entry *ipip_entry)
{
	mlxsw_sp_rif_destroy(&ipip_entry->ol_lb->common);
	kfree(ipip_entry);
}

static bool
mlxsw_sp_ipip_entry_saddr_matches(struct mlxsw_sp *mlxsw_sp,
				  const enum mlxsw_sp_l3proto ul_proto,
				  union mlxsw_sp_l3addr saddr,
				  u32 ul_tb_id,
				  struct mlxsw_sp_ipip_entry *ipip_entry)
{
	u32 tun_ul_tb_id = mlxsw_sp_ipip_dev_ul_tb_id(ipip_entry->ol_dev);
	enum mlxsw_sp_ipip_type ipipt = ipip_entry->ipipt;
	union mlxsw_sp_l3addr tun_saddr;

	if (mlxsw_sp->router->ipip_ops_arr[ipipt]->ul_proto != ul_proto)
		return false;

	tun_saddr = mlxsw_sp_ipip_netdev_saddr(ul_proto, ipip_entry->ol_dev);
	return tun_ul_tb_id == ul_tb_id &&
	       mlxsw_sp_l3addr_eq(&tun_saddr, &saddr);
}

static int
mlxsw_sp_fib_entry_decap_init(struct mlxsw_sp *mlxsw_sp,
			      struct mlxsw_sp_fib_entry *fib_entry,
			      struct mlxsw_sp_ipip_entry *ipip_entry)
{
	u32 tunnel_index;
	int err;

	err = mlxsw_sp_kvdl_alloc(mlxsw_sp, MLXSW_SP_KVDL_ENTRY_TYPE_ADJ,
				  1, &tunnel_index);
	if (err)
		return err;

	ipip_entry->decap_fib_entry = fib_entry;
	fib_entry->decap.ipip_entry = ipip_entry;
	fib_entry->decap.tunnel_index = tunnel_index;
	return 0;
}

static void mlxsw_sp_fib_entry_decap_fini(struct mlxsw_sp *mlxsw_sp,
					  struct mlxsw_sp_fib_entry *fib_entry)
{
	/* Unlink this node from the IPIP entry that it's the decap entry of. */
	fib_entry->decap.ipip_entry->decap_fib_entry = NULL;
	fib_entry->decap.ipip_entry = NULL;
	mlxsw_sp_kvdl_free(mlxsw_sp, MLXSW_SP_KVDL_ENTRY_TYPE_ADJ,
			   1, fib_entry->decap.tunnel_index);
}

static struct mlxsw_sp_fib_node *
mlxsw_sp_fib_node_lookup(struct mlxsw_sp_fib *fib, const void *addr,
			 size_t addr_len, unsigned char prefix_len);
static int mlxsw_sp_fib_entry_update(struct mlxsw_sp *mlxsw_sp,
				     struct mlxsw_sp_fib_entry *fib_entry);

static void
mlxsw_sp_ipip_entry_demote_decap(struct mlxsw_sp *mlxsw_sp,
				 struct mlxsw_sp_ipip_entry *ipip_entry)
{
	struct mlxsw_sp_fib_entry *fib_entry = ipip_entry->decap_fib_entry;

	mlxsw_sp_fib_entry_decap_fini(mlxsw_sp, fib_entry);
	fib_entry->type = MLXSW_SP_FIB_ENTRY_TYPE_TRAP;

	mlxsw_sp_fib_entry_update(mlxsw_sp, fib_entry);
}

static void
mlxsw_sp_ipip_entry_promote_decap(struct mlxsw_sp *mlxsw_sp,
				  struct mlxsw_sp_ipip_entry *ipip_entry,
				  struct mlxsw_sp_fib_entry *decap_fib_entry)
{
	if (mlxsw_sp_fib_entry_decap_init(mlxsw_sp, decap_fib_entry,
					  ipip_entry))
		return;
	decap_fib_entry->type = MLXSW_SP_FIB_ENTRY_TYPE_IPIP_DECAP;

	if (mlxsw_sp_fib_entry_update(mlxsw_sp, decap_fib_entry))
		mlxsw_sp_ipip_entry_demote_decap(mlxsw_sp, ipip_entry);
}

static struct mlxsw_sp_fib_entry *
mlxsw_sp_router_ip2me_fib_entry_find(struct mlxsw_sp *mlxsw_sp, u32 tb_id,
				     enum mlxsw_sp_l3proto proto,
				     const union mlxsw_sp_l3addr *addr,
				     enum mlxsw_sp_fib_entry_type type)
{
	struct mlxsw_sp_fib_entry *fib_entry;
	struct mlxsw_sp_fib_node *fib_node;
	unsigned char addr_prefix_len;
	struct mlxsw_sp_fib *fib;
	struct mlxsw_sp_vr *vr;
	const void *addrp;
	size_t addr_len;
	u32 addr4;

	vr = mlxsw_sp_vr_find(mlxsw_sp, tb_id);
	if (!vr)
		return NULL;
	fib = mlxsw_sp_vr_fib(vr, proto);

	switch (proto) {
	case MLXSW_SP_L3_PROTO_IPV4:
		addr4 = be32_to_cpu(addr->addr4);
		addrp = &addr4;
		addr_len = 4;
		addr_prefix_len = 32;
		break;
	case MLXSW_SP_L3_PROTO_IPV6: /* fall through */
	default:
		WARN_ON(1);
		return NULL;
	}

	fib_node = mlxsw_sp_fib_node_lookup(fib, addrp, addr_len,
					    addr_prefix_len);
	if (!fib_node || list_empty(&fib_node->entry_list))
		return NULL;

	fib_entry = list_first_entry(&fib_node->entry_list,
				     struct mlxsw_sp_fib_entry, list);
	if (fib_entry->type != type)
		return NULL;

	return fib_entry;
}

/* Given an IPIP entry, find the corresponding decap route. */
static struct mlxsw_sp_fib_entry *
mlxsw_sp_ipip_entry_find_decap(struct mlxsw_sp *mlxsw_sp,
			       struct mlxsw_sp_ipip_entry *ipip_entry)
{
	static struct mlxsw_sp_fib_node *fib_node;
	const struct mlxsw_sp_ipip_ops *ipip_ops;
	struct mlxsw_sp_fib_entry *fib_entry;
	unsigned char saddr_prefix_len;
	union mlxsw_sp_l3addr saddr;
	struct mlxsw_sp_fib *ul_fib;
	struct mlxsw_sp_vr *ul_vr;
	const void *saddrp;
	size_t saddr_len;
	u32 ul_tb_id;
	u32 saddr4;

	ipip_ops = mlxsw_sp->router->ipip_ops_arr[ipip_entry->ipipt];

	ul_tb_id = mlxsw_sp_ipip_dev_ul_tb_id(ipip_entry->ol_dev);
	ul_vr = mlxsw_sp_vr_find(mlxsw_sp, ul_tb_id);
	if (!ul_vr)
		return NULL;

	ul_fib = mlxsw_sp_vr_fib(ul_vr, ipip_ops->ul_proto);
	saddr = mlxsw_sp_ipip_netdev_saddr(ipip_ops->ul_proto,
					   ipip_entry->ol_dev);

	switch (ipip_ops->ul_proto) {
	case MLXSW_SP_L3_PROTO_IPV4:
		saddr4 = be32_to_cpu(saddr.addr4);
		saddrp = &saddr4;
		saddr_len = 4;
		saddr_prefix_len = 32;
		break;
	case MLXSW_SP_L3_PROTO_IPV6:
		WARN_ON(1);
		return NULL;
	}

	fib_node = mlxsw_sp_fib_node_lookup(ul_fib, saddrp, saddr_len,
					    saddr_prefix_len);
	if (!fib_node || list_empty(&fib_node->entry_list))
		return NULL;

	fib_entry = list_first_entry(&fib_node->entry_list,
				     struct mlxsw_sp_fib_entry, list);
	if (fib_entry->type != MLXSW_SP_FIB_ENTRY_TYPE_TRAP)
		return NULL;

	return fib_entry;
}

static struct mlxsw_sp_ipip_entry *
mlxsw_sp_ipip_entry_create(struct mlxsw_sp *mlxsw_sp,
			   enum mlxsw_sp_ipip_type ipipt,
			   struct net_device *ol_dev)
{
	struct mlxsw_sp_ipip_entry *ipip_entry;

	ipip_entry = mlxsw_sp_ipip_entry_alloc(mlxsw_sp, ipipt, ol_dev);
	if (IS_ERR(ipip_entry))
		return ipip_entry;

	list_add_tail(&ipip_entry->ipip_list_node,
		      &mlxsw_sp->router->ipip_list);

	return ipip_entry;
}

static void
mlxsw_sp_ipip_entry_destroy(struct mlxsw_sp *mlxsw_sp,
			    struct mlxsw_sp_ipip_entry *ipip_entry)
{
	list_del(&ipip_entry->ipip_list_node);
	mlxsw_sp_ipip_entry_dealloc(ipip_entry);
}

static bool
mlxsw_sp_ipip_entry_matches_decap(struct mlxsw_sp *mlxsw_sp,
				  const struct net_device *ul_dev,
				  enum mlxsw_sp_l3proto ul_proto,
				  union mlxsw_sp_l3addr ul_dip,
				  struct mlxsw_sp_ipip_entry *ipip_entry)
{
	u32 ul_tb_id = l3mdev_fib_table(ul_dev) ? : RT_TABLE_MAIN;
	enum mlxsw_sp_ipip_type ipipt = ipip_entry->ipipt;

	if (mlxsw_sp->router->ipip_ops_arr[ipipt]->ul_proto != ul_proto)
		return false;

	return mlxsw_sp_ipip_entry_saddr_matches(mlxsw_sp, ul_proto, ul_dip,
						 ul_tb_id, ipip_entry);
}

/* Given decap parameters, find the corresponding IPIP entry. */
static struct mlxsw_sp_ipip_entry *
mlxsw_sp_ipip_entry_find_by_decap(struct mlxsw_sp *mlxsw_sp,
				  const struct net_device *ul_dev,
				  enum mlxsw_sp_l3proto ul_proto,
				  union mlxsw_sp_l3addr ul_dip)
{
	struct mlxsw_sp_ipip_entry *ipip_entry;

	list_for_each_entry(ipip_entry, &mlxsw_sp->router->ipip_list,
			    ipip_list_node)
		if (mlxsw_sp_ipip_entry_matches_decap(mlxsw_sp, ul_dev,
						      ul_proto, ul_dip,
						      ipip_entry))
			return ipip_entry;

	return NULL;
}

static bool mlxsw_sp_netdev_ipip_type(const struct mlxsw_sp *mlxsw_sp,
				      const struct net_device *dev,
				      enum mlxsw_sp_ipip_type *p_type)
{
	struct mlxsw_sp_router *router = mlxsw_sp->router;
	const struct mlxsw_sp_ipip_ops *ipip_ops;
	enum mlxsw_sp_ipip_type ipipt;

	for (ipipt = 0; ipipt < MLXSW_SP_IPIP_TYPE_MAX; ++ipipt) {
		ipip_ops = router->ipip_ops_arr[ipipt];
		if (dev->type == ipip_ops->dev_type) {
			if (p_type)
				*p_type = ipipt;
			return true;
		}
	}
	return false;
}

bool mlxsw_sp_netdev_is_ipip_ol(const struct mlxsw_sp *mlxsw_sp,
				const struct net_device *dev)
{
	return mlxsw_sp_netdev_ipip_type(mlxsw_sp, dev, NULL);
}

static struct mlxsw_sp_ipip_entry *
mlxsw_sp_ipip_entry_find_by_ol_dev(struct mlxsw_sp *mlxsw_sp,
				   const struct net_device *ol_dev)
{
	struct mlxsw_sp_ipip_entry *ipip_entry;

	list_for_each_entry(ipip_entry, &mlxsw_sp->router->ipip_list,
			    ipip_list_node)
		if (ipip_entry->ol_dev == ol_dev)
			return ipip_entry;

	return NULL;
}

static struct mlxsw_sp_ipip_entry *
mlxsw_sp_ipip_entry_find_by_ul_dev(const struct mlxsw_sp *mlxsw_sp,
				   const struct net_device *ul_dev,
				   struct mlxsw_sp_ipip_entry *start)
{
	struct mlxsw_sp_ipip_entry *ipip_entry;

	ipip_entry = list_prepare_entry(start, &mlxsw_sp->router->ipip_list,
					ipip_list_node);
	list_for_each_entry_continue(ipip_entry, &mlxsw_sp->router->ipip_list,
				     ipip_list_node) {
		struct net_device *ipip_ul_dev =
			__mlxsw_sp_ipip_netdev_ul_dev_get(ipip_entry->ol_dev);

		if (ipip_ul_dev == ul_dev)
			return ipip_entry;
	}

	return NULL;
}

bool mlxsw_sp_netdev_is_ipip_ul(const struct mlxsw_sp *mlxsw_sp,
				const struct net_device *dev)
{
	return mlxsw_sp_ipip_entry_find_by_ul_dev(mlxsw_sp, dev, NULL);
}

static bool mlxsw_sp_netdevice_ipip_can_offload(struct mlxsw_sp *mlxsw_sp,
						const struct net_device *ol_dev,
						enum mlxsw_sp_ipip_type ipipt)
{
	const struct mlxsw_sp_ipip_ops *ops
		= mlxsw_sp->router->ipip_ops_arr[ipipt];

	/* For deciding whether decap should be offloaded, we don't care about
	 * overlay protocol, so ask whether either one is supported.
	 */
	return ops->can_offload(mlxsw_sp, ol_dev, MLXSW_SP_L3_PROTO_IPV4) ||
	       ops->can_offload(mlxsw_sp, ol_dev, MLXSW_SP_L3_PROTO_IPV6);
}

static int mlxsw_sp_netdevice_ipip_ol_reg_event(struct mlxsw_sp *mlxsw_sp,
						struct net_device *ol_dev)
{
	struct mlxsw_sp_ipip_entry *ipip_entry;
	enum mlxsw_sp_l3proto ul_proto;
	enum mlxsw_sp_ipip_type ipipt;
	union mlxsw_sp_l3addr saddr;
	u32 ul_tb_id;

	mlxsw_sp_netdev_ipip_type(mlxsw_sp, ol_dev, &ipipt);
	if (mlxsw_sp_netdevice_ipip_can_offload(mlxsw_sp, ol_dev, ipipt)) {
		ul_tb_id = mlxsw_sp_ipip_dev_ul_tb_id(ol_dev);
		ul_proto = mlxsw_sp->router->ipip_ops_arr[ipipt]->ul_proto;
		saddr = mlxsw_sp_ipip_netdev_saddr(ul_proto, ol_dev);
		if (!mlxsw_sp_ipip_demote_tunnel_by_saddr(mlxsw_sp, ul_proto,
							  saddr, ul_tb_id,
							  NULL)) {
			ipip_entry = mlxsw_sp_ipip_entry_create(mlxsw_sp, ipipt,
								ol_dev);
			if (IS_ERR(ipip_entry))
				return PTR_ERR(ipip_entry);
		}
	}

	return 0;
}

static void mlxsw_sp_netdevice_ipip_ol_unreg_event(struct mlxsw_sp *mlxsw_sp,
						   struct net_device *ol_dev)
{
	struct mlxsw_sp_ipip_entry *ipip_entry;

	ipip_entry = mlxsw_sp_ipip_entry_find_by_ol_dev(mlxsw_sp, ol_dev);
	if (ipip_entry)
		mlxsw_sp_ipip_entry_destroy(mlxsw_sp, ipip_entry);
}

static void
mlxsw_sp_ipip_entry_ol_up_event(struct mlxsw_sp *mlxsw_sp,
				struct mlxsw_sp_ipip_entry *ipip_entry)
{
	struct mlxsw_sp_fib_entry *decap_fib_entry;

	decap_fib_entry = mlxsw_sp_ipip_entry_find_decap(mlxsw_sp, ipip_entry);
	if (decap_fib_entry)
		mlxsw_sp_ipip_entry_promote_decap(mlxsw_sp, ipip_entry,
						  decap_fib_entry);
}

static int
mlxsw_sp_rif_ipip_lb_op(struct mlxsw_sp_rif_ipip_lb *lb_rif, u16 ul_vr_id,
			u16 ul_rif_id, bool enable)
{
	struct mlxsw_sp_rif_ipip_lb_config lb_cf = lb_rif->lb_config;
	struct mlxsw_sp_rif *rif = &lb_rif->common;
	struct mlxsw_sp *mlxsw_sp = rif->mlxsw_sp;
	char ritr_pl[MLXSW_REG_RITR_LEN];
	u32 saddr4;

	switch (lb_cf.ul_protocol) {
	case MLXSW_SP_L3_PROTO_IPV4:
		saddr4 = be32_to_cpu(lb_cf.saddr.addr4);
		mlxsw_reg_ritr_pack(ritr_pl, enable, MLXSW_REG_RITR_LOOPBACK_IF,
				    rif->rif_index, rif->vr_id, rif->dev->mtu);
		mlxsw_reg_ritr_loopback_ipip4_pack(ritr_pl, lb_cf.lb_ipipt,
			    MLXSW_REG_RITR_LOOPBACK_IPIP_OPTIONS_GRE_KEY_PRESET,
			    ul_vr_id, ul_rif_id, saddr4, lb_cf.okey);
		break;

	case MLXSW_SP_L3_PROTO_IPV6:
		return -EAFNOSUPPORT;
	}

	return mlxsw_reg_write(mlxsw_sp->core, MLXSW_REG(ritr), ritr_pl);
}

static int mlxsw_sp_netdevice_ipip_ol_update_mtu(struct mlxsw_sp *mlxsw_sp,
						 struct net_device *ol_dev)
{
	struct mlxsw_sp_ipip_entry *ipip_entry;
	struct mlxsw_sp_rif_ipip_lb *lb_rif;
	int err = 0;

	ipip_entry = mlxsw_sp_ipip_entry_find_by_ol_dev(mlxsw_sp, ol_dev);
	if (ipip_entry) {
		lb_rif = ipip_entry->ol_lb;
		err = mlxsw_sp_rif_ipip_lb_op(lb_rif, lb_rif->ul_vr_id,
					      lb_rif->ul_rif_id, true);
		if (err)
			goto out;
		lb_rif->common.mtu = ol_dev->mtu;
	}

out:
	return err;
}

static void mlxsw_sp_netdevice_ipip_ol_up_event(struct mlxsw_sp *mlxsw_sp,
						struct net_device *ol_dev)
{
	struct mlxsw_sp_ipip_entry *ipip_entry;

	ipip_entry = mlxsw_sp_ipip_entry_find_by_ol_dev(mlxsw_sp, ol_dev);
	if (ipip_entry)
		mlxsw_sp_ipip_entry_ol_up_event(mlxsw_sp, ipip_entry);
}

static void
mlxsw_sp_ipip_entry_ol_down_event(struct mlxsw_sp *mlxsw_sp,
				  struct mlxsw_sp_ipip_entry *ipip_entry)
{
	if (ipip_entry->decap_fib_entry)
		mlxsw_sp_ipip_entry_demote_decap(mlxsw_sp, ipip_entry);
}

static void mlxsw_sp_netdevice_ipip_ol_down_event(struct mlxsw_sp *mlxsw_sp,
						  struct net_device *ol_dev)
{
	struct mlxsw_sp_ipip_entry *ipip_entry;

	ipip_entry = mlxsw_sp_ipip_entry_find_by_ol_dev(mlxsw_sp, ol_dev);
	if (ipip_entry)
		mlxsw_sp_ipip_entry_ol_down_event(mlxsw_sp, ipip_entry);
}

static void mlxsw_sp_nexthop_rif_migrate(struct mlxsw_sp *mlxsw_sp,
					 struct mlxsw_sp_rif *old_rif,
					 struct mlxsw_sp_rif *new_rif);
static int
mlxsw_sp_ipip_entry_ol_lb_update(struct mlxsw_sp *mlxsw_sp,
				 struct mlxsw_sp_ipip_entry *ipip_entry,
				 bool keep_encap,
				 struct netlink_ext_ack *extack)
{
	struct mlxsw_sp_rif_ipip_lb *old_lb_rif = ipip_entry->ol_lb;
	struct mlxsw_sp_rif_ipip_lb *new_lb_rif;

	new_lb_rif = mlxsw_sp_ipip_ol_ipip_lb_create(mlxsw_sp,
						     ipip_entry->ipipt,
						     ipip_entry->ol_dev,
						     extack);
	if (IS_ERR(new_lb_rif))
		return PTR_ERR(new_lb_rif);
	ipip_entry->ol_lb = new_lb_rif;

	if (keep_encap)
		mlxsw_sp_nexthop_rif_migrate(mlxsw_sp, &old_lb_rif->common,
					     &new_lb_rif->common);

	mlxsw_sp_rif_destroy(&old_lb_rif->common);

	return 0;
}

static void mlxsw_sp_nexthop_rif_update(struct mlxsw_sp *mlxsw_sp,
					struct mlxsw_sp_rif *rif);

/**
 * Update the offload related to an IPIP entry. This always updates decap, and
 * in addition to that it also:
 * @recreate_loopback: recreates the associated loopback RIF
 * @keep_encap: updates next hops that use the tunnel netdevice. This is only
 *              relevant when recreate_loopback is true.
 * @update_nexthops: updates next hops, keeping the current loopback RIF. This
 *                   is only relevant when recreate_loopback is false.
 */
int __mlxsw_sp_ipip_entry_update_tunnel(struct mlxsw_sp *mlxsw_sp,
					struct mlxsw_sp_ipip_entry *ipip_entry,
					bool recreate_loopback,
					bool keep_encap,
					bool update_nexthops,
					struct netlink_ext_ack *extack)
{
	int err;

	/* RIFs can't be edited, so to update loopback, we need to destroy and
	 * recreate it. That creates a window of opportunity where RALUE and
	 * RATR registers end up referencing a RIF that's already gone. RATRs
	 * are handled in mlxsw_sp_ipip_entry_ol_lb_update(), and to take care
	 * of RALUE, demote the decap route back.
	 */
	if (ipip_entry->decap_fib_entry)
		mlxsw_sp_ipip_entry_demote_decap(mlxsw_sp, ipip_entry);

	if (recreate_loopback) {
		err = mlxsw_sp_ipip_entry_ol_lb_update(mlxsw_sp, ipip_entry,
						       keep_encap, extack);
		if (err)
			return err;
	} else if (update_nexthops) {
		mlxsw_sp_nexthop_rif_update(mlxsw_sp,
					    &ipip_entry->ol_lb->common);
	}

	if (ipip_entry->ol_dev->flags & IFF_UP)
		mlxsw_sp_ipip_entry_ol_up_event(mlxsw_sp, ipip_entry);

	return 0;
}

static int mlxsw_sp_netdevice_ipip_ol_vrf_event(struct mlxsw_sp *mlxsw_sp,
						struct net_device *ol_dev,
						struct netlink_ext_ack *extack)
{
	struct mlxsw_sp_ipip_entry *ipip_entry =
		mlxsw_sp_ipip_entry_find_by_ol_dev(mlxsw_sp, ol_dev);
	enum mlxsw_sp_l3proto ul_proto;
	union mlxsw_sp_l3addr saddr;
	u32 ul_tb_id;

	if (!ipip_entry)
		return 0;

	/* For flat configuration cases, moving overlay to a different VRF might
	 * cause local address conflict, and the conflicting tunnels need to be
	 * demoted.
	 */
	ul_tb_id = mlxsw_sp_ipip_dev_ul_tb_id(ol_dev);
	ul_proto = mlxsw_sp->router->ipip_ops_arr[ipip_entry->ipipt]->ul_proto;
	saddr = mlxsw_sp_ipip_netdev_saddr(ul_proto, ol_dev);
	if (mlxsw_sp_ipip_demote_tunnel_by_saddr(mlxsw_sp, ul_proto,
						 saddr, ul_tb_id,
						 ipip_entry)) {
		mlxsw_sp_ipip_entry_demote_tunnel(mlxsw_sp, ipip_entry);
		return 0;
	}

	return __mlxsw_sp_ipip_entry_update_tunnel(mlxsw_sp, ipip_entry,
						   true, false, false, extack);
}

static int
mlxsw_sp_netdevice_ipip_ul_vrf_event(struct mlxsw_sp *mlxsw_sp,
				     struct mlxsw_sp_ipip_entry *ipip_entry,
				     struct net_device *ul_dev,
				     struct netlink_ext_ack *extack)
{
	return __mlxsw_sp_ipip_entry_update_tunnel(mlxsw_sp, ipip_entry,
						   true, true, false, extack);
}

static int
mlxsw_sp_netdevice_ipip_ul_up_event(struct mlxsw_sp *mlxsw_sp,
				    struct mlxsw_sp_ipip_entry *ipip_entry,
				    struct net_device *ul_dev)
{
	return __mlxsw_sp_ipip_entry_update_tunnel(mlxsw_sp, ipip_entry,
						   false, false, true, NULL);
}

static int
mlxsw_sp_netdevice_ipip_ul_down_event(struct mlxsw_sp *mlxsw_sp,
				      struct mlxsw_sp_ipip_entry *ipip_entry,
				      struct net_device *ul_dev)
{
	/* A down underlay device causes encapsulated packets to not be
	 * forwarded, but decap still works. So refresh next hops without
	 * touching anything else.
	 */
	return __mlxsw_sp_ipip_entry_update_tunnel(mlxsw_sp, ipip_entry,
						   false, false, true, NULL);
}

static int
mlxsw_sp_netdevice_ipip_ol_change_event(struct mlxsw_sp *mlxsw_sp,
					struct net_device *ol_dev,
					struct netlink_ext_ack *extack)
{
	const struct mlxsw_sp_ipip_ops *ipip_ops;
	struct mlxsw_sp_ipip_entry *ipip_entry;
	int err;

	ipip_entry = mlxsw_sp_ipip_entry_find_by_ol_dev(mlxsw_sp, ol_dev);
	if (!ipip_entry)
		/* A change might make a tunnel eligible for offloading, but
		 * that is currently not implemented. What falls to slow path
		 * stays there.
		 */
		return 0;

	/* A change might make a tunnel not eligible for offloading. */
	if (!mlxsw_sp_netdevice_ipip_can_offload(mlxsw_sp, ol_dev,
						 ipip_entry->ipipt)) {
		mlxsw_sp_ipip_entry_demote_tunnel(mlxsw_sp, ipip_entry);
		return 0;
	}

	ipip_ops = mlxsw_sp->router->ipip_ops_arr[ipip_entry->ipipt];
	err = ipip_ops->ol_netdev_change(mlxsw_sp, ipip_entry, extack);
	return err;
}

void mlxsw_sp_ipip_entry_demote_tunnel(struct mlxsw_sp *mlxsw_sp,
				       struct mlxsw_sp_ipip_entry *ipip_entry)
{
	struct net_device *ol_dev = ipip_entry->ol_dev;

	if (ol_dev->flags & IFF_UP)
		mlxsw_sp_ipip_entry_ol_down_event(mlxsw_sp, ipip_entry);
	mlxsw_sp_ipip_entry_destroy(mlxsw_sp, ipip_entry);
}

/* The configuration where several tunnels have the same local address in the
 * same underlay table needs special treatment in the HW. That is currently not
 * implemented in the driver. This function finds and demotes the first tunnel
 * with a given source address, except the one passed in in the argument
 * `except'.
 */
bool
mlxsw_sp_ipip_demote_tunnel_by_saddr(struct mlxsw_sp *mlxsw_sp,
				     enum mlxsw_sp_l3proto ul_proto,
				     union mlxsw_sp_l3addr saddr,
				     u32 ul_tb_id,
				     const struct mlxsw_sp_ipip_entry *except)
{
	struct mlxsw_sp_ipip_entry *ipip_entry, *tmp;

	list_for_each_entry_safe(ipip_entry, tmp, &mlxsw_sp->router->ipip_list,
				 ipip_list_node) {
		if (ipip_entry != except &&
		    mlxsw_sp_ipip_entry_saddr_matches(mlxsw_sp, ul_proto, saddr,
						      ul_tb_id, ipip_entry)) {
			mlxsw_sp_ipip_entry_demote_tunnel(mlxsw_sp, ipip_entry);
			return true;
		}
	}

	return false;
}

static void mlxsw_sp_ipip_demote_tunnel_by_ul_netdev(struct mlxsw_sp *mlxsw_sp,
						     struct net_device *ul_dev)
{
	struct mlxsw_sp_ipip_entry *ipip_entry, *tmp;

	list_for_each_entry_safe(ipip_entry, tmp, &mlxsw_sp->router->ipip_list,
				 ipip_list_node) {
		struct net_device *ipip_ul_dev =
			__mlxsw_sp_ipip_netdev_ul_dev_get(ipip_entry->ol_dev);

		if (ipip_ul_dev == ul_dev)
			mlxsw_sp_ipip_entry_demote_tunnel(mlxsw_sp, ipip_entry);
	}
}

int mlxsw_sp_netdevice_ipip_ol_event(struct mlxsw_sp *mlxsw_sp,
				     struct net_device *ol_dev,
				     unsigned long event,
				     struct netdev_notifier_info *info)
{
	struct netdev_notifier_changeupper_info *chup;
	struct netlink_ext_ack *extack;

	switch (event) {
	case NETDEV_REGISTER:
		return mlxsw_sp_netdevice_ipip_ol_reg_event(mlxsw_sp, ol_dev);
	case NETDEV_UNREGISTER:
		mlxsw_sp_netdevice_ipip_ol_unreg_event(mlxsw_sp, ol_dev);
		return 0;
	case NETDEV_UP:
		mlxsw_sp_netdevice_ipip_ol_up_event(mlxsw_sp, ol_dev);
		return 0;
	case NETDEV_DOWN:
		mlxsw_sp_netdevice_ipip_ol_down_event(mlxsw_sp, ol_dev);
		return 0;
	case NETDEV_CHANGEUPPER:
		chup = container_of(info, typeof(*chup), info);
		extack = info->extack;
		if (netif_is_l3_master(chup->upper_dev))
			return mlxsw_sp_netdevice_ipip_ol_vrf_event(mlxsw_sp,
								    ol_dev,
								    extack);
		return 0;
	case NETDEV_CHANGE:
		extack = info->extack;
		return mlxsw_sp_netdevice_ipip_ol_change_event(mlxsw_sp,
							       ol_dev, extack);
	case NETDEV_CHANGEMTU:
		return mlxsw_sp_netdevice_ipip_ol_update_mtu(mlxsw_sp, ol_dev);
	}
	return 0;
}

static int
__mlxsw_sp_netdevice_ipip_ul_event(struct mlxsw_sp *mlxsw_sp,
				   struct mlxsw_sp_ipip_entry *ipip_entry,
				   struct net_device *ul_dev,
				   unsigned long event,
				   struct netdev_notifier_info *info)
{
	struct netdev_notifier_changeupper_info *chup;
	struct netlink_ext_ack *extack;

	switch (event) {
	case NETDEV_CHANGEUPPER:
		chup = container_of(info, typeof(*chup), info);
		extack = info->extack;
		if (netif_is_l3_master(chup->upper_dev))
			return mlxsw_sp_netdevice_ipip_ul_vrf_event(mlxsw_sp,
								    ipip_entry,
								    ul_dev,
								    extack);
		break;

	case NETDEV_UP:
		return mlxsw_sp_netdevice_ipip_ul_up_event(mlxsw_sp, ipip_entry,
							   ul_dev);
	case NETDEV_DOWN:
		return mlxsw_sp_netdevice_ipip_ul_down_event(mlxsw_sp,
							     ipip_entry,
							     ul_dev);
	}
	return 0;
}

int
mlxsw_sp_netdevice_ipip_ul_event(struct mlxsw_sp *mlxsw_sp,
				 struct net_device *ul_dev,
				 unsigned long event,
				 struct netdev_notifier_info *info)
{
	struct mlxsw_sp_ipip_entry *ipip_entry = NULL;
	int err;

	while ((ipip_entry = mlxsw_sp_ipip_entry_find_by_ul_dev(mlxsw_sp,
								ul_dev,
								ipip_entry))) {
		err = __mlxsw_sp_netdevice_ipip_ul_event(mlxsw_sp, ipip_entry,
							 ul_dev, event, info);
		if (err) {
			mlxsw_sp_ipip_demote_tunnel_by_ul_netdev(mlxsw_sp,
								 ul_dev);
			return err;
		}
	}

	return 0;
}

int mlxsw_sp_router_nve_promote_decap(struct mlxsw_sp *mlxsw_sp, u32 ul_tb_id,
				      enum mlxsw_sp_l3proto ul_proto,
				      const union mlxsw_sp_l3addr *ul_sip,
				      u32 tunnel_index)
{
	enum mlxsw_sp_fib_entry_type type = MLXSW_SP_FIB_ENTRY_TYPE_TRAP;
	struct mlxsw_sp_fib_entry *fib_entry;
	int err;

	/* It is valid to create a tunnel with a local IP and only later
	 * assign this IP address to a local interface
	 */
	fib_entry = mlxsw_sp_router_ip2me_fib_entry_find(mlxsw_sp, ul_tb_id,
							 ul_proto, ul_sip,
							 type);
	if (!fib_entry)
		return 0;

	fib_entry->decap.tunnel_index = tunnel_index;
	fib_entry->type = MLXSW_SP_FIB_ENTRY_TYPE_NVE_DECAP;

	err = mlxsw_sp_fib_entry_update(mlxsw_sp, fib_entry);
	if (err)
		goto err_fib_entry_update;

	return 0;

err_fib_entry_update:
	fib_entry->type = MLXSW_SP_FIB_ENTRY_TYPE_TRAP;
	mlxsw_sp_fib_entry_update(mlxsw_sp, fib_entry);
	return err;
}

void mlxsw_sp_router_nve_demote_decap(struct mlxsw_sp *mlxsw_sp, u32 ul_tb_id,
				      enum mlxsw_sp_l3proto ul_proto,
				      const union mlxsw_sp_l3addr *ul_sip)
{
	enum mlxsw_sp_fib_entry_type type = MLXSW_SP_FIB_ENTRY_TYPE_NVE_DECAP;
	struct mlxsw_sp_fib_entry *fib_entry;

	fib_entry = mlxsw_sp_router_ip2me_fib_entry_find(mlxsw_sp, ul_tb_id,
							 ul_proto, ul_sip,
							 type);
	if (!fib_entry)
		return;

	fib_entry->type = MLXSW_SP_FIB_ENTRY_TYPE_TRAP;
	mlxsw_sp_fib_entry_update(mlxsw_sp, fib_entry);
}

struct mlxsw_sp_neigh_key {
	struct neighbour *n;
};

struct mlxsw_sp_neigh_entry {
	struct list_head rif_list_node;
	struct rhash_head ht_node;
	struct mlxsw_sp_neigh_key key;
	u16 rif;
	bool connected;
	unsigned char ha[ETH_ALEN];
	struct list_head nexthop_list; /* list of nexthops using
					* this neigh entry
					*/
	struct list_head nexthop_neighs_list_node;
	unsigned int counter_index;
	bool counter_valid;
};

static const struct rhashtable_params mlxsw_sp_neigh_ht_params = {
	.key_offset = offsetof(struct mlxsw_sp_neigh_entry, key),
	.head_offset = offsetof(struct mlxsw_sp_neigh_entry, ht_node),
	.key_len = sizeof(struct mlxsw_sp_neigh_key),
};

struct mlxsw_sp_neigh_entry *
mlxsw_sp_rif_neigh_next(struct mlxsw_sp_rif *rif,
			struct mlxsw_sp_neigh_entry *neigh_entry)
{
	if (!neigh_entry) {
		if (list_empty(&rif->neigh_list))
			return NULL;
		else
			return list_first_entry(&rif->neigh_list,
						typeof(*neigh_entry),
						rif_list_node);
	}
	if (list_is_last(&neigh_entry->rif_list_node, &rif->neigh_list))
		return NULL;
	return list_next_entry(neigh_entry, rif_list_node);
}

int mlxsw_sp_neigh_entry_type(struct mlxsw_sp_neigh_entry *neigh_entry)
{
	return neigh_entry->key.n->tbl->family;
}

unsigned char *
mlxsw_sp_neigh_entry_ha(struct mlxsw_sp_neigh_entry *neigh_entry)
{
	return neigh_entry->ha;
}

u32 mlxsw_sp_neigh4_entry_dip(struct mlxsw_sp_neigh_entry *neigh_entry)
{
	struct neighbour *n;

	n = neigh_entry->key.n;
	return ntohl(*((__be32 *) n->primary_key));
}

struct in6_addr *
mlxsw_sp_neigh6_entry_dip(struct mlxsw_sp_neigh_entry *neigh_entry)
{
	struct neighbour *n;

	n = neigh_entry->key.n;
	return (struct in6_addr *) &n->primary_key;
}

int mlxsw_sp_neigh_counter_get(struct mlxsw_sp *mlxsw_sp,
			       struct mlxsw_sp_neigh_entry *neigh_entry,
			       u64 *p_counter)
{
	if (!neigh_entry->counter_valid)
		return -EINVAL;

	return mlxsw_sp_flow_counter_get(mlxsw_sp, neigh_entry->counter_index,
					 p_counter, NULL);
}

static struct mlxsw_sp_neigh_entry *
mlxsw_sp_neigh_entry_alloc(struct mlxsw_sp *mlxsw_sp, struct neighbour *n,
			   u16 rif)
{
	struct mlxsw_sp_neigh_entry *neigh_entry;

	neigh_entry = kzalloc(sizeof(*neigh_entry), GFP_KERNEL);
	if (!neigh_entry)
		return NULL;

	neigh_entry->key.n = n;
	neigh_entry->rif = rif;
	INIT_LIST_HEAD(&neigh_entry->nexthop_list);

	return neigh_entry;
}

static void mlxsw_sp_neigh_entry_free(struct mlxsw_sp_neigh_entry *neigh_entry)
{
	kfree(neigh_entry);
}

static int
mlxsw_sp_neigh_entry_insert(struct mlxsw_sp *mlxsw_sp,
			    struct mlxsw_sp_neigh_entry *neigh_entry)
{
	return rhashtable_insert_fast(&mlxsw_sp->router->neigh_ht,
				      &neigh_entry->ht_node,
				      mlxsw_sp_neigh_ht_params);
}

static void
mlxsw_sp_neigh_entry_remove(struct mlxsw_sp *mlxsw_sp,
			    struct mlxsw_sp_neigh_entry *neigh_entry)
{
	rhashtable_remove_fast(&mlxsw_sp->router->neigh_ht,
			       &neigh_entry->ht_node,
			       mlxsw_sp_neigh_ht_params);
}

static bool
mlxsw_sp_neigh_counter_should_alloc(struct mlxsw_sp *mlxsw_sp,
				    struct mlxsw_sp_neigh_entry *neigh_entry)
{
	struct devlink *devlink;
	const char *table_name;

	switch (mlxsw_sp_neigh_entry_type(neigh_entry)) {
	case AF_INET:
		table_name = MLXSW_SP_DPIPE_TABLE_NAME_HOST4;
		break;
	case AF_INET6:
		table_name = MLXSW_SP_DPIPE_TABLE_NAME_HOST6;
		break;
	default:
		WARN_ON(1);
		return false;
	}

	devlink = priv_to_devlink(mlxsw_sp->core);
	return devlink_dpipe_table_counter_enabled(devlink, table_name);
}

static void
mlxsw_sp_neigh_counter_alloc(struct mlxsw_sp *mlxsw_sp,
			     struct mlxsw_sp_neigh_entry *neigh_entry)
{
	if (!mlxsw_sp_neigh_counter_should_alloc(mlxsw_sp, neigh_entry))
		return;

	if (mlxsw_sp_flow_counter_alloc(mlxsw_sp, &neigh_entry->counter_index))
		return;

	neigh_entry->counter_valid = true;
}

static void
mlxsw_sp_neigh_counter_free(struct mlxsw_sp *mlxsw_sp,
			    struct mlxsw_sp_neigh_entry *neigh_entry)
{
	if (!neigh_entry->counter_valid)
		return;
	mlxsw_sp_flow_counter_free(mlxsw_sp,
				   neigh_entry->counter_index);
	neigh_entry->counter_valid = false;
}

static struct mlxsw_sp_neigh_entry *
mlxsw_sp_neigh_entry_create(struct mlxsw_sp *mlxsw_sp, struct neighbour *n)
{
	struct mlxsw_sp_neigh_entry *neigh_entry;
	struct mlxsw_sp_rif *rif;
	int err;

	rif = mlxsw_sp_rif_find_by_dev(mlxsw_sp, n->dev);
	if (!rif)
		return ERR_PTR(-EINVAL);

	neigh_entry = mlxsw_sp_neigh_entry_alloc(mlxsw_sp, n, rif->rif_index);
	if (!neigh_entry)
		return ERR_PTR(-ENOMEM);

	err = mlxsw_sp_neigh_entry_insert(mlxsw_sp, neigh_entry);
	if (err)
		goto err_neigh_entry_insert;

	mlxsw_sp_neigh_counter_alloc(mlxsw_sp, neigh_entry);
	list_add(&neigh_entry->rif_list_node, &rif->neigh_list);

	return neigh_entry;

err_neigh_entry_insert:
	mlxsw_sp_neigh_entry_free(neigh_entry);
	return ERR_PTR(err);
}

static void
mlxsw_sp_neigh_entry_destroy(struct mlxsw_sp *mlxsw_sp,
			     struct mlxsw_sp_neigh_entry *neigh_entry)
{
	list_del(&neigh_entry->rif_list_node);
	mlxsw_sp_neigh_counter_free(mlxsw_sp, neigh_entry);
	mlxsw_sp_neigh_entry_remove(mlxsw_sp, neigh_entry);
	mlxsw_sp_neigh_entry_free(neigh_entry);
}

static struct mlxsw_sp_neigh_entry *
mlxsw_sp_neigh_entry_lookup(struct mlxsw_sp *mlxsw_sp, struct neighbour *n)
{
	struct mlxsw_sp_neigh_key key;

	key.n = n;
	return rhashtable_lookup_fast(&mlxsw_sp->router->neigh_ht,
				      &key, mlxsw_sp_neigh_ht_params);
}

static void
mlxsw_sp_router_neighs_update_interval_init(struct mlxsw_sp *mlxsw_sp)
{
	unsigned long interval;

#if IS_ENABLED(CONFIG_IPV6)
	interval = min_t(unsigned long,
			 NEIGH_VAR(&arp_tbl.parms, DELAY_PROBE_TIME),
			 NEIGH_VAR(&nd_tbl.parms, DELAY_PROBE_TIME));
#else
	interval = NEIGH_VAR(&arp_tbl.parms, DELAY_PROBE_TIME);
#endif
	mlxsw_sp->router->neighs_update.interval = jiffies_to_msecs(interval);
}

static void mlxsw_sp_router_neigh_ent_ipv4_process(struct mlxsw_sp *mlxsw_sp,
						   char *rauhtd_pl,
						   int ent_index)
{
	struct net_device *dev;
	struct neighbour *n;
	__be32 dipn;
	u32 dip;
	u16 rif;

	mlxsw_reg_rauhtd_ent_ipv4_unpack(rauhtd_pl, ent_index, &rif, &dip);

	if (!mlxsw_sp->router->rifs[rif]) {
		dev_err_ratelimited(mlxsw_sp->bus_info->dev, "Incorrect RIF in neighbour entry\n");
		return;
	}

	dipn = htonl(dip);
	dev = mlxsw_sp->router->rifs[rif]->dev;
	n = neigh_lookup(&arp_tbl, &dipn, dev);
	if (!n)
		return;

	netdev_dbg(dev, "Updating neighbour with IP=%pI4h\n", &dip);
	neigh_event_send(n, NULL);
	neigh_release(n);
}

#if IS_ENABLED(CONFIG_IPV6)
static void mlxsw_sp_router_neigh_ent_ipv6_process(struct mlxsw_sp *mlxsw_sp,
						   char *rauhtd_pl,
						   int rec_index)
{
	struct net_device *dev;
	struct neighbour *n;
	struct in6_addr dip;
	u16 rif;

	mlxsw_reg_rauhtd_ent_ipv6_unpack(rauhtd_pl, rec_index, &rif,
					 (char *) &dip);

	if (!mlxsw_sp->router->rifs[rif]) {
		dev_err_ratelimited(mlxsw_sp->bus_info->dev, "Incorrect RIF in neighbour entry\n");
		return;
	}

	dev = mlxsw_sp->router->rifs[rif]->dev;
	n = neigh_lookup(&nd_tbl, &dip, dev);
	if (!n)
		return;

	netdev_dbg(dev, "Updating neighbour with IP=%pI6c\n", &dip);
	neigh_event_send(n, NULL);
	neigh_release(n);
}
#else
static void mlxsw_sp_router_neigh_ent_ipv6_process(struct mlxsw_sp *mlxsw_sp,
						   char *rauhtd_pl,
						   int rec_index)
{
}
#endif

static void mlxsw_sp_router_neigh_rec_ipv4_process(struct mlxsw_sp *mlxsw_sp,
						   char *rauhtd_pl,
						   int rec_index)
{
	u8 num_entries;
	int i;

	num_entries = mlxsw_reg_rauhtd_ipv4_rec_num_entries_get(rauhtd_pl,
								rec_index);
	/* Hardware starts counting at 0, so add 1. */
	num_entries++;

	/* Each record consists of several neighbour entries. */
	for (i = 0; i < num_entries; i++) {
		int ent_index;

		ent_index = rec_index * MLXSW_REG_RAUHTD_IPV4_ENT_PER_REC + i;
		mlxsw_sp_router_neigh_ent_ipv4_process(mlxsw_sp, rauhtd_pl,
						       ent_index);
	}

}

static void mlxsw_sp_router_neigh_rec_ipv6_process(struct mlxsw_sp *mlxsw_sp,
						   char *rauhtd_pl,
						   int rec_index)
{
	/* One record contains one entry. */
	mlxsw_sp_router_neigh_ent_ipv6_process(mlxsw_sp, rauhtd_pl,
					       rec_index);
}

static void mlxsw_sp_router_neigh_rec_process(struct mlxsw_sp *mlxsw_sp,
					      char *rauhtd_pl, int rec_index)
{
	switch (mlxsw_reg_rauhtd_rec_type_get(rauhtd_pl, rec_index)) {
	case MLXSW_REG_RAUHTD_TYPE_IPV4:
		mlxsw_sp_router_neigh_rec_ipv4_process(mlxsw_sp, rauhtd_pl,
						       rec_index);
		break;
	case MLXSW_REG_RAUHTD_TYPE_IPV6:
		mlxsw_sp_router_neigh_rec_ipv6_process(mlxsw_sp, rauhtd_pl,
						       rec_index);
		break;
	}
}

static bool mlxsw_sp_router_rauhtd_is_full(char *rauhtd_pl)
{
	u8 num_rec, last_rec_index, num_entries;

	num_rec = mlxsw_reg_rauhtd_num_rec_get(rauhtd_pl);
	last_rec_index = num_rec - 1;

	if (num_rec < MLXSW_REG_RAUHTD_REC_MAX_NUM)
		return false;
	if (mlxsw_reg_rauhtd_rec_type_get(rauhtd_pl, last_rec_index) ==
	    MLXSW_REG_RAUHTD_TYPE_IPV6)
		return true;

	num_entries = mlxsw_reg_rauhtd_ipv4_rec_num_entries_get(rauhtd_pl,
								last_rec_index);
	if (++num_entries == MLXSW_REG_RAUHTD_IPV4_ENT_PER_REC)
		return true;
	return false;
}

static int
__mlxsw_sp_router_neighs_update_rauhtd(struct mlxsw_sp *mlxsw_sp,
				       char *rauhtd_pl,
				       enum mlxsw_reg_rauhtd_type type)
{
	int i, num_rec;
	int err;

	/* Make sure the neighbour's netdev isn't removed in the
	 * process.
	 */
	rtnl_lock();
	do {
		mlxsw_reg_rauhtd_pack(rauhtd_pl, type);
		err = mlxsw_reg_query(mlxsw_sp->core, MLXSW_REG(rauhtd),
				      rauhtd_pl);
		if (err) {
			dev_err_ratelimited(mlxsw_sp->bus_info->dev, "Failed to dump neighbour table\n");
			break;
		}
		num_rec = mlxsw_reg_rauhtd_num_rec_get(rauhtd_pl);
		for (i = 0; i < num_rec; i++)
			mlxsw_sp_router_neigh_rec_process(mlxsw_sp, rauhtd_pl,
							  i);
	} while (mlxsw_sp_router_rauhtd_is_full(rauhtd_pl));
	rtnl_unlock();

	return err;
}

static int mlxsw_sp_router_neighs_update_rauhtd(struct mlxsw_sp *mlxsw_sp)
{
	enum mlxsw_reg_rauhtd_type type;
	char *rauhtd_pl;
	int err;

	rauhtd_pl = kmalloc(MLXSW_REG_RAUHTD_LEN, GFP_KERNEL);
	if (!rauhtd_pl)
		return -ENOMEM;

	type = MLXSW_REG_RAUHTD_TYPE_IPV4;
	err = __mlxsw_sp_router_neighs_update_rauhtd(mlxsw_sp, rauhtd_pl, type);
	if (err)
		goto out;

	type = MLXSW_REG_RAUHTD_TYPE_IPV6;
	err = __mlxsw_sp_router_neighs_update_rauhtd(mlxsw_sp, rauhtd_pl, type);
out:
	kfree(rauhtd_pl);
	return err;
}

static void mlxsw_sp_router_neighs_update_nh(struct mlxsw_sp *mlxsw_sp)
{
	struct mlxsw_sp_neigh_entry *neigh_entry;

	/* Take RTNL mutex here to prevent lists from changes */
	rtnl_lock();
	list_for_each_entry(neigh_entry, &mlxsw_sp->router->nexthop_neighs_list,
			    nexthop_neighs_list_node)
		/* If this neigh have nexthops, make the kernel think this neigh
		 * is active regardless of the traffic.
		 */
		neigh_event_send(neigh_entry->key.n, NULL);
	rtnl_unlock();
}

static void
mlxsw_sp_router_neighs_update_work_schedule(struct mlxsw_sp *mlxsw_sp)
{
	unsigned long interval = mlxsw_sp->router->neighs_update.interval;

	mlxsw_core_schedule_dw(&mlxsw_sp->router->neighs_update.dw,
			       msecs_to_jiffies(interval));
}

static void mlxsw_sp_router_neighs_update_work(struct work_struct *work)
{
	struct mlxsw_sp_router *router;
	int err;

	router = container_of(work, struct mlxsw_sp_router,
			      neighs_update.dw.work);
	err = mlxsw_sp_router_neighs_update_rauhtd(router->mlxsw_sp);
	if (err)
		dev_err(router->mlxsw_sp->bus_info->dev, "Could not update kernel for neigh activity");

	mlxsw_sp_router_neighs_update_nh(router->mlxsw_sp);

	mlxsw_sp_router_neighs_update_work_schedule(router->mlxsw_sp);
}

static void mlxsw_sp_router_probe_unresolved_nexthops(struct work_struct *work)
{
	struct mlxsw_sp_neigh_entry *neigh_entry;
	struct mlxsw_sp_router *router;

	router = container_of(work, struct mlxsw_sp_router,
			      nexthop_probe_dw.work);
	/* Iterate over nexthop neighbours, find those who are unresolved and
	 * send arp on them. This solves the chicken-egg problem when
	 * the nexthop wouldn't get offloaded until the neighbor is resolved
	 * but it wouldn't get resolved ever in case traffic is flowing in HW
	 * using different nexthop.
	 *
	 * Take RTNL mutex here to prevent lists from changes.
	 */
	rtnl_lock();
	list_for_each_entry(neigh_entry, &router->nexthop_neighs_list,
			    nexthop_neighs_list_node)
		if (!neigh_entry->connected)
			neigh_event_send(neigh_entry->key.n, NULL);
	rtnl_unlock();

	mlxsw_core_schedule_dw(&router->nexthop_probe_dw,
			       MLXSW_SP_UNRESOLVED_NH_PROBE_INTERVAL);
}

static void
mlxsw_sp_nexthop_neigh_update(struct mlxsw_sp *mlxsw_sp,
			      struct mlxsw_sp_neigh_entry *neigh_entry,
			      bool removing, bool dead);

static enum mlxsw_reg_rauht_op mlxsw_sp_rauht_op(bool adding)
{
	return adding ? MLXSW_REG_RAUHT_OP_WRITE_ADD :
			MLXSW_REG_RAUHT_OP_WRITE_DELETE;
}

static int
mlxsw_sp_router_neigh_entry_op4(struct mlxsw_sp *mlxsw_sp,
				struct mlxsw_sp_neigh_entry *neigh_entry,
				enum mlxsw_reg_rauht_op op)
{
	struct neighbour *n = neigh_entry->key.n;
	u32 dip = ntohl(*((__be32 *) n->primary_key));
	char rauht_pl[MLXSW_REG_RAUHT_LEN];

	mlxsw_reg_rauht_pack4(rauht_pl, op, neigh_entry->rif, neigh_entry->ha,
			      dip);
	if (neigh_entry->counter_valid)
		mlxsw_reg_rauht_pack_counter(rauht_pl,
					     neigh_entry->counter_index);
	return mlxsw_reg_write(mlxsw_sp->core, MLXSW_REG(rauht), rauht_pl);
}

static int
mlxsw_sp_router_neigh_entry_op6(struct mlxsw_sp *mlxsw_sp,
				struct mlxsw_sp_neigh_entry *neigh_entry,
				enum mlxsw_reg_rauht_op op)
{
	struct neighbour *n = neigh_entry->key.n;
	char rauht_pl[MLXSW_REG_RAUHT_LEN];
	const char *dip = n->primary_key;

	mlxsw_reg_rauht_pack6(rauht_pl, op, neigh_entry->rif, neigh_entry->ha,
			      dip);
	if (neigh_entry->counter_valid)
		mlxsw_reg_rauht_pack_counter(rauht_pl,
					     neigh_entry->counter_index);
	return mlxsw_reg_write(mlxsw_sp->core, MLXSW_REG(rauht), rauht_pl);
}

bool mlxsw_sp_neigh_ipv6_ignore(struct mlxsw_sp_neigh_entry *neigh_entry)
{
	struct neighbour *n = neigh_entry->key.n;

	/* Packets with a link-local destination address are trapped
	 * after LPM lookup and never reach the neighbour table, so
	 * there is no need to program such neighbours to the device.
	 */
	if (ipv6_addr_type((struct in6_addr *) &n->primary_key) &
	    IPV6_ADDR_LINKLOCAL)
		return true;
	return false;
}

static void
mlxsw_sp_neigh_entry_update(struct mlxsw_sp *mlxsw_sp,
			    struct mlxsw_sp_neigh_entry *neigh_entry,
			    bool adding)
{
	enum mlxsw_reg_rauht_op op = mlxsw_sp_rauht_op(adding);
	int err;

	if (!adding && !neigh_entry->connected)
		return;
	neigh_entry->connected = adding;
	if (neigh_entry->key.n->tbl->family == AF_INET) {
		err = mlxsw_sp_router_neigh_entry_op4(mlxsw_sp, neigh_entry,
						      op);
		if (err)
			return;
	} else if (neigh_entry->key.n->tbl->family == AF_INET6) {
		if (mlxsw_sp_neigh_ipv6_ignore(neigh_entry))
			return;
		err = mlxsw_sp_router_neigh_entry_op6(mlxsw_sp, neigh_entry,
						      op);
		if (err)
			return;
	} else {
		WARN_ON_ONCE(1);
		return;
	}

	if (adding)
		neigh_entry->key.n->flags |= NTF_OFFLOADED;
	else
		neigh_entry->key.n->flags &= ~NTF_OFFLOADED;
}

void
mlxsw_sp_neigh_entry_counter_update(struct mlxsw_sp *mlxsw_sp,
				    struct mlxsw_sp_neigh_entry *neigh_entry,
				    bool adding)
{
	if (adding)
		mlxsw_sp_neigh_counter_alloc(mlxsw_sp, neigh_entry);
	else
		mlxsw_sp_neigh_counter_free(mlxsw_sp, neigh_entry);
	mlxsw_sp_neigh_entry_update(mlxsw_sp, neigh_entry, true);
}

struct mlxsw_sp_netevent_work {
	struct work_struct work;
	struct mlxsw_sp *mlxsw_sp;
	struct neighbour *n;
};

static void mlxsw_sp_router_neigh_event_work(struct work_struct *work)
{
	struct mlxsw_sp_netevent_work *net_work =
		container_of(work, struct mlxsw_sp_netevent_work, work);
	struct mlxsw_sp *mlxsw_sp = net_work->mlxsw_sp;
	struct mlxsw_sp_neigh_entry *neigh_entry;
	struct neighbour *n = net_work->n;
	unsigned char ha[ETH_ALEN];
	bool entry_connected;
	u8 nud_state, dead;

	/* If these parameters are changed after we release the lock,
	 * then we are guaranteed to receive another event letting us
	 * know about it.
	 */
	read_lock_bh(&n->lock);
	memcpy(ha, n->ha, ETH_ALEN);
	nud_state = n->nud_state;
	dead = n->dead;
	read_unlock_bh(&n->lock);

	rtnl_lock();
	mlxsw_sp_span_respin(mlxsw_sp);

	entry_connected = nud_state & NUD_VALID && !dead;
	neigh_entry = mlxsw_sp_neigh_entry_lookup(mlxsw_sp, n);
	if (!entry_connected && !neigh_entry)
		goto out;
	if (!neigh_entry) {
		neigh_entry = mlxsw_sp_neigh_entry_create(mlxsw_sp, n);
		if (IS_ERR(neigh_entry))
			goto out;
	}

	memcpy(neigh_entry->ha, ha, ETH_ALEN);
	mlxsw_sp_neigh_entry_update(mlxsw_sp, neigh_entry, entry_connected);
	mlxsw_sp_nexthop_neigh_update(mlxsw_sp, neigh_entry, !entry_connected,
				      dead);

	if (!neigh_entry->connected && list_empty(&neigh_entry->nexthop_list))
		mlxsw_sp_neigh_entry_destroy(mlxsw_sp, neigh_entry);

out:
	rtnl_unlock();
	neigh_release(n);
	kfree(net_work);
}

static int mlxsw_sp_mp_hash_init(struct mlxsw_sp *mlxsw_sp);

static void mlxsw_sp_router_mp_hash_event_work(struct work_struct *work)
{
	struct mlxsw_sp_netevent_work *net_work =
		container_of(work, struct mlxsw_sp_netevent_work, work);
	struct mlxsw_sp *mlxsw_sp = net_work->mlxsw_sp;

	mlxsw_sp_mp_hash_init(mlxsw_sp);
	kfree(net_work);
}

static int __mlxsw_sp_router_init(struct mlxsw_sp *mlxsw_sp);

static void mlxsw_sp_router_update_priority_work(struct work_struct *work)
{
	struct mlxsw_sp_netevent_work *net_work =
		container_of(work, struct mlxsw_sp_netevent_work, work);
	struct mlxsw_sp *mlxsw_sp = net_work->mlxsw_sp;

	__mlxsw_sp_router_init(mlxsw_sp);
	kfree(net_work);
}

static int mlxsw_sp_router_schedule_work(struct net *net,
					 struct notifier_block *nb,
					 void (*cb)(struct work_struct *))
{
	struct mlxsw_sp_netevent_work *net_work;
	struct mlxsw_sp_router *router;

	if (!net_eq(net, &init_net))
		return NOTIFY_DONE;

	net_work = kzalloc(sizeof(*net_work), GFP_ATOMIC);
	if (!net_work)
		return NOTIFY_BAD;

	router = container_of(nb, struct mlxsw_sp_router, netevent_nb);
	INIT_WORK(&net_work->work, cb);
	net_work->mlxsw_sp = router->mlxsw_sp;
	mlxsw_core_schedule_work(&net_work->work);
	return NOTIFY_DONE;
}

static int mlxsw_sp_router_netevent_event(struct notifier_block *nb,
					  unsigned long event, void *ptr)
{
	struct mlxsw_sp_netevent_work *net_work;
	struct mlxsw_sp_port *mlxsw_sp_port;
	struct mlxsw_sp *mlxsw_sp;
	unsigned long interval;
	struct neigh_parms *p;
	struct neighbour *n;

	switch (event) {
	case NETEVENT_DELAY_PROBE_TIME_UPDATE:
		p = ptr;

		/* We don't care about changes in the default table. */
		if (!p->dev || (p->tbl->family != AF_INET &&
				p->tbl->family != AF_INET6))
			return NOTIFY_DONE;

		/* We are in atomic context and can't take RTNL mutex,
		 * so use RCU variant to walk the device chain.
		 */
		mlxsw_sp_port = mlxsw_sp_port_lower_dev_hold(p->dev);
		if (!mlxsw_sp_port)
			return NOTIFY_DONE;

		mlxsw_sp = mlxsw_sp_port->mlxsw_sp;
		interval = jiffies_to_msecs(NEIGH_VAR(p, DELAY_PROBE_TIME));
		mlxsw_sp->router->neighs_update.interval = interval;

		mlxsw_sp_port_dev_put(mlxsw_sp_port);
		break;
	case NETEVENT_NEIGH_UPDATE:
		n = ptr;

		if (n->tbl->family != AF_INET && n->tbl->family != AF_INET6)
			return NOTIFY_DONE;

		mlxsw_sp_port = mlxsw_sp_port_lower_dev_hold(n->dev);
		if (!mlxsw_sp_port)
			return NOTIFY_DONE;

		net_work = kzalloc(sizeof(*net_work), GFP_ATOMIC);
		if (!net_work) {
			mlxsw_sp_port_dev_put(mlxsw_sp_port);
			return NOTIFY_BAD;
		}

		INIT_WORK(&net_work->work, mlxsw_sp_router_neigh_event_work);
		net_work->mlxsw_sp = mlxsw_sp_port->mlxsw_sp;
		net_work->n = n;

		/* Take a reference to ensure the neighbour won't be
		 * destructed until we drop the reference in delayed
		 * work.
		 */
		neigh_clone(n);
		mlxsw_core_schedule_work(&net_work->work);
		mlxsw_sp_port_dev_put(mlxsw_sp_port);
		break;
	case NETEVENT_IPV4_MPATH_HASH_UPDATE:
	case NETEVENT_IPV6_MPATH_HASH_UPDATE:
		return mlxsw_sp_router_schedule_work(ptr, nb,
				mlxsw_sp_router_mp_hash_event_work);

	case NETEVENT_IPV4_FWD_UPDATE_PRIORITY_UPDATE:
		return mlxsw_sp_router_schedule_work(ptr, nb,
				mlxsw_sp_router_update_priority_work);
	}

	return NOTIFY_DONE;
}

static int mlxsw_sp_neigh_init(struct mlxsw_sp *mlxsw_sp)
{
	int err;

	err = rhashtable_init(&mlxsw_sp->router->neigh_ht,
			      &mlxsw_sp_neigh_ht_params);
	if (err)
		return err;

	/* Initialize the polling interval according to the default
	 * table.
	 */
	mlxsw_sp_router_neighs_update_interval_init(mlxsw_sp);

	/* Create the delayed works for the activity_update */
	INIT_DELAYED_WORK(&mlxsw_sp->router->neighs_update.dw,
			  mlxsw_sp_router_neighs_update_work);
	INIT_DELAYED_WORK(&mlxsw_sp->router->nexthop_probe_dw,
			  mlxsw_sp_router_probe_unresolved_nexthops);
	mlxsw_core_schedule_dw(&mlxsw_sp->router->neighs_update.dw, 0);
	mlxsw_core_schedule_dw(&mlxsw_sp->router->nexthop_probe_dw, 0);
	return 0;
}

static void mlxsw_sp_neigh_fini(struct mlxsw_sp *mlxsw_sp)
{
	cancel_delayed_work_sync(&mlxsw_sp->router->neighs_update.dw);
	cancel_delayed_work_sync(&mlxsw_sp->router->nexthop_probe_dw);
	rhashtable_destroy(&mlxsw_sp->router->neigh_ht);
}

static void mlxsw_sp_neigh_rif_gone_sync(struct mlxsw_sp *mlxsw_sp,
					 struct mlxsw_sp_rif *rif)
{
	struct mlxsw_sp_neigh_entry *neigh_entry, *tmp;

	list_for_each_entry_safe(neigh_entry, tmp, &rif->neigh_list,
				 rif_list_node) {
		mlxsw_sp_neigh_entry_update(mlxsw_sp, neigh_entry, false);
		mlxsw_sp_neigh_entry_destroy(mlxsw_sp, neigh_entry);
	}
}

enum mlxsw_sp_nexthop_type {
	MLXSW_SP_NEXTHOP_TYPE_ETH,
	MLXSW_SP_NEXTHOP_TYPE_IPIP,
};

struct mlxsw_sp_nexthop_key {
	struct fib_nh *fib_nh;
};

struct mlxsw_sp_nexthop {
	struct list_head neigh_list_node; /* member of neigh entry list */
	struct list_head rif_list_node;
	struct list_head router_list_node;
	struct mlxsw_sp_nexthop_group *nh_grp; /* pointer back to the group
						* this belongs to
						*/
	struct rhash_head ht_node;
	struct mlxsw_sp_nexthop_key key;
	unsigned char gw_addr[sizeof(struct in6_addr)];
	int ifindex;
	int nh_weight;
	int norm_nh_weight;
	int num_adj_entries;
	struct mlxsw_sp_rif *rif;
	u8 should_offload:1, /* set indicates this neigh is connected and
			      * should be put to KVD linear area of this group.
			      */
	   offloaded:1, /* set in case the neigh is actually put into
			 * KVD linear area of this group.
			 */
	   update:1; /* set indicates that MAC of this neigh should be
		      * updated in HW
		      */
	enum mlxsw_sp_nexthop_type type;
	union {
		struct mlxsw_sp_neigh_entry *neigh_entry;
		struct mlxsw_sp_ipip_entry *ipip_entry;
	};
	unsigned int counter_index;
	bool counter_valid;
};

struct mlxsw_sp_nexthop_group {
	void *priv;
	struct rhash_head ht_node;
	struct list_head fib_list; /* list of fib entries that use this group */
	struct neigh_table *neigh_tbl;
	u8 adj_index_valid:1,
	   gateway:1; /* routes using the group use a gateway */
	u32 adj_index;
	u16 ecmp_size;
	u16 count;
	int sum_norm_weight;
	struct mlxsw_sp_nexthop nexthops[0];
#define nh_rif	nexthops[0].rif
};

void mlxsw_sp_nexthop_counter_alloc(struct mlxsw_sp *mlxsw_sp,
				    struct mlxsw_sp_nexthop *nh)
{
	struct devlink *devlink;

	devlink = priv_to_devlink(mlxsw_sp->core);
	if (!devlink_dpipe_table_counter_enabled(devlink,
						 MLXSW_SP_DPIPE_TABLE_NAME_ADJ))
		return;

	if (mlxsw_sp_flow_counter_alloc(mlxsw_sp, &nh->counter_index))
		return;

	nh->counter_valid = true;
}

void mlxsw_sp_nexthop_counter_free(struct mlxsw_sp *mlxsw_sp,
				   struct mlxsw_sp_nexthop *nh)
{
	if (!nh->counter_valid)
		return;
	mlxsw_sp_flow_counter_free(mlxsw_sp, nh->counter_index);
	nh->counter_valid = false;
}

int mlxsw_sp_nexthop_counter_get(struct mlxsw_sp *mlxsw_sp,
				 struct mlxsw_sp_nexthop *nh, u64 *p_counter)
{
	if (!nh->counter_valid)
		return -EINVAL;

	return mlxsw_sp_flow_counter_get(mlxsw_sp, nh->counter_index,
					 p_counter, NULL);
}

struct mlxsw_sp_nexthop *mlxsw_sp_nexthop_next(struct mlxsw_sp_router *router,
					       struct mlxsw_sp_nexthop *nh)
{
	if (!nh) {
		if (list_empty(&router->nexthop_list))
			return NULL;
		else
			return list_first_entry(&router->nexthop_list,
						typeof(*nh), router_list_node);
	}
	if (list_is_last(&nh->router_list_node, &router->nexthop_list))
		return NULL;
	return list_next_entry(nh, router_list_node);
}

bool mlxsw_sp_nexthop_offload(struct mlxsw_sp_nexthop *nh)
{
	return nh->offloaded;
}

unsigned char *mlxsw_sp_nexthop_ha(struct mlxsw_sp_nexthop *nh)
{
	if (!nh->offloaded)
		return NULL;
	return nh->neigh_entry->ha;
}

int mlxsw_sp_nexthop_indexes(struct mlxsw_sp_nexthop *nh, u32 *p_adj_index,
			     u32 *p_adj_size, u32 *p_adj_hash_index)
{
	struct mlxsw_sp_nexthop_group *nh_grp = nh->nh_grp;
	u32 adj_hash_index = 0;
	int i;

	if (!nh->offloaded || !nh_grp->adj_index_valid)
		return -EINVAL;

	*p_adj_index = nh_grp->adj_index;
	*p_adj_size = nh_grp->ecmp_size;

	for (i = 0; i < nh_grp->count; i++) {
		struct mlxsw_sp_nexthop *nh_iter = &nh_grp->nexthops[i];

		if (nh_iter == nh)
			break;
		if (nh_iter->offloaded)
			adj_hash_index += nh_iter->num_adj_entries;
	}

	*p_adj_hash_index = adj_hash_index;
	return 0;
}

struct mlxsw_sp_rif *mlxsw_sp_nexthop_rif(struct mlxsw_sp_nexthop *nh)
{
	return nh->rif;
}

bool mlxsw_sp_nexthop_group_has_ipip(struct mlxsw_sp_nexthop *nh)
{
	struct mlxsw_sp_nexthop_group *nh_grp = nh->nh_grp;
	int i;

	for (i = 0; i < nh_grp->count; i++) {
		struct mlxsw_sp_nexthop *nh_iter = &nh_grp->nexthops[i];

		if (nh_iter->type == MLXSW_SP_NEXTHOP_TYPE_IPIP)
			return true;
	}
	return false;
}

static struct fib_info *
mlxsw_sp_nexthop4_group_fi(const struct mlxsw_sp_nexthop_group *nh_grp)
{
	return nh_grp->priv;
}

struct mlxsw_sp_nexthop_group_cmp_arg {
	enum mlxsw_sp_l3proto proto;
	union {
		struct fib_info *fi;
		struct mlxsw_sp_fib6_entry *fib6_entry;
	};
};

static bool
mlxsw_sp_nexthop6_group_has_nexthop(const struct mlxsw_sp_nexthop_group *nh_grp,
				    const struct in6_addr *gw, int ifindex,
				    int weight)
{
	int i;

	for (i = 0; i < nh_grp->count; i++) {
		const struct mlxsw_sp_nexthop *nh;

		nh = &nh_grp->nexthops[i];
		if (nh->ifindex == ifindex && nh->nh_weight == weight &&
		    ipv6_addr_equal(gw, (struct in6_addr *) nh->gw_addr))
			return true;
	}

	return false;
}

static bool
mlxsw_sp_nexthop6_group_cmp(const struct mlxsw_sp_nexthop_group *nh_grp,
			    const struct mlxsw_sp_fib6_entry *fib6_entry)
{
	struct mlxsw_sp_rt6 *mlxsw_sp_rt6;

	if (nh_grp->count != fib6_entry->nrt6)
		return false;

	list_for_each_entry(mlxsw_sp_rt6, &fib6_entry->rt6_list, list) {
<<<<<<< HEAD
		struct fib6_nh *fib6_nh = &mlxsw_sp_rt6->rt->fib6_nh;
=======
		struct fib6_nh *fib6_nh = mlxsw_sp_rt6->rt->fib6_nh;
>>>>>>> 4ff96fb5
		struct in6_addr *gw;
		int ifindex, weight;

		ifindex = fib6_nh->fib_nh_dev->ifindex;
		weight = fib6_nh->fib_nh_weight;
		gw = &fib6_nh->fib_nh_gw6;
		if (!mlxsw_sp_nexthop6_group_has_nexthop(nh_grp, gw, ifindex,
							 weight))
			return false;
	}

	return true;
}

static int
mlxsw_sp_nexthop_group_cmp(struct rhashtable_compare_arg *arg, const void *ptr)
{
	const struct mlxsw_sp_nexthop_group_cmp_arg *cmp_arg = arg->key;
	const struct mlxsw_sp_nexthop_group *nh_grp = ptr;

	switch (cmp_arg->proto) {
	case MLXSW_SP_L3_PROTO_IPV4:
		return cmp_arg->fi != mlxsw_sp_nexthop4_group_fi(nh_grp);
	case MLXSW_SP_L3_PROTO_IPV6:
		return !mlxsw_sp_nexthop6_group_cmp(nh_grp,
						    cmp_arg->fib6_entry);
	default:
		WARN_ON(1);
		return 1;
	}
}

static int
mlxsw_sp_nexthop_group_type(const struct mlxsw_sp_nexthop_group *nh_grp)
{
	return nh_grp->neigh_tbl->family;
}

static u32 mlxsw_sp_nexthop_group_hash_obj(const void *data, u32 len, u32 seed)
{
	const struct mlxsw_sp_nexthop_group *nh_grp = data;
	const struct mlxsw_sp_nexthop *nh;
	struct fib_info *fi;
	unsigned int val;
	int i;

	switch (mlxsw_sp_nexthop_group_type(nh_grp)) {
	case AF_INET:
		fi = mlxsw_sp_nexthop4_group_fi(nh_grp);
		return jhash(&fi, sizeof(fi), seed);
	case AF_INET6:
		val = nh_grp->count;
		for (i = 0; i < nh_grp->count; i++) {
			nh = &nh_grp->nexthops[i];
			val ^= nh->ifindex;
		}
		return jhash(&val, sizeof(val), seed);
	default:
		WARN_ON(1);
		return 0;
	}
}

static u32
mlxsw_sp_nexthop6_group_hash(struct mlxsw_sp_fib6_entry *fib6_entry, u32 seed)
{
	unsigned int val = fib6_entry->nrt6;
	struct mlxsw_sp_rt6 *mlxsw_sp_rt6;
	struct net_device *dev;

	list_for_each_entry(mlxsw_sp_rt6, &fib6_entry->rt6_list, list) {
<<<<<<< HEAD
		dev = mlxsw_sp_rt6->rt->fib6_nh.fib_nh_dev;
=======
		dev = mlxsw_sp_rt6->rt->fib6_nh->fib_nh_dev;
>>>>>>> 4ff96fb5
		val ^= dev->ifindex;
	}

	return jhash(&val, sizeof(val), seed);
}

static u32
mlxsw_sp_nexthop_group_hash(const void *data, u32 len, u32 seed)
{
	const struct mlxsw_sp_nexthop_group_cmp_arg *cmp_arg = data;

	switch (cmp_arg->proto) {
	case MLXSW_SP_L3_PROTO_IPV4:
		return jhash(&cmp_arg->fi, sizeof(cmp_arg->fi), seed);
	case MLXSW_SP_L3_PROTO_IPV6:
		return mlxsw_sp_nexthop6_group_hash(cmp_arg->fib6_entry, seed);
	default:
		WARN_ON(1);
		return 0;
	}
}

static const struct rhashtable_params mlxsw_sp_nexthop_group_ht_params = {
	.head_offset = offsetof(struct mlxsw_sp_nexthop_group, ht_node),
	.hashfn	     = mlxsw_sp_nexthop_group_hash,
	.obj_hashfn  = mlxsw_sp_nexthop_group_hash_obj,
	.obj_cmpfn   = mlxsw_sp_nexthop_group_cmp,
};

static int mlxsw_sp_nexthop_group_insert(struct mlxsw_sp *mlxsw_sp,
					 struct mlxsw_sp_nexthop_group *nh_grp)
{
	if (mlxsw_sp_nexthop_group_type(nh_grp) == AF_INET6 &&
	    !nh_grp->gateway)
		return 0;

	return rhashtable_insert_fast(&mlxsw_sp->router->nexthop_group_ht,
				      &nh_grp->ht_node,
				      mlxsw_sp_nexthop_group_ht_params);
}

static void mlxsw_sp_nexthop_group_remove(struct mlxsw_sp *mlxsw_sp,
					  struct mlxsw_sp_nexthop_group *nh_grp)
{
	if (mlxsw_sp_nexthop_group_type(nh_grp) == AF_INET6 &&
	    !nh_grp->gateway)
		return;

	rhashtable_remove_fast(&mlxsw_sp->router->nexthop_group_ht,
			       &nh_grp->ht_node,
			       mlxsw_sp_nexthop_group_ht_params);
}

static struct mlxsw_sp_nexthop_group *
mlxsw_sp_nexthop4_group_lookup(struct mlxsw_sp *mlxsw_sp,
			       struct fib_info *fi)
{
	struct mlxsw_sp_nexthop_group_cmp_arg cmp_arg;

	cmp_arg.proto = MLXSW_SP_L3_PROTO_IPV4;
	cmp_arg.fi = fi;
	return rhashtable_lookup_fast(&mlxsw_sp->router->nexthop_group_ht,
				      &cmp_arg,
				      mlxsw_sp_nexthop_group_ht_params);
}

static struct mlxsw_sp_nexthop_group *
mlxsw_sp_nexthop6_group_lookup(struct mlxsw_sp *mlxsw_sp,
			       struct mlxsw_sp_fib6_entry *fib6_entry)
{
	struct mlxsw_sp_nexthop_group_cmp_arg cmp_arg;

	cmp_arg.proto = MLXSW_SP_L3_PROTO_IPV6;
	cmp_arg.fib6_entry = fib6_entry;
	return rhashtable_lookup_fast(&mlxsw_sp->router->nexthop_group_ht,
				      &cmp_arg,
				      mlxsw_sp_nexthop_group_ht_params);
}

static const struct rhashtable_params mlxsw_sp_nexthop_ht_params = {
	.key_offset = offsetof(struct mlxsw_sp_nexthop, key),
	.head_offset = offsetof(struct mlxsw_sp_nexthop, ht_node),
	.key_len = sizeof(struct mlxsw_sp_nexthop_key),
};

static int mlxsw_sp_nexthop_insert(struct mlxsw_sp *mlxsw_sp,
				   struct mlxsw_sp_nexthop *nh)
{
	return rhashtable_insert_fast(&mlxsw_sp->router->nexthop_ht,
				      &nh->ht_node, mlxsw_sp_nexthop_ht_params);
}

static void mlxsw_sp_nexthop_remove(struct mlxsw_sp *mlxsw_sp,
				    struct mlxsw_sp_nexthop *nh)
{
	rhashtable_remove_fast(&mlxsw_sp->router->nexthop_ht, &nh->ht_node,
			       mlxsw_sp_nexthop_ht_params);
}

static struct mlxsw_sp_nexthop *
mlxsw_sp_nexthop_lookup(struct mlxsw_sp *mlxsw_sp,
			struct mlxsw_sp_nexthop_key key)
{
	return rhashtable_lookup_fast(&mlxsw_sp->router->nexthop_ht, &key,
				      mlxsw_sp_nexthop_ht_params);
}

static int mlxsw_sp_adj_index_mass_update_vr(struct mlxsw_sp *mlxsw_sp,
					     const struct mlxsw_sp_fib *fib,
					     u32 adj_index, u16 ecmp_size,
					     u32 new_adj_index,
					     u16 new_ecmp_size)
{
	char raleu_pl[MLXSW_REG_RALEU_LEN];

	mlxsw_reg_raleu_pack(raleu_pl,
			     (enum mlxsw_reg_ralxx_protocol) fib->proto,
			     fib->vr->id, adj_index, ecmp_size, new_adj_index,
			     new_ecmp_size);
	return mlxsw_reg_write(mlxsw_sp->core, MLXSW_REG(raleu), raleu_pl);
}

static int mlxsw_sp_adj_index_mass_update(struct mlxsw_sp *mlxsw_sp,
					  struct mlxsw_sp_nexthop_group *nh_grp,
					  u32 old_adj_index, u16 old_ecmp_size)
{
	struct mlxsw_sp_fib_entry *fib_entry;
	struct mlxsw_sp_fib *fib = NULL;
	int err;

	list_for_each_entry(fib_entry, &nh_grp->fib_list, nexthop_group_node) {
		if (fib == fib_entry->fib_node->fib)
			continue;
		fib = fib_entry->fib_node->fib;
		err = mlxsw_sp_adj_index_mass_update_vr(mlxsw_sp, fib,
							old_adj_index,
							old_ecmp_size,
							nh_grp->adj_index,
							nh_grp->ecmp_size);
		if (err)
			return err;
	}
	return 0;
}

static int __mlxsw_sp_nexthop_update(struct mlxsw_sp *mlxsw_sp, u32 adj_index,
				     struct mlxsw_sp_nexthop *nh)
{
	struct mlxsw_sp_neigh_entry *neigh_entry = nh->neigh_entry;
	char ratr_pl[MLXSW_REG_RATR_LEN];

	mlxsw_reg_ratr_pack(ratr_pl, MLXSW_REG_RATR_OP_WRITE_WRITE_ENTRY,
			    true, MLXSW_REG_RATR_TYPE_ETHERNET,
			    adj_index, neigh_entry->rif);
	mlxsw_reg_ratr_eth_entry_pack(ratr_pl, neigh_entry->ha);
	if (nh->counter_valid)
		mlxsw_reg_ratr_counter_pack(ratr_pl, nh->counter_index, true);
	else
		mlxsw_reg_ratr_counter_pack(ratr_pl, 0, false);

	return mlxsw_reg_write(mlxsw_sp->core, MLXSW_REG(ratr), ratr_pl);
}

int mlxsw_sp_nexthop_update(struct mlxsw_sp *mlxsw_sp, u32 adj_index,
			    struct mlxsw_sp_nexthop *nh)
{
	int i;

	for (i = 0; i < nh->num_adj_entries; i++) {
		int err;

		err = __mlxsw_sp_nexthop_update(mlxsw_sp, adj_index + i, nh);
		if (err)
			return err;
	}

	return 0;
}

static int __mlxsw_sp_nexthop_ipip_update(struct mlxsw_sp *mlxsw_sp,
					  u32 adj_index,
					  struct mlxsw_sp_nexthop *nh)
{
	const struct mlxsw_sp_ipip_ops *ipip_ops;

	ipip_ops = mlxsw_sp->router->ipip_ops_arr[nh->ipip_entry->ipipt];
	return ipip_ops->nexthop_update(mlxsw_sp, adj_index, nh->ipip_entry);
}

static int mlxsw_sp_nexthop_ipip_update(struct mlxsw_sp *mlxsw_sp,
					u32 adj_index,
					struct mlxsw_sp_nexthop *nh)
{
	int i;

	for (i = 0; i < nh->num_adj_entries; i++) {
		int err;

		err = __mlxsw_sp_nexthop_ipip_update(mlxsw_sp, adj_index + i,
						     nh);
		if (err)
			return err;
	}

	return 0;
}

static int
mlxsw_sp_nexthop_group_update(struct mlxsw_sp *mlxsw_sp,
			      struct mlxsw_sp_nexthop_group *nh_grp,
			      bool reallocate)
{
	u32 adj_index = nh_grp->adj_index; /* base */
	struct mlxsw_sp_nexthop *nh;
	int i;
	int err;

	for (i = 0; i < nh_grp->count; i++) {
		nh = &nh_grp->nexthops[i];

		if (!nh->should_offload) {
			nh->offloaded = 0;
			continue;
		}

		if (nh->update || reallocate) {
			switch (nh->type) {
			case MLXSW_SP_NEXTHOP_TYPE_ETH:
				err = mlxsw_sp_nexthop_update
					    (mlxsw_sp, adj_index, nh);
				break;
			case MLXSW_SP_NEXTHOP_TYPE_IPIP:
				err = mlxsw_sp_nexthop_ipip_update
					    (mlxsw_sp, adj_index, nh);
				break;
			}
			if (err)
				return err;
			nh->update = 0;
			nh->offloaded = 1;
		}
		adj_index += nh->num_adj_entries;
	}
	return 0;
}

static bool
mlxsw_sp_fib_node_entry_is_first(const struct mlxsw_sp_fib_node *fib_node,
				 const struct mlxsw_sp_fib_entry *fib_entry);

static int
mlxsw_sp_nexthop_fib_entries_update(struct mlxsw_sp *mlxsw_sp,
				    struct mlxsw_sp_nexthop_group *nh_grp)
{
	struct mlxsw_sp_fib_entry *fib_entry;
	int err;

	list_for_each_entry(fib_entry, &nh_grp->fib_list, nexthop_group_node) {
		if (!mlxsw_sp_fib_node_entry_is_first(fib_entry->fib_node,
						      fib_entry))
			continue;
		err = mlxsw_sp_fib_entry_update(mlxsw_sp, fib_entry);
		if (err)
			return err;
	}
	return 0;
}

static void
mlxsw_sp_fib_entry_offload_refresh(struct mlxsw_sp_fib_entry *fib_entry,
				   enum mlxsw_reg_ralue_op op, int err);

static void
mlxsw_sp_nexthop_fib_entries_refresh(struct mlxsw_sp_nexthop_group *nh_grp)
{
	enum mlxsw_reg_ralue_op op = MLXSW_REG_RALUE_OP_WRITE_WRITE;
	struct mlxsw_sp_fib_entry *fib_entry;

	list_for_each_entry(fib_entry, &nh_grp->fib_list, nexthop_group_node) {
		if (!mlxsw_sp_fib_node_entry_is_first(fib_entry->fib_node,
						      fib_entry))
			continue;
		mlxsw_sp_fib_entry_offload_refresh(fib_entry, op, 0);
	}
}

static void mlxsw_sp_adj_grp_size_round_up(u16 *p_adj_grp_size)
{
	/* Valid sizes for an adjacency group are:
	 * 1-64, 512, 1024, 2048 and 4096.
	 */
	if (*p_adj_grp_size <= 64)
		return;
	else if (*p_adj_grp_size <= 512)
		*p_adj_grp_size = 512;
	else if (*p_adj_grp_size <= 1024)
		*p_adj_grp_size = 1024;
	else if (*p_adj_grp_size <= 2048)
		*p_adj_grp_size = 2048;
	else
		*p_adj_grp_size = 4096;
}

static void mlxsw_sp_adj_grp_size_round_down(u16 *p_adj_grp_size,
					     unsigned int alloc_size)
{
	if (alloc_size >= 4096)
		*p_adj_grp_size = 4096;
	else if (alloc_size >= 2048)
		*p_adj_grp_size = 2048;
	else if (alloc_size >= 1024)
		*p_adj_grp_size = 1024;
	else if (alloc_size >= 512)
		*p_adj_grp_size = 512;
}

static int mlxsw_sp_fix_adj_grp_size(struct mlxsw_sp *mlxsw_sp,
				     u16 *p_adj_grp_size)
{
	unsigned int alloc_size;
	int err;

	/* Round up the requested group size to the next size supported
	 * by the device and make sure the request can be satisfied.
	 */
	mlxsw_sp_adj_grp_size_round_up(p_adj_grp_size);
	err = mlxsw_sp_kvdl_alloc_count_query(mlxsw_sp,
					      MLXSW_SP_KVDL_ENTRY_TYPE_ADJ,
					      *p_adj_grp_size, &alloc_size);
	if (err)
		return err;
	/* It is possible the allocation results in more allocated
	 * entries than requested. Try to use as much of them as
	 * possible.
	 */
	mlxsw_sp_adj_grp_size_round_down(p_adj_grp_size, alloc_size);

	return 0;
}

static void
mlxsw_sp_nexthop_group_normalize(struct mlxsw_sp_nexthop_group *nh_grp)
{
	int i, g = 0, sum_norm_weight = 0;
	struct mlxsw_sp_nexthop *nh;

	for (i = 0; i < nh_grp->count; i++) {
		nh = &nh_grp->nexthops[i];

		if (!nh->should_offload)
			continue;
		if (g > 0)
			g = gcd(nh->nh_weight, g);
		else
			g = nh->nh_weight;
	}

	for (i = 0; i < nh_grp->count; i++) {
		nh = &nh_grp->nexthops[i];

		if (!nh->should_offload)
			continue;
		nh->norm_nh_weight = nh->nh_weight / g;
		sum_norm_weight += nh->norm_nh_weight;
	}

	nh_grp->sum_norm_weight = sum_norm_weight;
}

static void
mlxsw_sp_nexthop_group_rebalance(struct mlxsw_sp_nexthop_group *nh_grp)
{
	int total = nh_grp->sum_norm_weight;
	u16 ecmp_size = nh_grp->ecmp_size;
	int i, weight = 0, lower_bound = 0;

	for (i = 0; i < nh_grp->count; i++) {
		struct mlxsw_sp_nexthop *nh = &nh_grp->nexthops[i];
		int upper_bound;

		if (!nh->should_offload)
			continue;
		weight += nh->norm_nh_weight;
		upper_bound = DIV_ROUND_CLOSEST(ecmp_size * weight, total);
		nh->num_adj_entries = upper_bound - lower_bound;
		lower_bound = upper_bound;
	}
}

static void
mlxsw_sp_nexthop_group_refresh(struct mlxsw_sp *mlxsw_sp,
			       struct mlxsw_sp_nexthop_group *nh_grp)
{
	u16 ecmp_size, old_ecmp_size;
	struct mlxsw_sp_nexthop *nh;
	bool offload_change = false;
	u32 adj_index;
	bool old_adj_index_valid;
	u32 old_adj_index;
	int i;
	int err;

	if (!nh_grp->gateway) {
		mlxsw_sp_nexthop_fib_entries_update(mlxsw_sp, nh_grp);
		return;
	}

	for (i = 0; i < nh_grp->count; i++) {
		nh = &nh_grp->nexthops[i];

		if (nh->should_offload != nh->offloaded) {
			offload_change = true;
			if (nh->should_offload)
				nh->update = 1;
		}
	}
	if (!offload_change) {
		/* Nothing was added or removed, so no need to reallocate. Just
		 * update MAC on existing adjacency indexes.
		 */
		err = mlxsw_sp_nexthop_group_update(mlxsw_sp, nh_grp, false);
		if (err) {
			dev_warn(mlxsw_sp->bus_info->dev, "Failed to update neigh MAC in adjacency table.\n");
			goto set_trap;
		}
		return;
	}
	mlxsw_sp_nexthop_group_normalize(nh_grp);
	if (!nh_grp->sum_norm_weight)
		/* No neigh of this group is connected so we just set
		 * the trap and let everthing flow through kernel.
		 */
		goto set_trap;

	ecmp_size = nh_grp->sum_norm_weight;
	err = mlxsw_sp_fix_adj_grp_size(mlxsw_sp, &ecmp_size);
	if (err)
		/* No valid allocation size available. */
		goto set_trap;

	err = mlxsw_sp_kvdl_alloc(mlxsw_sp, MLXSW_SP_KVDL_ENTRY_TYPE_ADJ,
				  ecmp_size, &adj_index);
	if (err) {
		/* We ran out of KVD linear space, just set the
		 * trap and let everything flow through kernel.
		 */
		dev_warn(mlxsw_sp->bus_info->dev, "Failed to allocate KVD linear area for nexthop group.\n");
		goto set_trap;
	}
	old_adj_index_valid = nh_grp->adj_index_valid;
	old_adj_index = nh_grp->adj_index;
	old_ecmp_size = nh_grp->ecmp_size;
	nh_grp->adj_index_valid = 1;
	nh_grp->adj_index = adj_index;
	nh_grp->ecmp_size = ecmp_size;
	mlxsw_sp_nexthop_group_rebalance(nh_grp);
	err = mlxsw_sp_nexthop_group_update(mlxsw_sp, nh_grp, true);
	if (err) {
		dev_warn(mlxsw_sp->bus_info->dev, "Failed to update neigh MAC in adjacency table.\n");
		goto set_trap;
	}

	if (!old_adj_index_valid) {
		/* The trap was set for fib entries, so we have to call
		 * fib entry update to unset it and use adjacency index.
		 */
		err = mlxsw_sp_nexthop_fib_entries_update(mlxsw_sp, nh_grp);
		if (err) {
			dev_warn(mlxsw_sp->bus_info->dev, "Failed to add adjacency index to fib entries.\n");
			goto set_trap;
		}
		return;
	}

	err = mlxsw_sp_adj_index_mass_update(mlxsw_sp, nh_grp,
					     old_adj_index, old_ecmp_size);
	mlxsw_sp_kvdl_free(mlxsw_sp, MLXSW_SP_KVDL_ENTRY_TYPE_ADJ,
			   old_ecmp_size, old_adj_index);
	if (err) {
		dev_warn(mlxsw_sp->bus_info->dev, "Failed to mass-update adjacency index for nexthop group.\n");
		goto set_trap;
	}

	/* Offload state within the group changed, so update the flags. */
	mlxsw_sp_nexthop_fib_entries_refresh(nh_grp);

	return;

set_trap:
	old_adj_index_valid = nh_grp->adj_index_valid;
	nh_grp->adj_index_valid = 0;
	for (i = 0; i < nh_grp->count; i++) {
		nh = &nh_grp->nexthops[i];
		nh->offloaded = 0;
	}
	err = mlxsw_sp_nexthop_fib_entries_update(mlxsw_sp, nh_grp);
	if (err)
		dev_warn(mlxsw_sp->bus_info->dev, "Failed to set traps for fib entries.\n");
	if (old_adj_index_valid)
		mlxsw_sp_kvdl_free(mlxsw_sp, MLXSW_SP_KVDL_ENTRY_TYPE_ADJ,
				   nh_grp->ecmp_size, nh_grp->adj_index);
}

static void __mlxsw_sp_nexthop_neigh_update(struct mlxsw_sp_nexthop *nh,
					    bool removing)
{
	if (!removing)
		nh->should_offload = 1;
	else
		nh->should_offload = 0;
	nh->update = 1;
}

static int
mlxsw_sp_nexthop_dead_neigh_replace(struct mlxsw_sp *mlxsw_sp,
				    struct mlxsw_sp_neigh_entry *neigh_entry)
{
	struct neighbour *n, *old_n = neigh_entry->key.n;
	struct mlxsw_sp_nexthop *nh;
	bool entry_connected;
	u8 nud_state, dead;
	int err;

	nh = list_first_entry(&neigh_entry->nexthop_list,
			      struct mlxsw_sp_nexthop, neigh_list_node);

	n = neigh_lookup(nh->nh_grp->neigh_tbl, &nh->gw_addr, nh->rif->dev);
	if (!n) {
		n = neigh_create(nh->nh_grp->neigh_tbl, &nh->gw_addr,
				 nh->rif->dev);
		if (IS_ERR(n))
			return PTR_ERR(n);
		neigh_event_send(n, NULL);
	}

	mlxsw_sp_neigh_entry_remove(mlxsw_sp, neigh_entry);
	neigh_entry->key.n = n;
	err = mlxsw_sp_neigh_entry_insert(mlxsw_sp, neigh_entry);
	if (err)
		goto err_neigh_entry_insert;

	read_lock_bh(&n->lock);
	nud_state = n->nud_state;
	dead = n->dead;
	read_unlock_bh(&n->lock);
	entry_connected = nud_state & NUD_VALID && !dead;

	list_for_each_entry(nh, &neigh_entry->nexthop_list,
			    neigh_list_node) {
		neigh_release(old_n);
		neigh_clone(n);
		__mlxsw_sp_nexthop_neigh_update(nh, !entry_connected);
		mlxsw_sp_nexthop_group_refresh(mlxsw_sp, nh->nh_grp);
	}

	neigh_release(n);

	return 0;

err_neigh_entry_insert:
	neigh_entry->key.n = old_n;
	mlxsw_sp_neigh_entry_insert(mlxsw_sp, neigh_entry);
	neigh_release(n);
	return err;
}

static void
mlxsw_sp_nexthop_neigh_update(struct mlxsw_sp *mlxsw_sp,
			      struct mlxsw_sp_neigh_entry *neigh_entry,
			      bool removing, bool dead)
{
	struct mlxsw_sp_nexthop *nh;

	if (list_empty(&neigh_entry->nexthop_list))
		return;

	if (dead) {
		int err;

		err = mlxsw_sp_nexthop_dead_neigh_replace(mlxsw_sp,
							  neigh_entry);
		if (err)
			dev_err(mlxsw_sp->bus_info->dev, "Failed to replace dead neigh\n");
		return;
	}

	list_for_each_entry(nh, &neigh_entry->nexthop_list,
			    neigh_list_node) {
		__mlxsw_sp_nexthop_neigh_update(nh, removing);
		mlxsw_sp_nexthop_group_refresh(mlxsw_sp, nh->nh_grp);
	}
}

static void mlxsw_sp_nexthop_rif_init(struct mlxsw_sp_nexthop *nh,
				      struct mlxsw_sp_rif *rif)
{
	if (nh->rif)
		return;

	nh->rif = rif;
	list_add(&nh->rif_list_node, &rif->nexthop_list);
}

static void mlxsw_sp_nexthop_rif_fini(struct mlxsw_sp_nexthop *nh)
{
	if (!nh->rif)
		return;

	list_del(&nh->rif_list_node);
	nh->rif = NULL;
}

static int mlxsw_sp_nexthop_neigh_init(struct mlxsw_sp *mlxsw_sp,
				       struct mlxsw_sp_nexthop *nh)
{
	struct mlxsw_sp_neigh_entry *neigh_entry;
	struct neighbour *n;
	u8 nud_state, dead;
	int err;

	if (!nh->nh_grp->gateway || nh->neigh_entry)
		return 0;

	/* Take a reference of neigh here ensuring that neigh would
	 * not be destructed before the nexthop entry is finished.
	 * The reference is taken either in neigh_lookup() or
	 * in neigh_create() in case n is not found.
	 */
	n = neigh_lookup(nh->nh_grp->neigh_tbl, &nh->gw_addr, nh->rif->dev);
	if (!n) {
		n = neigh_create(nh->nh_grp->neigh_tbl, &nh->gw_addr,
				 nh->rif->dev);
		if (IS_ERR(n))
			return PTR_ERR(n);
		neigh_event_send(n, NULL);
	}
	neigh_entry = mlxsw_sp_neigh_entry_lookup(mlxsw_sp, n);
	if (!neigh_entry) {
		neigh_entry = mlxsw_sp_neigh_entry_create(mlxsw_sp, n);
		if (IS_ERR(neigh_entry)) {
			err = -EINVAL;
			goto err_neigh_entry_create;
		}
	}

	/* If that is the first nexthop connected to that neigh, add to
	 * nexthop_neighs_list
	 */
	if (list_empty(&neigh_entry->nexthop_list))
		list_add_tail(&neigh_entry->nexthop_neighs_list_node,
			      &mlxsw_sp->router->nexthop_neighs_list);

	nh->neigh_entry = neigh_entry;
	list_add_tail(&nh->neigh_list_node, &neigh_entry->nexthop_list);
	read_lock_bh(&n->lock);
	nud_state = n->nud_state;
	dead = n->dead;
	read_unlock_bh(&n->lock);
	__mlxsw_sp_nexthop_neigh_update(nh, !(nud_state & NUD_VALID && !dead));

	return 0;

err_neigh_entry_create:
	neigh_release(n);
	return err;
}

static void mlxsw_sp_nexthop_neigh_fini(struct mlxsw_sp *mlxsw_sp,
					struct mlxsw_sp_nexthop *nh)
{
	struct mlxsw_sp_neigh_entry *neigh_entry = nh->neigh_entry;
	struct neighbour *n;

	if (!neigh_entry)
		return;
	n = neigh_entry->key.n;

	__mlxsw_sp_nexthop_neigh_update(nh, true);
	list_del(&nh->neigh_list_node);
	nh->neigh_entry = NULL;

	/* If that is the last nexthop connected to that neigh, remove from
	 * nexthop_neighs_list
	 */
	if (list_empty(&neigh_entry->nexthop_list))
		list_del(&neigh_entry->nexthop_neighs_list_node);

	if (!neigh_entry->connected && list_empty(&neigh_entry->nexthop_list))
		mlxsw_sp_neigh_entry_destroy(mlxsw_sp, neigh_entry);

	neigh_release(n);
}

static bool mlxsw_sp_ipip_netdev_ul_up(struct net_device *ol_dev)
{
	struct net_device *ul_dev = __mlxsw_sp_ipip_netdev_ul_dev_get(ol_dev);

	return ul_dev ? (ul_dev->flags & IFF_UP) : true;
}

static void mlxsw_sp_nexthop_ipip_init(struct mlxsw_sp *mlxsw_sp,
				       struct mlxsw_sp_nexthop *nh,
				       struct mlxsw_sp_ipip_entry *ipip_entry)
{
	bool removing;

	if (!nh->nh_grp->gateway || nh->ipip_entry)
		return;

	nh->ipip_entry = ipip_entry;
	removing = !mlxsw_sp_ipip_netdev_ul_up(ipip_entry->ol_dev);
	__mlxsw_sp_nexthop_neigh_update(nh, removing);
	mlxsw_sp_nexthop_rif_init(nh, &ipip_entry->ol_lb->common);
}

static void mlxsw_sp_nexthop_ipip_fini(struct mlxsw_sp *mlxsw_sp,
				       struct mlxsw_sp_nexthop *nh)
{
	struct mlxsw_sp_ipip_entry *ipip_entry = nh->ipip_entry;

	if (!ipip_entry)
		return;

	__mlxsw_sp_nexthop_neigh_update(nh, true);
	nh->ipip_entry = NULL;
}

static bool mlxsw_sp_nexthop4_ipip_type(const struct mlxsw_sp *mlxsw_sp,
					const struct fib_nh *fib_nh,
					enum mlxsw_sp_ipip_type *p_ipipt)
{
	struct net_device *dev = fib_nh->fib_nh_dev;

	return dev &&
	       fib_nh->nh_parent->fib_type == RTN_UNICAST &&
	       mlxsw_sp_netdev_ipip_type(mlxsw_sp, dev, p_ipipt);
}

static void mlxsw_sp_nexthop_type_fini(struct mlxsw_sp *mlxsw_sp,
				       struct mlxsw_sp_nexthop *nh)
{
	switch (nh->type) {
	case MLXSW_SP_NEXTHOP_TYPE_ETH:
		mlxsw_sp_nexthop_neigh_fini(mlxsw_sp, nh);
		mlxsw_sp_nexthop_rif_fini(nh);
		break;
	case MLXSW_SP_NEXTHOP_TYPE_IPIP:
		mlxsw_sp_nexthop_rif_fini(nh);
		mlxsw_sp_nexthop_ipip_fini(mlxsw_sp, nh);
		break;
	}
}

static int mlxsw_sp_nexthop4_type_init(struct mlxsw_sp *mlxsw_sp,
				       struct mlxsw_sp_nexthop *nh,
				       struct fib_nh *fib_nh)
{
	const struct mlxsw_sp_ipip_ops *ipip_ops;
	struct net_device *dev = fib_nh->fib_nh_dev;
	struct mlxsw_sp_ipip_entry *ipip_entry;
	struct mlxsw_sp_rif *rif;
	int err;

	ipip_entry = mlxsw_sp_ipip_entry_find_by_ol_dev(mlxsw_sp, dev);
	if (ipip_entry) {
		ipip_ops = mlxsw_sp->router->ipip_ops_arr[ipip_entry->ipipt];
		if (ipip_ops->can_offload(mlxsw_sp, dev,
					  MLXSW_SP_L3_PROTO_IPV4)) {
			nh->type = MLXSW_SP_NEXTHOP_TYPE_IPIP;
			mlxsw_sp_nexthop_ipip_init(mlxsw_sp, nh, ipip_entry);
			return 0;
		}
	}

	nh->type = MLXSW_SP_NEXTHOP_TYPE_ETH;
	rif = mlxsw_sp_rif_find_by_dev(mlxsw_sp, dev);
	if (!rif)
		return 0;

	mlxsw_sp_nexthop_rif_init(nh, rif);
	err = mlxsw_sp_nexthop_neigh_init(mlxsw_sp, nh);
	if (err)
		goto err_neigh_init;

	return 0;

err_neigh_init:
	mlxsw_sp_nexthop_rif_fini(nh);
	return err;
}

static void mlxsw_sp_nexthop4_type_fini(struct mlxsw_sp *mlxsw_sp,
					struct mlxsw_sp_nexthop *nh)
{
	mlxsw_sp_nexthop_type_fini(mlxsw_sp, nh);
}

static int mlxsw_sp_nexthop4_init(struct mlxsw_sp *mlxsw_sp,
				  struct mlxsw_sp_nexthop_group *nh_grp,
				  struct mlxsw_sp_nexthop *nh,
				  struct fib_nh *fib_nh)
{
	struct net_device *dev = fib_nh->fib_nh_dev;
	struct in_device *in_dev;
	int err;

	nh->nh_grp = nh_grp;
	nh->key.fib_nh = fib_nh;
#ifdef CONFIG_IP_ROUTE_MULTIPATH
	nh->nh_weight = fib_nh->fib_nh_weight;
#else
	nh->nh_weight = 1;
#endif
	memcpy(&nh->gw_addr, &fib_nh->fib_nh_gw4, sizeof(fib_nh->fib_nh_gw4));
	err = mlxsw_sp_nexthop_insert(mlxsw_sp, nh);
	if (err)
		return err;

	mlxsw_sp_nexthop_counter_alloc(mlxsw_sp, nh);
	list_add_tail(&nh->router_list_node, &mlxsw_sp->router->nexthop_list);

	if (!dev)
		return 0;

	in_dev = __in_dev_get_rtnl(dev);
	if (in_dev && IN_DEV_IGNORE_ROUTES_WITH_LINKDOWN(in_dev) &&
	    fib_nh->fib_nh_flags & RTNH_F_LINKDOWN)
		return 0;

	err = mlxsw_sp_nexthop4_type_init(mlxsw_sp, nh, fib_nh);
	if (err)
		goto err_nexthop_neigh_init;

	return 0;

err_nexthop_neigh_init:
	mlxsw_sp_nexthop_remove(mlxsw_sp, nh);
	return err;
}

static void mlxsw_sp_nexthop4_fini(struct mlxsw_sp *mlxsw_sp,
				   struct mlxsw_sp_nexthop *nh)
{
	mlxsw_sp_nexthop4_type_fini(mlxsw_sp, nh);
	list_del(&nh->router_list_node);
	mlxsw_sp_nexthop_counter_free(mlxsw_sp, nh);
	mlxsw_sp_nexthop_remove(mlxsw_sp, nh);
}

static void mlxsw_sp_nexthop4_event(struct mlxsw_sp *mlxsw_sp,
				    unsigned long event, struct fib_nh *fib_nh)
{
	struct mlxsw_sp_nexthop_key key;
	struct mlxsw_sp_nexthop *nh;

	if (mlxsw_sp->router->aborted)
		return;

	key.fib_nh = fib_nh;
	nh = mlxsw_sp_nexthop_lookup(mlxsw_sp, key);
	if (WARN_ON_ONCE(!nh))
		return;

	switch (event) {
	case FIB_EVENT_NH_ADD:
		mlxsw_sp_nexthop4_type_init(mlxsw_sp, nh, fib_nh);
		break;
	case FIB_EVENT_NH_DEL:
		mlxsw_sp_nexthop4_type_fini(mlxsw_sp, nh);
		break;
	}

	mlxsw_sp_nexthop_group_refresh(mlxsw_sp, nh->nh_grp);
}

static void mlxsw_sp_nexthop_rif_update(struct mlxsw_sp *mlxsw_sp,
					struct mlxsw_sp_rif *rif)
{
	struct mlxsw_sp_nexthop *nh;
	bool removing;

	list_for_each_entry(nh, &rif->nexthop_list, rif_list_node) {
		switch (nh->type) {
		case MLXSW_SP_NEXTHOP_TYPE_ETH:
			removing = false;
			break;
		case MLXSW_SP_NEXTHOP_TYPE_IPIP:
			removing = !mlxsw_sp_ipip_netdev_ul_up(rif->dev);
			break;
		default:
			WARN_ON(1);
			continue;
		}

		__mlxsw_sp_nexthop_neigh_update(nh, removing);
		mlxsw_sp_nexthop_group_refresh(mlxsw_sp, nh->nh_grp);
	}
}

static void mlxsw_sp_nexthop_rif_migrate(struct mlxsw_sp *mlxsw_sp,
					 struct mlxsw_sp_rif *old_rif,
					 struct mlxsw_sp_rif *new_rif)
{
	struct mlxsw_sp_nexthop *nh;

	list_splice_init(&old_rif->nexthop_list, &new_rif->nexthop_list);
	list_for_each_entry(nh, &new_rif->nexthop_list, rif_list_node)
		nh->rif = new_rif;
	mlxsw_sp_nexthop_rif_update(mlxsw_sp, new_rif);
}

static void mlxsw_sp_nexthop_rif_gone_sync(struct mlxsw_sp *mlxsw_sp,
					   struct mlxsw_sp_rif *rif)
{
	struct mlxsw_sp_nexthop *nh, *tmp;

	list_for_each_entry_safe(nh, tmp, &rif->nexthop_list, rif_list_node) {
		mlxsw_sp_nexthop_type_fini(mlxsw_sp, nh);
		mlxsw_sp_nexthop_group_refresh(mlxsw_sp, nh->nh_grp);
	}
}

static bool mlxsw_sp_fi_is_gateway(const struct mlxsw_sp *mlxsw_sp,
				   struct fib_info *fi)
{
<<<<<<< HEAD
	return fi->fib_nh->fib_nh_scope == RT_SCOPE_LINK ||
	       mlxsw_sp_nexthop4_ipip_type(mlxsw_sp, fi->fib_nh, NULL);
=======
	const struct fib_nh *nh = fib_info_nh(fi, 0);

	return nh->fib_nh_scope == RT_SCOPE_LINK ||
	       mlxsw_sp_nexthop4_ipip_type(mlxsw_sp, nh, NULL);
>>>>>>> 4ff96fb5
}

static struct mlxsw_sp_nexthop_group *
mlxsw_sp_nexthop4_group_create(struct mlxsw_sp *mlxsw_sp, struct fib_info *fi)
{
	unsigned int nhs = fib_info_num_path(fi);
	struct mlxsw_sp_nexthop_group *nh_grp;
	struct mlxsw_sp_nexthop *nh;
	struct fib_nh *fib_nh;
	int i;
	int err;

	nh_grp = kzalloc(struct_size(nh_grp, nexthops, nhs), GFP_KERNEL);
	if (!nh_grp)
		return ERR_PTR(-ENOMEM);
	nh_grp->priv = fi;
	INIT_LIST_HEAD(&nh_grp->fib_list);
	nh_grp->neigh_tbl = &arp_tbl;

	nh_grp->gateway = mlxsw_sp_fi_is_gateway(mlxsw_sp, fi);
	nh_grp->count = nhs;
	fib_info_hold(fi);
	for (i = 0; i < nh_grp->count; i++) {
		nh = &nh_grp->nexthops[i];
		fib_nh = fib_info_nh(fi, i);
		err = mlxsw_sp_nexthop4_init(mlxsw_sp, nh_grp, nh, fib_nh);
		if (err)
			goto err_nexthop4_init;
	}
	err = mlxsw_sp_nexthop_group_insert(mlxsw_sp, nh_grp);
	if (err)
		goto err_nexthop_group_insert;
	mlxsw_sp_nexthop_group_refresh(mlxsw_sp, nh_grp);
	return nh_grp;

err_nexthop_group_insert:
err_nexthop4_init:
	for (i--; i >= 0; i--) {
		nh = &nh_grp->nexthops[i];
		mlxsw_sp_nexthop4_fini(mlxsw_sp, nh);
	}
	fib_info_put(fi);
	kfree(nh_grp);
	return ERR_PTR(err);
}

static void
mlxsw_sp_nexthop4_group_destroy(struct mlxsw_sp *mlxsw_sp,
				struct mlxsw_sp_nexthop_group *nh_grp)
{
	struct mlxsw_sp_nexthop *nh;
	int i;

	mlxsw_sp_nexthop_group_remove(mlxsw_sp, nh_grp);
	for (i = 0; i < nh_grp->count; i++) {
		nh = &nh_grp->nexthops[i];
		mlxsw_sp_nexthop4_fini(mlxsw_sp, nh);
	}
	mlxsw_sp_nexthop_group_refresh(mlxsw_sp, nh_grp);
	WARN_ON_ONCE(nh_grp->adj_index_valid);
	fib_info_put(mlxsw_sp_nexthop4_group_fi(nh_grp));
	kfree(nh_grp);
}

static int mlxsw_sp_nexthop4_group_get(struct mlxsw_sp *mlxsw_sp,
				       struct mlxsw_sp_fib_entry *fib_entry,
				       struct fib_info *fi)
{
	struct mlxsw_sp_nexthop_group *nh_grp;

	nh_grp = mlxsw_sp_nexthop4_group_lookup(mlxsw_sp, fi);
	if (!nh_grp) {
		nh_grp = mlxsw_sp_nexthop4_group_create(mlxsw_sp, fi);
		if (IS_ERR(nh_grp))
			return PTR_ERR(nh_grp);
	}
	list_add_tail(&fib_entry->nexthop_group_node, &nh_grp->fib_list);
	fib_entry->nh_group = nh_grp;
	return 0;
}

static void mlxsw_sp_nexthop4_group_put(struct mlxsw_sp *mlxsw_sp,
					struct mlxsw_sp_fib_entry *fib_entry)
{
	struct mlxsw_sp_nexthop_group *nh_grp = fib_entry->nh_group;

	list_del(&fib_entry->nexthop_group_node);
	if (!list_empty(&nh_grp->fib_list))
		return;
	mlxsw_sp_nexthop4_group_destroy(mlxsw_sp, nh_grp);
}

static bool
mlxsw_sp_fib4_entry_should_offload(const struct mlxsw_sp_fib_entry *fib_entry)
{
	struct mlxsw_sp_fib4_entry *fib4_entry;

	fib4_entry = container_of(fib_entry, struct mlxsw_sp_fib4_entry,
				  common);
	return !fib4_entry->tos;
}

static bool
mlxsw_sp_fib_entry_should_offload(const struct mlxsw_sp_fib_entry *fib_entry)
{
	struct mlxsw_sp_nexthop_group *nh_group = fib_entry->nh_group;

	switch (fib_entry->fib_node->fib->proto) {
	case MLXSW_SP_L3_PROTO_IPV4:
		if (!mlxsw_sp_fib4_entry_should_offload(fib_entry))
			return false;
		break;
	case MLXSW_SP_L3_PROTO_IPV6:
		break;
	}

	switch (fib_entry->type) {
	case MLXSW_SP_FIB_ENTRY_TYPE_REMOTE:
		return !!nh_group->adj_index_valid;
	case MLXSW_SP_FIB_ENTRY_TYPE_LOCAL:
		return !!nh_group->nh_rif;
	case MLXSW_SP_FIB_ENTRY_TYPE_BLACKHOLE:
	case MLXSW_SP_FIB_ENTRY_TYPE_IPIP_DECAP:
	case MLXSW_SP_FIB_ENTRY_TYPE_NVE_DECAP:
		return true;
	default:
		return false;
	}
}

static struct mlxsw_sp_nexthop *
mlxsw_sp_rt6_nexthop(struct mlxsw_sp_nexthop_group *nh_grp,
		     const struct mlxsw_sp_rt6 *mlxsw_sp_rt6)
{
	int i;

	for (i = 0; i < nh_grp->count; i++) {
		struct mlxsw_sp_nexthop *nh = &nh_grp->nexthops[i];
		struct fib6_info *rt = mlxsw_sp_rt6->rt;

<<<<<<< HEAD
		if (nh->rif && nh->rif->dev == rt->fib6_nh.fib_nh_dev &&
		    ipv6_addr_equal((const struct in6_addr *) &nh->gw_addr,
				    &rt->fib6_nh.fib_nh_gw6))
=======
		if (nh->rif && nh->rif->dev == rt->fib6_nh->fib_nh_dev &&
		    ipv6_addr_equal((const struct in6_addr *) &nh->gw_addr,
				    &rt->fib6_nh->fib_nh_gw6))
>>>>>>> 4ff96fb5
			return nh;
		continue;
	}

	return NULL;
}

static void
mlxsw_sp_fib4_entry_offload_set(struct mlxsw_sp_fib_entry *fib_entry)
{
	struct mlxsw_sp_nexthop_group *nh_grp = fib_entry->nh_group;
	int i;

	if (fib_entry->type == MLXSW_SP_FIB_ENTRY_TYPE_LOCAL ||
	    fib_entry->type == MLXSW_SP_FIB_ENTRY_TYPE_BLACKHOLE ||
	    fib_entry->type == MLXSW_SP_FIB_ENTRY_TYPE_IPIP_DECAP ||
	    fib_entry->type == MLXSW_SP_FIB_ENTRY_TYPE_NVE_DECAP) {
		nh_grp->nexthops->key.fib_nh->fib_nh_flags |= RTNH_F_OFFLOAD;
		return;
	}

	for (i = 0; i < nh_grp->count; i++) {
		struct mlxsw_sp_nexthop *nh = &nh_grp->nexthops[i];

		if (nh->offloaded)
			nh->key.fib_nh->fib_nh_flags |= RTNH_F_OFFLOAD;
		else
			nh->key.fib_nh->fib_nh_flags &= ~RTNH_F_OFFLOAD;
	}
}

static void
mlxsw_sp_fib4_entry_offload_unset(struct mlxsw_sp_fib_entry *fib_entry)
{
	struct mlxsw_sp_nexthop_group *nh_grp = fib_entry->nh_group;
	int i;

	if (!list_is_singular(&nh_grp->fib_list))
		return;

	for (i = 0; i < nh_grp->count; i++) {
		struct mlxsw_sp_nexthop *nh = &nh_grp->nexthops[i];

		nh->key.fib_nh->fib_nh_flags &= ~RTNH_F_OFFLOAD;
	}
}

static void
mlxsw_sp_fib6_entry_offload_set(struct mlxsw_sp_fib_entry *fib_entry)
{
	struct mlxsw_sp_fib6_entry *fib6_entry;
	struct mlxsw_sp_rt6 *mlxsw_sp_rt6;

	fib6_entry = container_of(fib_entry, struct mlxsw_sp_fib6_entry,
				  common);

	if (fib_entry->type == MLXSW_SP_FIB_ENTRY_TYPE_LOCAL ||
	    fib_entry->type == MLXSW_SP_FIB_ENTRY_TYPE_BLACKHOLE) {
		list_first_entry(&fib6_entry->rt6_list, struct mlxsw_sp_rt6,
<<<<<<< HEAD
				 list)->rt->fib6_nh.fib_nh_flags |= RTNH_F_OFFLOAD;
=======
				 list)->rt->fib6_nh->fib_nh_flags |= RTNH_F_OFFLOAD;
>>>>>>> 4ff96fb5
		return;
	}

	list_for_each_entry(mlxsw_sp_rt6, &fib6_entry->rt6_list, list) {
		struct mlxsw_sp_nexthop_group *nh_grp = fib_entry->nh_group;
<<<<<<< HEAD
		struct fib6_nh *fib6_nh = &mlxsw_sp_rt6->rt->fib6_nh;
=======
		struct fib6_nh *fib6_nh = mlxsw_sp_rt6->rt->fib6_nh;
>>>>>>> 4ff96fb5
		struct mlxsw_sp_nexthop *nh;

		nh = mlxsw_sp_rt6_nexthop(nh_grp, mlxsw_sp_rt6);
		if (nh && nh->offloaded)
			fib6_nh->fib_nh_flags |= RTNH_F_OFFLOAD;
		else
			fib6_nh->fib_nh_flags &= ~RTNH_F_OFFLOAD;
	}
}

static void
mlxsw_sp_fib6_entry_offload_unset(struct mlxsw_sp_fib_entry *fib_entry)
{
	struct mlxsw_sp_fib6_entry *fib6_entry;
	struct mlxsw_sp_rt6 *mlxsw_sp_rt6;

	fib6_entry = container_of(fib_entry, struct mlxsw_sp_fib6_entry,
				  common);
	list_for_each_entry(mlxsw_sp_rt6, &fib6_entry->rt6_list, list) {
		struct fib6_info *rt = mlxsw_sp_rt6->rt;

<<<<<<< HEAD
		rt->fib6_nh.fib_nh_flags &= ~RTNH_F_OFFLOAD;
=======
		rt->fib6_nh->fib_nh_flags &= ~RTNH_F_OFFLOAD;
>>>>>>> 4ff96fb5
	}
}

static void mlxsw_sp_fib_entry_offload_set(struct mlxsw_sp_fib_entry *fib_entry)
{
	switch (fib_entry->fib_node->fib->proto) {
	case MLXSW_SP_L3_PROTO_IPV4:
		mlxsw_sp_fib4_entry_offload_set(fib_entry);
		break;
	case MLXSW_SP_L3_PROTO_IPV6:
		mlxsw_sp_fib6_entry_offload_set(fib_entry);
		break;
	}
}

static void
mlxsw_sp_fib_entry_offload_unset(struct mlxsw_sp_fib_entry *fib_entry)
{
	switch (fib_entry->fib_node->fib->proto) {
	case MLXSW_SP_L3_PROTO_IPV4:
		mlxsw_sp_fib4_entry_offload_unset(fib_entry);
		break;
	case MLXSW_SP_L3_PROTO_IPV6:
		mlxsw_sp_fib6_entry_offload_unset(fib_entry);
		break;
	}
}

static void
mlxsw_sp_fib_entry_offload_refresh(struct mlxsw_sp_fib_entry *fib_entry,
				   enum mlxsw_reg_ralue_op op, int err)
{
	switch (op) {
	case MLXSW_REG_RALUE_OP_WRITE_DELETE:
		return mlxsw_sp_fib_entry_offload_unset(fib_entry);
	case MLXSW_REG_RALUE_OP_WRITE_WRITE:
		if (err)
			return;
		if (mlxsw_sp_fib_entry_should_offload(fib_entry))
			mlxsw_sp_fib_entry_offload_set(fib_entry);
		else
			mlxsw_sp_fib_entry_offload_unset(fib_entry);
		return;
	default:
		return;
	}
}

static void
mlxsw_sp_fib_entry_ralue_pack(char *ralue_pl,
			      const struct mlxsw_sp_fib_entry *fib_entry,
			      enum mlxsw_reg_ralue_op op)
{
	struct mlxsw_sp_fib *fib = fib_entry->fib_node->fib;
	enum mlxsw_reg_ralxx_protocol proto;
	u32 *p_dip;

	proto = (enum mlxsw_reg_ralxx_protocol) fib->proto;

	switch (fib->proto) {
	case MLXSW_SP_L3_PROTO_IPV4:
		p_dip = (u32 *) fib_entry->fib_node->key.addr;
		mlxsw_reg_ralue_pack4(ralue_pl, proto, op, fib->vr->id,
				      fib_entry->fib_node->key.prefix_len,
				      *p_dip);
		break;
	case MLXSW_SP_L3_PROTO_IPV6:
		mlxsw_reg_ralue_pack6(ralue_pl, proto, op, fib->vr->id,
				      fib_entry->fib_node->key.prefix_len,
				      fib_entry->fib_node->key.addr);
		break;
	}
}

static int mlxsw_sp_fib_entry_op_remote(struct mlxsw_sp *mlxsw_sp,
					struct mlxsw_sp_fib_entry *fib_entry,
					enum mlxsw_reg_ralue_op op)
{
	char ralue_pl[MLXSW_REG_RALUE_LEN];
	enum mlxsw_reg_ralue_trap_action trap_action;
	u16 trap_id = 0;
	u32 adjacency_index = 0;
	u16 ecmp_size = 0;

	/* In case the nexthop group adjacency index is valid, use it
	 * with provided ECMP size. Otherwise, setup trap and pass
	 * traffic to kernel.
	 */
	if (mlxsw_sp_fib_entry_should_offload(fib_entry)) {
		trap_action = MLXSW_REG_RALUE_TRAP_ACTION_NOP;
		adjacency_index = fib_entry->nh_group->adj_index;
		ecmp_size = fib_entry->nh_group->ecmp_size;
	} else {
		trap_action = MLXSW_REG_RALUE_TRAP_ACTION_TRAP;
		trap_id = MLXSW_TRAP_ID_RTR_INGRESS0;
	}

	mlxsw_sp_fib_entry_ralue_pack(ralue_pl, fib_entry, op);
	mlxsw_reg_ralue_act_remote_pack(ralue_pl, trap_action, trap_id,
					adjacency_index, ecmp_size);
	return mlxsw_reg_write(mlxsw_sp->core, MLXSW_REG(ralue), ralue_pl);
}

static int mlxsw_sp_fib_entry_op_local(struct mlxsw_sp *mlxsw_sp,
				       struct mlxsw_sp_fib_entry *fib_entry,
				       enum mlxsw_reg_ralue_op op)
{
	struct mlxsw_sp_rif *rif = fib_entry->nh_group->nh_rif;
	enum mlxsw_reg_ralue_trap_action trap_action;
	char ralue_pl[MLXSW_REG_RALUE_LEN];
	u16 trap_id = 0;
	u16 rif_index = 0;

	if (mlxsw_sp_fib_entry_should_offload(fib_entry)) {
		trap_action = MLXSW_REG_RALUE_TRAP_ACTION_NOP;
		rif_index = rif->rif_index;
	} else {
		trap_action = MLXSW_REG_RALUE_TRAP_ACTION_TRAP;
		trap_id = MLXSW_TRAP_ID_RTR_INGRESS0;
	}

	mlxsw_sp_fib_entry_ralue_pack(ralue_pl, fib_entry, op);
	mlxsw_reg_ralue_act_local_pack(ralue_pl, trap_action, trap_id,
				       rif_index);
	return mlxsw_reg_write(mlxsw_sp->core, MLXSW_REG(ralue), ralue_pl);
}

static int mlxsw_sp_fib_entry_op_trap(struct mlxsw_sp *mlxsw_sp,
				      struct mlxsw_sp_fib_entry *fib_entry,
				      enum mlxsw_reg_ralue_op op)
{
	char ralue_pl[MLXSW_REG_RALUE_LEN];

	mlxsw_sp_fib_entry_ralue_pack(ralue_pl, fib_entry, op);
	mlxsw_reg_ralue_act_ip2me_pack(ralue_pl);
	return mlxsw_reg_write(mlxsw_sp->core, MLXSW_REG(ralue), ralue_pl);
}

static int mlxsw_sp_fib_entry_op_blackhole(struct mlxsw_sp *mlxsw_sp,
					   struct mlxsw_sp_fib_entry *fib_entry,
					   enum mlxsw_reg_ralue_op op)
{
	enum mlxsw_reg_ralue_trap_action trap_action;
	char ralue_pl[MLXSW_REG_RALUE_LEN];

	trap_action = MLXSW_REG_RALUE_TRAP_ACTION_DISCARD_ERROR;
	mlxsw_sp_fib_entry_ralue_pack(ralue_pl, fib_entry, op);
	mlxsw_reg_ralue_act_local_pack(ralue_pl, trap_action, 0, 0);
	return mlxsw_reg_write(mlxsw_sp->core, MLXSW_REG(ralue), ralue_pl);
}

static int
mlxsw_sp_fib_entry_op_ipip_decap(struct mlxsw_sp *mlxsw_sp,
				 struct mlxsw_sp_fib_entry *fib_entry,
				 enum mlxsw_reg_ralue_op op)
{
	struct mlxsw_sp_ipip_entry *ipip_entry = fib_entry->decap.ipip_entry;
	const struct mlxsw_sp_ipip_ops *ipip_ops;

	if (WARN_ON(!ipip_entry))
		return -EINVAL;

	ipip_ops = mlxsw_sp->router->ipip_ops_arr[ipip_entry->ipipt];
	return ipip_ops->fib_entry_op(mlxsw_sp, ipip_entry, op,
				      fib_entry->decap.tunnel_index);
}

static int mlxsw_sp_fib_entry_op_nve_decap(struct mlxsw_sp *mlxsw_sp,
					   struct mlxsw_sp_fib_entry *fib_entry,
					   enum mlxsw_reg_ralue_op op)
{
	char ralue_pl[MLXSW_REG_RALUE_LEN];

	mlxsw_sp_fib_entry_ralue_pack(ralue_pl, fib_entry, op);
	mlxsw_reg_ralue_act_ip2me_tun_pack(ralue_pl,
					   fib_entry->decap.tunnel_index);
	return mlxsw_reg_write(mlxsw_sp->core, MLXSW_REG(ralue), ralue_pl);
}

static int __mlxsw_sp_fib_entry_op(struct mlxsw_sp *mlxsw_sp,
				   struct mlxsw_sp_fib_entry *fib_entry,
				   enum mlxsw_reg_ralue_op op)
{
	switch (fib_entry->type) {
	case MLXSW_SP_FIB_ENTRY_TYPE_REMOTE:
		return mlxsw_sp_fib_entry_op_remote(mlxsw_sp, fib_entry, op);
	case MLXSW_SP_FIB_ENTRY_TYPE_LOCAL:
		return mlxsw_sp_fib_entry_op_local(mlxsw_sp, fib_entry, op);
	case MLXSW_SP_FIB_ENTRY_TYPE_TRAP:
		return mlxsw_sp_fib_entry_op_trap(mlxsw_sp, fib_entry, op);
	case MLXSW_SP_FIB_ENTRY_TYPE_BLACKHOLE:
		return mlxsw_sp_fib_entry_op_blackhole(mlxsw_sp, fib_entry, op);
	case MLXSW_SP_FIB_ENTRY_TYPE_IPIP_DECAP:
		return mlxsw_sp_fib_entry_op_ipip_decap(mlxsw_sp,
							fib_entry, op);
	case MLXSW_SP_FIB_ENTRY_TYPE_NVE_DECAP:
		return mlxsw_sp_fib_entry_op_nve_decap(mlxsw_sp, fib_entry, op);
	}
	return -EINVAL;
}

static int mlxsw_sp_fib_entry_op(struct mlxsw_sp *mlxsw_sp,
				 struct mlxsw_sp_fib_entry *fib_entry,
				 enum mlxsw_reg_ralue_op op)
{
	int err = __mlxsw_sp_fib_entry_op(mlxsw_sp, fib_entry, op);

	mlxsw_sp_fib_entry_offload_refresh(fib_entry, op, err);

	return err;
}

static int mlxsw_sp_fib_entry_update(struct mlxsw_sp *mlxsw_sp,
				     struct mlxsw_sp_fib_entry *fib_entry)
{
	return mlxsw_sp_fib_entry_op(mlxsw_sp, fib_entry,
				     MLXSW_REG_RALUE_OP_WRITE_WRITE);
}

static int mlxsw_sp_fib_entry_del(struct mlxsw_sp *mlxsw_sp,
				  struct mlxsw_sp_fib_entry *fib_entry)
{
	return mlxsw_sp_fib_entry_op(mlxsw_sp, fib_entry,
				     MLXSW_REG_RALUE_OP_WRITE_DELETE);
}

static int
mlxsw_sp_fib4_entry_type_set(struct mlxsw_sp *mlxsw_sp,
			     const struct fib_entry_notifier_info *fen_info,
			     struct mlxsw_sp_fib_entry *fib_entry)
{
	struct net_device *dev = fib_info_nh(fen_info->fi, 0)->fib_nh_dev;
	union mlxsw_sp_l3addr dip = { .addr4 = htonl(fen_info->dst) };
	u32 tb_id = mlxsw_sp_fix_tb_id(fen_info->tb_id);
	struct mlxsw_sp_ipip_entry *ipip_entry;
	struct fib_info *fi = fen_info->fi;

	switch (fen_info->type) {
	case RTN_LOCAL:
		ipip_entry = mlxsw_sp_ipip_entry_find_by_decap(mlxsw_sp, dev,
						 MLXSW_SP_L3_PROTO_IPV4, dip);
		if (ipip_entry && ipip_entry->ol_dev->flags & IFF_UP) {
			fib_entry->type = MLXSW_SP_FIB_ENTRY_TYPE_IPIP_DECAP;
			return mlxsw_sp_fib_entry_decap_init(mlxsw_sp,
							     fib_entry,
							     ipip_entry);
		}
		if (mlxsw_sp_nve_ipv4_route_is_decap(mlxsw_sp, tb_id,
						     dip.addr4)) {
			u32 t_index;

			t_index = mlxsw_sp_nve_decap_tunnel_index_get(mlxsw_sp);
			fib_entry->decap.tunnel_index = t_index;
			fib_entry->type = MLXSW_SP_FIB_ENTRY_TYPE_NVE_DECAP;
			return 0;
		}
		/* fall through */
	case RTN_BROADCAST:
		fib_entry->type = MLXSW_SP_FIB_ENTRY_TYPE_TRAP;
		return 0;
	case RTN_BLACKHOLE:
		fib_entry->type = MLXSW_SP_FIB_ENTRY_TYPE_BLACKHOLE;
		return 0;
	case RTN_UNREACHABLE: /* fall through */
	case RTN_PROHIBIT:
		/* Packets hitting these routes need to be trapped, but
		 * can do so with a lower priority than packets directed
		 * at the host, so use action type local instead of trap.
		 */
		fib_entry->type = MLXSW_SP_FIB_ENTRY_TYPE_LOCAL;
		return 0;
	case RTN_UNICAST:
		if (mlxsw_sp_fi_is_gateway(mlxsw_sp, fi))
			fib_entry->type = MLXSW_SP_FIB_ENTRY_TYPE_REMOTE;
		else
			fib_entry->type = MLXSW_SP_FIB_ENTRY_TYPE_LOCAL;
		return 0;
	default:
		return -EINVAL;
	}
}

static struct mlxsw_sp_fib4_entry *
mlxsw_sp_fib4_entry_create(struct mlxsw_sp *mlxsw_sp,
			   struct mlxsw_sp_fib_node *fib_node,
			   const struct fib_entry_notifier_info *fen_info)
{
	struct mlxsw_sp_fib4_entry *fib4_entry;
	struct mlxsw_sp_fib_entry *fib_entry;
	int err;

	fib4_entry = kzalloc(sizeof(*fib4_entry), GFP_KERNEL);
	if (!fib4_entry)
		return ERR_PTR(-ENOMEM);
	fib_entry = &fib4_entry->common;

	err = mlxsw_sp_fib4_entry_type_set(mlxsw_sp, fen_info, fib_entry);
	if (err)
		goto err_fib4_entry_type_set;

	err = mlxsw_sp_nexthop4_group_get(mlxsw_sp, fib_entry, fen_info->fi);
	if (err)
		goto err_nexthop4_group_get;

	fib4_entry->prio = fen_info->fi->fib_priority;
	fib4_entry->tb_id = fen_info->tb_id;
	fib4_entry->type = fen_info->type;
	fib4_entry->tos = fen_info->tos;

	fib_entry->fib_node = fib_node;

	return fib4_entry;

err_nexthop4_group_get:
err_fib4_entry_type_set:
	kfree(fib4_entry);
	return ERR_PTR(err);
}

static void mlxsw_sp_fib4_entry_destroy(struct mlxsw_sp *mlxsw_sp,
					struct mlxsw_sp_fib4_entry *fib4_entry)
{
	mlxsw_sp_nexthop4_group_put(mlxsw_sp, &fib4_entry->common);
	kfree(fib4_entry);
}

static struct mlxsw_sp_fib4_entry *
mlxsw_sp_fib4_entry_lookup(struct mlxsw_sp *mlxsw_sp,
			   const struct fib_entry_notifier_info *fen_info)
{
	struct mlxsw_sp_fib4_entry *fib4_entry;
	struct mlxsw_sp_fib_node *fib_node;
	struct mlxsw_sp_fib *fib;
	struct mlxsw_sp_vr *vr;

	vr = mlxsw_sp_vr_find(mlxsw_sp, fen_info->tb_id);
	if (!vr)
		return NULL;
	fib = mlxsw_sp_vr_fib(vr, MLXSW_SP_L3_PROTO_IPV4);

	fib_node = mlxsw_sp_fib_node_lookup(fib, &fen_info->dst,
					    sizeof(fen_info->dst),
					    fen_info->dst_len);
	if (!fib_node)
		return NULL;

	list_for_each_entry(fib4_entry, &fib_node->entry_list, common.list) {
		if (fib4_entry->tb_id == fen_info->tb_id &&
		    fib4_entry->tos == fen_info->tos &&
		    fib4_entry->type == fen_info->type &&
		    mlxsw_sp_nexthop4_group_fi(fib4_entry->common.nh_group) ==
		    fen_info->fi) {
			return fib4_entry;
		}
	}

	return NULL;
}

static const struct rhashtable_params mlxsw_sp_fib_ht_params = {
	.key_offset = offsetof(struct mlxsw_sp_fib_node, key),
	.head_offset = offsetof(struct mlxsw_sp_fib_node, ht_node),
	.key_len = sizeof(struct mlxsw_sp_fib_key),
	.automatic_shrinking = true,
};

static int mlxsw_sp_fib_node_insert(struct mlxsw_sp_fib *fib,
				    struct mlxsw_sp_fib_node *fib_node)
{
	return rhashtable_insert_fast(&fib->ht, &fib_node->ht_node,
				      mlxsw_sp_fib_ht_params);
}

static void mlxsw_sp_fib_node_remove(struct mlxsw_sp_fib *fib,
				     struct mlxsw_sp_fib_node *fib_node)
{
	rhashtable_remove_fast(&fib->ht, &fib_node->ht_node,
			       mlxsw_sp_fib_ht_params);
}

static struct mlxsw_sp_fib_node *
mlxsw_sp_fib_node_lookup(struct mlxsw_sp_fib *fib, const void *addr,
			 size_t addr_len, unsigned char prefix_len)
{
	struct mlxsw_sp_fib_key key;

	memset(&key, 0, sizeof(key));
	memcpy(key.addr, addr, addr_len);
	key.prefix_len = prefix_len;
	return rhashtable_lookup_fast(&fib->ht, &key, mlxsw_sp_fib_ht_params);
}

static struct mlxsw_sp_fib_node *
mlxsw_sp_fib_node_create(struct mlxsw_sp_fib *fib, const void *addr,
			 size_t addr_len, unsigned char prefix_len)
{
	struct mlxsw_sp_fib_node *fib_node;

	fib_node = kzalloc(sizeof(*fib_node), GFP_KERNEL);
	if (!fib_node)
		return NULL;

	INIT_LIST_HEAD(&fib_node->entry_list);
	list_add(&fib_node->list, &fib->node_list);
	memcpy(fib_node->key.addr, addr, addr_len);
	fib_node->key.prefix_len = prefix_len;

	return fib_node;
}

static void mlxsw_sp_fib_node_destroy(struct mlxsw_sp_fib_node *fib_node)
{
	list_del(&fib_node->list);
	WARN_ON(!list_empty(&fib_node->entry_list));
	kfree(fib_node);
}

static bool
mlxsw_sp_fib_node_entry_is_first(const struct mlxsw_sp_fib_node *fib_node,
				 const struct mlxsw_sp_fib_entry *fib_entry)
{
	return list_first_entry(&fib_node->entry_list,
				struct mlxsw_sp_fib_entry, list) == fib_entry;
}

static int mlxsw_sp_fib_lpm_tree_link(struct mlxsw_sp *mlxsw_sp,
				      struct mlxsw_sp_fib_node *fib_node)
{
	struct mlxsw_sp_prefix_usage req_prefix_usage;
	struct mlxsw_sp_fib *fib = fib_node->fib;
	struct mlxsw_sp_lpm_tree *lpm_tree;
	int err;

	lpm_tree = mlxsw_sp->router->lpm.proto_trees[fib->proto];
	if (lpm_tree->prefix_ref_count[fib_node->key.prefix_len] != 0)
		goto out;

	mlxsw_sp_prefix_usage_cpy(&req_prefix_usage, &lpm_tree->prefix_usage);
	mlxsw_sp_prefix_usage_set(&req_prefix_usage, fib_node->key.prefix_len);
	lpm_tree = mlxsw_sp_lpm_tree_get(mlxsw_sp, &req_prefix_usage,
					 fib->proto);
	if (IS_ERR(lpm_tree))
		return PTR_ERR(lpm_tree);

	err = mlxsw_sp_vrs_lpm_tree_replace(mlxsw_sp, fib, lpm_tree);
	if (err)
		goto err_lpm_tree_replace;

out:
	lpm_tree->prefix_ref_count[fib_node->key.prefix_len]++;
	return 0;

err_lpm_tree_replace:
	mlxsw_sp_lpm_tree_put(mlxsw_sp, lpm_tree);
	return err;
}

static void mlxsw_sp_fib_lpm_tree_unlink(struct mlxsw_sp *mlxsw_sp,
					 struct mlxsw_sp_fib_node *fib_node)
{
	struct mlxsw_sp_lpm_tree *lpm_tree = fib_node->fib->lpm_tree;
	struct mlxsw_sp_prefix_usage req_prefix_usage;
	struct mlxsw_sp_fib *fib = fib_node->fib;
	int err;

	if (--lpm_tree->prefix_ref_count[fib_node->key.prefix_len] != 0)
		return;
	/* Try to construct a new LPM tree from the current prefix usage
	 * minus the unused one. If we fail, continue using the old one.
	 */
	mlxsw_sp_prefix_usage_cpy(&req_prefix_usage, &lpm_tree->prefix_usage);
	mlxsw_sp_prefix_usage_clear(&req_prefix_usage,
				    fib_node->key.prefix_len);
	lpm_tree = mlxsw_sp_lpm_tree_get(mlxsw_sp, &req_prefix_usage,
					 fib->proto);
	if (IS_ERR(lpm_tree))
		return;

	err = mlxsw_sp_vrs_lpm_tree_replace(mlxsw_sp, fib, lpm_tree);
	if (err)
		goto err_lpm_tree_replace;

	return;

err_lpm_tree_replace:
	mlxsw_sp_lpm_tree_put(mlxsw_sp, lpm_tree);
}

static int mlxsw_sp_fib_node_init(struct mlxsw_sp *mlxsw_sp,
				  struct mlxsw_sp_fib_node *fib_node,
				  struct mlxsw_sp_fib *fib)
{
	int err;

	err = mlxsw_sp_fib_node_insert(fib, fib_node);
	if (err)
		return err;
	fib_node->fib = fib;

	err = mlxsw_sp_fib_lpm_tree_link(mlxsw_sp, fib_node);
	if (err)
		goto err_fib_lpm_tree_link;

	return 0;

err_fib_lpm_tree_link:
	fib_node->fib = NULL;
	mlxsw_sp_fib_node_remove(fib, fib_node);
	return err;
}

static void mlxsw_sp_fib_node_fini(struct mlxsw_sp *mlxsw_sp,
				   struct mlxsw_sp_fib_node *fib_node)
{
	struct mlxsw_sp_fib *fib = fib_node->fib;

	mlxsw_sp_fib_lpm_tree_unlink(mlxsw_sp, fib_node);
	fib_node->fib = NULL;
	mlxsw_sp_fib_node_remove(fib, fib_node);
}

static struct mlxsw_sp_fib_node *
mlxsw_sp_fib_node_get(struct mlxsw_sp *mlxsw_sp, u32 tb_id, const void *addr,
		      size_t addr_len, unsigned char prefix_len,
		      enum mlxsw_sp_l3proto proto)
{
	struct mlxsw_sp_fib_node *fib_node;
	struct mlxsw_sp_fib *fib;
	struct mlxsw_sp_vr *vr;
	int err;

	vr = mlxsw_sp_vr_get(mlxsw_sp, tb_id, NULL);
	if (IS_ERR(vr))
		return ERR_CAST(vr);
	fib = mlxsw_sp_vr_fib(vr, proto);

	fib_node = mlxsw_sp_fib_node_lookup(fib, addr, addr_len, prefix_len);
	if (fib_node)
		return fib_node;

	fib_node = mlxsw_sp_fib_node_create(fib, addr, addr_len, prefix_len);
	if (!fib_node) {
		err = -ENOMEM;
		goto err_fib_node_create;
	}

	err = mlxsw_sp_fib_node_init(mlxsw_sp, fib_node, fib);
	if (err)
		goto err_fib_node_init;

	return fib_node;

err_fib_node_init:
	mlxsw_sp_fib_node_destroy(fib_node);
err_fib_node_create:
	mlxsw_sp_vr_put(mlxsw_sp, vr);
	return ERR_PTR(err);
}

static void mlxsw_sp_fib_node_put(struct mlxsw_sp *mlxsw_sp,
				  struct mlxsw_sp_fib_node *fib_node)
{
	struct mlxsw_sp_vr *vr = fib_node->fib->vr;

	if (!list_empty(&fib_node->entry_list))
		return;
	mlxsw_sp_fib_node_fini(mlxsw_sp, fib_node);
	mlxsw_sp_fib_node_destroy(fib_node);
	mlxsw_sp_vr_put(mlxsw_sp, vr);
}

static struct mlxsw_sp_fib4_entry *
mlxsw_sp_fib4_node_entry_find(const struct mlxsw_sp_fib_node *fib_node,
			      const struct mlxsw_sp_fib4_entry *new4_entry)
{
	struct mlxsw_sp_fib4_entry *fib4_entry;

	list_for_each_entry(fib4_entry, &fib_node->entry_list, common.list) {
		if (fib4_entry->tb_id > new4_entry->tb_id)
			continue;
		if (fib4_entry->tb_id != new4_entry->tb_id)
			break;
		if (fib4_entry->tos > new4_entry->tos)
			continue;
		if (fib4_entry->prio >= new4_entry->prio ||
		    fib4_entry->tos < new4_entry->tos)
			return fib4_entry;
	}

	return NULL;
}

static int
mlxsw_sp_fib4_node_list_append(struct mlxsw_sp_fib4_entry *fib4_entry,
			       struct mlxsw_sp_fib4_entry *new4_entry)
{
	struct mlxsw_sp_fib_node *fib_node;

	if (WARN_ON(!fib4_entry))
		return -EINVAL;

	fib_node = fib4_entry->common.fib_node;
	list_for_each_entry_from(fib4_entry, &fib_node->entry_list,
				 common.list) {
		if (fib4_entry->tb_id != new4_entry->tb_id ||
		    fib4_entry->tos != new4_entry->tos ||
		    fib4_entry->prio != new4_entry->prio)
			break;
	}

	list_add_tail(&new4_entry->common.list, &fib4_entry->common.list);
	return 0;
}

static int
mlxsw_sp_fib4_node_list_insert(struct mlxsw_sp_fib4_entry *new4_entry,
			       bool replace, bool append)
{
	struct mlxsw_sp_fib_node *fib_node = new4_entry->common.fib_node;
	struct mlxsw_sp_fib4_entry *fib4_entry;

	fib4_entry = mlxsw_sp_fib4_node_entry_find(fib_node, new4_entry);

	if (append)
		return mlxsw_sp_fib4_node_list_append(fib4_entry, new4_entry);
	if (replace && WARN_ON(!fib4_entry))
		return -EINVAL;

	/* Insert new entry before replaced one, so that we can later
	 * remove the second.
	 */
	if (fib4_entry) {
		list_add_tail(&new4_entry->common.list,
			      &fib4_entry->common.list);
	} else {
		struct mlxsw_sp_fib4_entry *last;

		list_for_each_entry(last, &fib_node->entry_list, common.list) {
			if (new4_entry->tb_id > last->tb_id)
				break;
			fib4_entry = last;
		}

		if (fib4_entry)
			list_add(&new4_entry->common.list,
				 &fib4_entry->common.list);
		else
			list_add(&new4_entry->common.list,
				 &fib_node->entry_list);
	}

	return 0;
}

static void
mlxsw_sp_fib4_node_list_remove(struct mlxsw_sp_fib4_entry *fib4_entry)
{
	list_del(&fib4_entry->common.list);
}

static int mlxsw_sp_fib_node_entry_add(struct mlxsw_sp *mlxsw_sp,
				       struct mlxsw_sp_fib_entry *fib_entry)
{
	struct mlxsw_sp_fib_node *fib_node = fib_entry->fib_node;

	if (!mlxsw_sp_fib_node_entry_is_first(fib_node, fib_entry))
		return 0;

	/* To prevent packet loss, overwrite the previously offloaded
	 * entry.
	 */
	if (!list_is_singular(&fib_node->entry_list)) {
		enum mlxsw_reg_ralue_op op = MLXSW_REG_RALUE_OP_WRITE_DELETE;
		struct mlxsw_sp_fib_entry *n = list_next_entry(fib_entry, list);

		mlxsw_sp_fib_entry_offload_refresh(n, op, 0);
	}

	return mlxsw_sp_fib_entry_update(mlxsw_sp, fib_entry);
}

static void mlxsw_sp_fib_node_entry_del(struct mlxsw_sp *mlxsw_sp,
					struct mlxsw_sp_fib_entry *fib_entry)
{
	struct mlxsw_sp_fib_node *fib_node = fib_entry->fib_node;

	if (!mlxsw_sp_fib_node_entry_is_first(fib_node, fib_entry))
		return;

	/* Promote the next entry by overwriting the deleted entry */
	if (!list_is_singular(&fib_node->entry_list)) {
		struct mlxsw_sp_fib_entry *n = list_next_entry(fib_entry, list);
		enum mlxsw_reg_ralue_op op = MLXSW_REG_RALUE_OP_WRITE_DELETE;

		mlxsw_sp_fib_entry_update(mlxsw_sp, n);
		mlxsw_sp_fib_entry_offload_refresh(fib_entry, op, 0);
		return;
	}

	mlxsw_sp_fib_entry_del(mlxsw_sp, fib_entry);
}

static int mlxsw_sp_fib4_node_entry_link(struct mlxsw_sp *mlxsw_sp,
					 struct mlxsw_sp_fib4_entry *fib4_entry,
					 bool replace, bool append)
{
	int err;

	err = mlxsw_sp_fib4_node_list_insert(fib4_entry, replace, append);
	if (err)
		return err;

	err = mlxsw_sp_fib_node_entry_add(mlxsw_sp, &fib4_entry->common);
	if (err)
		goto err_fib_node_entry_add;

	return 0;

err_fib_node_entry_add:
	mlxsw_sp_fib4_node_list_remove(fib4_entry);
	return err;
}

static void
mlxsw_sp_fib4_node_entry_unlink(struct mlxsw_sp *mlxsw_sp,
				struct mlxsw_sp_fib4_entry *fib4_entry)
{
	mlxsw_sp_fib_node_entry_del(mlxsw_sp, &fib4_entry->common);
	mlxsw_sp_fib4_node_list_remove(fib4_entry);

	if (fib4_entry->common.type == MLXSW_SP_FIB_ENTRY_TYPE_IPIP_DECAP)
		mlxsw_sp_fib_entry_decap_fini(mlxsw_sp, &fib4_entry->common);
}

static void mlxsw_sp_fib4_entry_replace(struct mlxsw_sp *mlxsw_sp,
					struct mlxsw_sp_fib4_entry *fib4_entry,
					bool replace)
{
	struct mlxsw_sp_fib_node *fib_node = fib4_entry->common.fib_node;
	struct mlxsw_sp_fib4_entry *replaced;

	if (!replace)
		return;

	/* We inserted the new entry before replaced one */
	replaced = list_next_entry(fib4_entry, common.list);

	mlxsw_sp_fib4_node_entry_unlink(mlxsw_sp, replaced);
	mlxsw_sp_fib4_entry_destroy(mlxsw_sp, replaced);
	mlxsw_sp_fib_node_put(mlxsw_sp, fib_node);
}

static int
mlxsw_sp_router_fib4_add(struct mlxsw_sp *mlxsw_sp,
			 const struct fib_entry_notifier_info *fen_info,
			 bool replace, bool append)
{
	struct mlxsw_sp_fib4_entry *fib4_entry;
	struct mlxsw_sp_fib_node *fib_node;
	int err;

	if (mlxsw_sp->router->aborted)
		return 0;

	fib_node = mlxsw_sp_fib_node_get(mlxsw_sp, fen_info->tb_id,
					 &fen_info->dst, sizeof(fen_info->dst),
					 fen_info->dst_len,
					 MLXSW_SP_L3_PROTO_IPV4);
	if (IS_ERR(fib_node)) {
		dev_warn(mlxsw_sp->bus_info->dev, "Failed to get FIB node\n");
		return PTR_ERR(fib_node);
	}

	fib4_entry = mlxsw_sp_fib4_entry_create(mlxsw_sp, fib_node, fen_info);
	if (IS_ERR(fib4_entry)) {
		dev_warn(mlxsw_sp->bus_info->dev, "Failed to create FIB entry\n");
		err = PTR_ERR(fib4_entry);
		goto err_fib4_entry_create;
	}

	err = mlxsw_sp_fib4_node_entry_link(mlxsw_sp, fib4_entry, replace,
					    append);
	if (err) {
		dev_warn(mlxsw_sp->bus_info->dev, "Failed to link FIB entry to node\n");
		goto err_fib4_node_entry_link;
	}

	mlxsw_sp_fib4_entry_replace(mlxsw_sp, fib4_entry, replace);

	return 0;

err_fib4_node_entry_link:
	mlxsw_sp_fib4_entry_destroy(mlxsw_sp, fib4_entry);
err_fib4_entry_create:
	mlxsw_sp_fib_node_put(mlxsw_sp, fib_node);
	return err;
}

static void mlxsw_sp_router_fib4_del(struct mlxsw_sp *mlxsw_sp,
				     struct fib_entry_notifier_info *fen_info)
{
	struct mlxsw_sp_fib4_entry *fib4_entry;
	struct mlxsw_sp_fib_node *fib_node;

	if (mlxsw_sp->router->aborted)
		return;

	fib4_entry = mlxsw_sp_fib4_entry_lookup(mlxsw_sp, fen_info);
	if (WARN_ON(!fib4_entry))
		return;
	fib_node = fib4_entry->common.fib_node;

	mlxsw_sp_fib4_node_entry_unlink(mlxsw_sp, fib4_entry);
	mlxsw_sp_fib4_entry_destroy(mlxsw_sp, fib4_entry);
	mlxsw_sp_fib_node_put(mlxsw_sp, fib_node);
}

static bool mlxsw_sp_fib6_rt_should_ignore(const struct fib6_info *rt)
{
	/* Packets with link-local destination IP arriving to the router
	 * are trapped to the CPU, so no need to program specific routes
	 * for them.
	 */
	if (ipv6_addr_type(&rt->fib6_dst.addr) & IPV6_ADDR_LINKLOCAL)
		return true;

	/* Multicast routes aren't supported, so ignore them. Neighbour
	 * Discovery packets are specifically trapped.
	 */
	if (ipv6_addr_type(&rt->fib6_dst.addr) & IPV6_ADDR_MULTICAST)
		return true;

	/* Cloned routes are irrelevant in the forwarding path. */
	if (rt->fib6_flags & RTF_CACHE)
		return true;

	return false;
}

static struct mlxsw_sp_rt6 *mlxsw_sp_rt6_create(struct fib6_info *rt)
{
	struct mlxsw_sp_rt6 *mlxsw_sp_rt6;

	mlxsw_sp_rt6 = kzalloc(sizeof(*mlxsw_sp_rt6), GFP_KERNEL);
	if (!mlxsw_sp_rt6)
		return ERR_PTR(-ENOMEM);

	/* In case of route replace, replaced route is deleted with
	 * no notification. Take reference to prevent accessing freed
	 * memory.
	 */
	mlxsw_sp_rt6->rt = rt;
	fib6_info_hold(rt);

	return mlxsw_sp_rt6;
}

#if IS_ENABLED(CONFIG_IPV6)
static void mlxsw_sp_rt6_release(struct fib6_info *rt)
{
	fib6_info_release(rt);
}
#else
static void mlxsw_sp_rt6_release(struct fib6_info *rt)
{
}
#endif

static void mlxsw_sp_rt6_destroy(struct mlxsw_sp_rt6 *mlxsw_sp_rt6)
{
	mlxsw_sp_rt6_release(mlxsw_sp_rt6->rt);
	kfree(mlxsw_sp_rt6);
}

static bool mlxsw_sp_fib6_rt_can_mp(const struct fib6_info *rt)
{
	/* RTF_CACHE routes are ignored */
<<<<<<< HEAD
	return !(rt->fib6_flags & RTF_ADDRCONF) && rt->fib6_nh.fib_nh_gw_family;
=======
	return !(rt->fib6_flags & RTF_ADDRCONF) &&
		rt->fib6_nh->fib_nh_gw_family;
>>>>>>> 4ff96fb5
}

static struct fib6_info *
mlxsw_sp_fib6_entry_rt(const struct mlxsw_sp_fib6_entry *fib6_entry)
{
	return list_first_entry(&fib6_entry->rt6_list, struct mlxsw_sp_rt6,
				list)->rt;
}

static struct mlxsw_sp_fib6_entry *
mlxsw_sp_fib6_node_mp_entry_find(const struct mlxsw_sp_fib_node *fib_node,
				 const struct fib6_info *nrt, bool replace)
{
	struct mlxsw_sp_fib6_entry *fib6_entry;

	if (!mlxsw_sp_fib6_rt_can_mp(nrt) || replace)
		return NULL;

	list_for_each_entry(fib6_entry, &fib_node->entry_list, common.list) {
		struct fib6_info *rt = mlxsw_sp_fib6_entry_rt(fib6_entry);

		/* RT6_TABLE_LOCAL and RT6_TABLE_MAIN share the same
		 * virtual router.
		 */
		if (rt->fib6_table->tb6_id > nrt->fib6_table->tb6_id)
			continue;
		if (rt->fib6_table->tb6_id != nrt->fib6_table->tb6_id)
			break;
		if (rt->fib6_metric < nrt->fib6_metric)
			continue;
		if (rt->fib6_metric == nrt->fib6_metric &&
		    mlxsw_sp_fib6_rt_can_mp(rt))
			return fib6_entry;
		if (rt->fib6_metric > nrt->fib6_metric)
			break;
	}

	return NULL;
}

static struct mlxsw_sp_rt6 *
mlxsw_sp_fib6_entry_rt_find(const struct mlxsw_sp_fib6_entry *fib6_entry,
			    const struct fib6_info *rt)
{
	struct mlxsw_sp_rt6 *mlxsw_sp_rt6;

	list_for_each_entry(mlxsw_sp_rt6, &fib6_entry->rt6_list, list) {
		if (mlxsw_sp_rt6->rt == rt)
			return mlxsw_sp_rt6;
	}

	return NULL;
}

static bool mlxsw_sp_nexthop6_ipip_type(const struct mlxsw_sp *mlxsw_sp,
					const struct fib6_info *rt,
					enum mlxsw_sp_ipip_type *ret)
{
<<<<<<< HEAD
	return rt->fib6_nh.fib_nh_dev &&
	       mlxsw_sp_netdev_ipip_type(mlxsw_sp, rt->fib6_nh.fib_nh_dev, ret);
=======
	return rt->fib6_nh->fib_nh_dev &&
	       mlxsw_sp_netdev_ipip_type(mlxsw_sp, rt->fib6_nh->fib_nh_dev, ret);
>>>>>>> 4ff96fb5
}

static int mlxsw_sp_nexthop6_type_init(struct mlxsw_sp *mlxsw_sp,
				       struct mlxsw_sp_nexthop_group *nh_grp,
				       struct mlxsw_sp_nexthop *nh,
				       const struct fib6_info *rt)
{
	const struct mlxsw_sp_ipip_ops *ipip_ops;
	struct mlxsw_sp_ipip_entry *ipip_entry;
<<<<<<< HEAD
	struct net_device *dev = rt->fib6_nh.fib_nh_dev;
=======
	struct net_device *dev = rt->fib6_nh->fib_nh_dev;
>>>>>>> 4ff96fb5
	struct mlxsw_sp_rif *rif;
	int err;

	ipip_entry = mlxsw_sp_ipip_entry_find_by_ol_dev(mlxsw_sp, dev);
	if (ipip_entry) {
		ipip_ops = mlxsw_sp->router->ipip_ops_arr[ipip_entry->ipipt];
		if (ipip_ops->can_offload(mlxsw_sp, dev,
					  MLXSW_SP_L3_PROTO_IPV6)) {
			nh->type = MLXSW_SP_NEXTHOP_TYPE_IPIP;
			mlxsw_sp_nexthop_ipip_init(mlxsw_sp, nh, ipip_entry);
			return 0;
		}
	}

	nh->type = MLXSW_SP_NEXTHOP_TYPE_ETH;
	rif = mlxsw_sp_rif_find_by_dev(mlxsw_sp, dev);
	if (!rif)
		return 0;
	mlxsw_sp_nexthop_rif_init(nh, rif);

	err = mlxsw_sp_nexthop_neigh_init(mlxsw_sp, nh);
	if (err)
		goto err_nexthop_neigh_init;

	return 0;

err_nexthop_neigh_init:
	mlxsw_sp_nexthop_rif_fini(nh);
	return err;
}

static void mlxsw_sp_nexthop6_type_fini(struct mlxsw_sp *mlxsw_sp,
					struct mlxsw_sp_nexthop *nh)
{
	mlxsw_sp_nexthop_type_fini(mlxsw_sp, nh);
}

static int mlxsw_sp_nexthop6_init(struct mlxsw_sp *mlxsw_sp,
				  struct mlxsw_sp_nexthop_group *nh_grp,
				  struct mlxsw_sp_nexthop *nh,
				  const struct fib6_info *rt)
{
<<<<<<< HEAD
	struct net_device *dev = rt->fib6_nh.fib_nh_dev;

	nh->nh_grp = nh_grp;
	nh->nh_weight = rt->fib6_nh.fib_nh_weight;
	memcpy(&nh->gw_addr, &rt->fib6_nh.fib_nh_gw6, sizeof(nh->gw_addr));
=======
	struct net_device *dev = rt->fib6_nh->fib_nh_dev;

	nh->nh_grp = nh_grp;
	nh->nh_weight = rt->fib6_nh->fib_nh_weight;
	memcpy(&nh->gw_addr, &rt->fib6_nh->fib_nh_gw6, sizeof(nh->gw_addr));
>>>>>>> 4ff96fb5
	mlxsw_sp_nexthop_counter_alloc(mlxsw_sp, nh);

	list_add_tail(&nh->router_list_node, &mlxsw_sp->router->nexthop_list);

	if (!dev)
		return 0;
	nh->ifindex = dev->ifindex;

	return mlxsw_sp_nexthop6_type_init(mlxsw_sp, nh_grp, nh, rt);
}

static void mlxsw_sp_nexthop6_fini(struct mlxsw_sp *mlxsw_sp,
				   struct mlxsw_sp_nexthop *nh)
{
	mlxsw_sp_nexthop6_type_fini(mlxsw_sp, nh);
	list_del(&nh->router_list_node);
	mlxsw_sp_nexthop_counter_free(mlxsw_sp, nh);
}

static bool mlxsw_sp_rt6_is_gateway(const struct mlxsw_sp *mlxsw_sp,
				    const struct fib6_info *rt)
{
<<<<<<< HEAD
	return rt->fib6_nh.fib_nh_gw_family ||
=======
	return rt->fib6_nh->fib_nh_gw_family ||
>>>>>>> 4ff96fb5
	       mlxsw_sp_nexthop6_ipip_type(mlxsw_sp, rt, NULL);
}

static struct mlxsw_sp_nexthop_group *
mlxsw_sp_nexthop6_group_create(struct mlxsw_sp *mlxsw_sp,
			       struct mlxsw_sp_fib6_entry *fib6_entry)
{
	struct mlxsw_sp_nexthop_group *nh_grp;
	struct mlxsw_sp_rt6 *mlxsw_sp_rt6;
	struct mlxsw_sp_nexthop *nh;
	int i = 0;
	int err;

	nh_grp = kzalloc(struct_size(nh_grp, nexthops, fib6_entry->nrt6),
			 GFP_KERNEL);
	if (!nh_grp)
		return ERR_PTR(-ENOMEM);
	INIT_LIST_HEAD(&nh_grp->fib_list);
#if IS_ENABLED(CONFIG_IPV6)
	nh_grp->neigh_tbl = &nd_tbl;
#endif
	mlxsw_sp_rt6 = list_first_entry(&fib6_entry->rt6_list,
					struct mlxsw_sp_rt6, list);
	nh_grp->gateway = mlxsw_sp_rt6_is_gateway(mlxsw_sp, mlxsw_sp_rt6->rt);
	nh_grp->count = fib6_entry->nrt6;
	for (i = 0; i < nh_grp->count; i++) {
		struct fib6_info *rt = mlxsw_sp_rt6->rt;

		nh = &nh_grp->nexthops[i];
		err = mlxsw_sp_nexthop6_init(mlxsw_sp, nh_grp, nh, rt);
		if (err)
			goto err_nexthop6_init;
		mlxsw_sp_rt6 = list_next_entry(mlxsw_sp_rt6, list);
	}

	err = mlxsw_sp_nexthop_group_insert(mlxsw_sp, nh_grp);
	if (err)
		goto err_nexthop_group_insert;

	mlxsw_sp_nexthop_group_refresh(mlxsw_sp, nh_grp);
	return nh_grp;

err_nexthop_group_insert:
err_nexthop6_init:
	for (i--; i >= 0; i--) {
		nh = &nh_grp->nexthops[i];
		mlxsw_sp_nexthop6_fini(mlxsw_sp, nh);
	}
	kfree(nh_grp);
	return ERR_PTR(err);
}

static void
mlxsw_sp_nexthop6_group_destroy(struct mlxsw_sp *mlxsw_sp,
				struct mlxsw_sp_nexthop_group *nh_grp)
{
	struct mlxsw_sp_nexthop *nh;
	int i = nh_grp->count;

	mlxsw_sp_nexthop_group_remove(mlxsw_sp, nh_grp);
	for (i--; i >= 0; i--) {
		nh = &nh_grp->nexthops[i];
		mlxsw_sp_nexthop6_fini(mlxsw_sp, nh);
	}
	mlxsw_sp_nexthop_group_refresh(mlxsw_sp, nh_grp);
	WARN_ON(nh_grp->adj_index_valid);
	kfree(nh_grp);
}

static int mlxsw_sp_nexthop6_group_get(struct mlxsw_sp *mlxsw_sp,
				       struct mlxsw_sp_fib6_entry *fib6_entry)
{
	struct mlxsw_sp_nexthop_group *nh_grp;

	nh_grp = mlxsw_sp_nexthop6_group_lookup(mlxsw_sp, fib6_entry);
	if (!nh_grp) {
		nh_grp = mlxsw_sp_nexthop6_group_create(mlxsw_sp, fib6_entry);
		if (IS_ERR(nh_grp))
			return PTR_ERR(nh_grp);
	}

	list_add_tail(&fib6_entry->common.nexthop_group_node,
		      &nh_grp->fib_list);
	fib6_entry->common.nh_group = nh_grp;

	return 0;
}

static void mlxsw_sp_nexthop6_group_put(struct mlxsw_sp *mlxsw_sp,
					struct mlxsw_sp_fib_entry *fib_entry)
{
	struct mlxsw_sp_nexthop_group *nh_grp = fib_entry->nh_group;

	list_del(&fib_entry->nexthop_group_node);
	if (!list_empty(&nh_grp->fib_list))
		return;
	mlxsw_sp_nexthop6_group_destroy(mlxsw_sp, nh_grp);
}

static int
mlxsw_sp_nexthop6_group_update(struct mlxsw_sp *mlxsw_sp,
			       struct mlxsw_sp_fib6_entry *fib6_entry)
{
	struct mlxsw_sp_nexthop_group *old_nh_grp = fib6_entry->common.nh_group;
	int err;

	fib6_entry->common.nh_group = NULL;
	list_del(&fib6_entry->common.nexthop_group_node);

	err = mlxsw_sp_nexthop6_group_get(mlxsw_sp, fib6_entry);
	if (err)
		goto err_nexthop6_group_get;

	/* In case this entry is offloaded, then the adjacency index
	 * currently associated with it in the device's table is that
	 * of the old group. Start using the new one instead.
	 */
	err = mlxsw_sp_fib_node_entry_add(mlxsw_sp, &fib6_entry->common);
	if (err)
		goto err_fib_node_entry_add;

	if (list_empty(&old_nh_grp->fib_list))
		mlxsw_sp_nexthop6_group_destroy(mlxsw_sp, old_nh_grp);

	return 0;

err_fib_node_entry_add:
	mlxsw_sp_nexthop6_group_put(mlxsw_sp, &fib6_entry->common);
err_nexthop6_group_get:
	list_add_tail(&fib6_entry->common.nexthop_group_node,
		      &old_nh_grp->fib_list);
	fib6_entry->common.nh_group = old_nh_grp;
	return err;
}

static int
mlxsw_sp_fib6_entry_nexthop_add(struct mlxsw_sp *mlxsw_sp,
				struct mlxsw_sp_fib6_entry *fib6_entry,
				struct fib6_info **rt_arr, unsigned int nrt6)
{
	struct mlxsw_sp_rt6 *mlxsw_sp_rt6;
	int err, i;

	for (i = 0; i < nrt6; i++) {
		mlxsw_sp_rt6 = mlxsw_sp_rt6_create(rt_arr[i]);
		if (IS_ERR(mlxsw_sp_rt6)) {
			err = PTR_ERR(mlxsw_sp_rt6);
			goto err_rt6_create;
		}

		list_add_tail(&mlxsw_sp_rt6->list, &fib6_entry->rt6_list);
		fib6_entry->nrt6++;
	}

	err = mlxsw_sp_nexthop6_group_update(mlxsw_sp, fib6_entry);
	if (err)
		goto err_nexthop6_group_update;

	return 0;

err_nexthop6_group_update:
	i = nrt6;
err_rt6_create:
	for (i--; i >= 0; i--) {
		fib6_entry->nrt6--;
		mlxsw_sp_rt6 = list_last_entry(&fib6_entry->rt6_list,
					       struct mlxsw_sp_rt6, list);
		list_del(&mlxsw_sp_rt6->list);
		mlxsw_sp_rt6_destroy(mlxsw_sp_rt6);
	}
	return err;
}

static void
mlxsw_sp_fib6_entry_nexthop_del(struct mlxsw_sp *mlxsw_sp,
				struct mlxsw_sp_fib6_entry *fib6_entry,
				struct fib6_info **rt_arr, unsigned int nrt6)
{
	struct mlxsw_sp_rt6 *mlxsw_sp_rt6;
	int i;

	for (i = 0; i < nrt6; i++) {
		mlxsw_sp_rt6 = mlxsw_sp_fib6_entry_rt_find(fib6_entry,
							   rt_arr[i]);
		if (WARN_ON_ONCE(!mlxsw_sp_rt6))
			continue;

		fib6_entry->nrt6--;
		list_del(&mlxsw_sp_rt6->list);
		mlxsw_sp_rt6_destroy(mlxsw_sp_rt6);
	}

	mlxsw_sp_nexthop6_group_update(mlxsw_sp, fib6_entry);
}

static void mlxsw_sp_fib6_entry_type_set(struct mlxsw_sp *mlxsw_sp,
					 struct mlxsw_sp_fib_entry *fib_entry,
					 const struct fib6_info *rt)
{
	/* Packets hitting RTF_REJECT routes need to be discarded by the
	 * stack. We can rely on their destination device not having a
	 * RIF (it's the loopback device) and can thus use action type
	 * local, which will cause them to be trapped with a lower
	 * priority than packets that need to be locally received.
	 */
	if (rt->fib6_flags & (RTF_LOCAL | RTF_ANYCAST))
		fib_entry->type = MLXSW_SP_FIB_ENTRY_TYPE_TRAP;
	else if (rt->fib6_type == RTN_BLACKHOLE)
		fib_entry->type = MLXSW_SP_FIB_ENTRY_TYPE_BLACKHOLE;
	else if (rt->fib6_flags & RTF_REJECT)
		fib_entry->type = MLXSW_SP_FIB_ENTRY_TYPE_LOCAL;
	else if (mlxsw_sp_rt6_is_gateway(mlxsw_sp, rt))
		fib_entry->type = MLXSW_SP_FIB_ENTRY_TYPE_REMOTE;
	else
		fib_entry->type = MLXSW_SP_FIB_ENTRY_TYPE_LOCAL;
}

static void
mlxsw_sp_fib6_entry_rt_destroy_all(struct mlxsw_sp_fib6_entry *fib6_entry)
{
	struct mlxsw_sp_rt6 *mlxsw_sp_rt6, *tmp;

	list_for_each_entry_safe(mlxsw_sp_rt6, tmp, &fib6_entry->rt6_list,
				 list) {
		fib6_entry->nrt6--;
		list_del(&mlxsw_sp_rt6->list);
		mlxsw_sp_rt6_destroy(mlxsw_sp_rt6);
	}
}

static struct mlxsw_sp_fib6_entry *
mlxsw_sp_fib6_entry_create(struct mlxsw_sp *mlxsw_sp,
			   struct mlxsw_sp_fib_node *fib_node,
			   struct fib6_info **rt_arr, unsigned int nrt6)
{
	struct mlxsw_sp_fib6_entry *fib6_entry;
	struct mlxsw_sp_fib_entry *fib_entry;
	struct mlxsw_sp_rt6 *mlxsw_sp_rt6;
	int err, i;

	fib6_entry = kzalloc(sizeof(*fib6_entry), GFP_KERNEL);
	if (!fib6_entry)
		return ERR_PTR(-ENOMEM);
	fib_entry = &fib6_entry->common;

	INIT_LIST_HEAD(&fib6_entry->rt6_list);

	for (i = 0; i < nrt6; i++) {
		mlxsw_sp_rt6 = mlxsw_sp_rt6_create(rt_arr[i]);
		if (IS_ERR(mlxsw_sp_rt6)) {
			err = PTR_ERR(mlxsw_sp_rt6);
			goto err_rt6_create;
		}
		list_add_tail(&mlxsw_sp_rt6->list, &fib6_entry->rt6_list);
		fib6_entry->nrt6++;
	}

	mlxsw_sp_fib6_entry_type_set(mlxsw_sp, fib_entry, rt_arr[0]);

	err = mlxsw_sp_nexthop6_group_get(mlxsw_sp, fib6_entry);
	if (err)
		goto err_nexthop6_group_get;

	fib_entry->fib_node = fib_node;

	return fib6_entry;

err_nexthop6_group_get:
	i = nrt6;
err_rt6_create:
	for (i--; i >= 0; i--) {
		fib6_entry->nrt6--;
		mlxsw_sp_rt6 = list_last_entry(&fib6_entry->rt6_list,
					       struct mlxsw_sp_rt6, list);
		list_del(&mlxsw_sp_rt6->list);
		mlxsw_sp_rt6_destroy(mlxsw_sp_rt6);
	}
	kfree(fib6_entry);
	return ERR_PTR(err);
}

static void mlxsw_sp_fib6_entry_destroy(struct mlxsw_sp *mlxsw_sp,
					struct mlxsw_sp_fib6_entry *fib6_entry)
{
	mlxsw_sp_nexthop6_group_put(mlxsw_sp, &fib6_entry->common);
	mlxsw_sp_fib6_entry_rt_destroy_all(fib6_entry);
	WARN_ON(fib6_entry->nrt6);
	kfree(fib6_entry);
}

static struct mlxsw_sp_fib6_entry *
mlxsw_sp_fib6_node_entry_find(const struct mlxsw_sp_fib_node *fib_node,
			      const struct fib6_info *nrt, bool replace)
{
	struct mlxsw_sp_fib6_entry *fib6_entry, *fallback = NULL;

	list_for_each_entry(fib6_entry, &fib_node->entry_list, common.list) {
		struct fib6_info *rt = mlxsw_sp_fib6_entry_rt(fib6_entry);

		if (rt->fib6_table->tb6_id > nrt->fib6_table->tb6_id)
			continue;
		if (rt->fib6_table->tb6_id != nrt->fib6_table->tb6_id)
			break;
		if (replace && rt->fib6_metric == nrt->fib6_metric) {
			if (mlxsw_sp_fib6_rt_can_mp(rt) ==
			    mlxsw_sp_fib6_rt_can_mp(nrt))
				return fib6_entry;
			if (mlxsw_sp_fib6_rt_can_mp(nrt))
				fallback = fallback ?: fib6_entry;
		}
		if (rt->fib6_metric > nrt->fib6_metric)
			return fallback ?: fib6_entry;
	}

	return fallback;
}

static int
mlxsw_sp_fib6_node_list_insert(struct mlxsw_sp_fib6_entry *new6_entry,
			       bool *p_replace)
{
	struct mlxsw_sp_fib_node *fib_node = new6_entry->common.fib_node;
	struct fib6_info *nrt = mlxsw_sp_fib6_entry_rt(new6_entry);
	struct mlxsw_sp_fib6_entry *fib6_entry;

	fib6_entry = mlxsw_sp_fib6_node_entry_find(fib_node, nrt, *p_replace);

	if (*p_replace && !fib6_entry)
		*p_replace = false;

	if (fib6_entry) {
		list_add_tail(&new6_entry->common.list,
			      &fib6_entry->common.list);
	} else {
		struct mlxsw_sp_fib6_entry *last;

		list_for_each_entry(last, &fib_node->entry_list, common.list) {
			struct fib6_info *rt = mlxsw_sp_fib6_entry_rt(last);

			if (nrt->fib6_table->tb6_id > rt->fib6_table->tb6_id)
				break;
			fib6_entry = last;
		}

		if (fib6_entry)
			list_add(&new6_entry->common.list,
				 &fib6_entry->common.list);
		else
			list_add(&new6_entry->common.list,
				 &fib_node->entry_list);
	}

	return 0;
}

static void
mlxsw_sp_fib6_node_list_remove(struct mlxsw_sp_fib6_entry *fib6_entry)
{
	list_del(&fib6_entry->common.list);
}

static int mlxsw_sp_fib6_node_entry_link(struct mlxsw_sp *mlxsw_sp,
					 struct mlxsw_sp_fib6_entry *fib6_entry,
					 bool *p_replace)
{
	int err;

	err = mlxsw_sp_fib6_node_list_insert(fib6_entry, p_replace);
	if (err)
		return err;

	err = mlxsw_sp_fib_node_entry_add(mlxsw_sp, &fib6_entry->common);
	if (err)
		goto err_fib_node_entry_add;

	return 0;

err_fib_node_entry_add:
	mlxsw_sp_fib6_node_list_remove(fib6_entry);
	return err;
}

static void
mlxsw_sp_fib6_node_entry_unlink(struct mlxsw_sp *mlxsw_sp,
				struct mlxsw_sp_fib6_entry *fib6_entry)
{
	mlxsw_sp_fib_node_entry_del(mlxsw_sp, &fib6_entry->common);
	mlxsw_sp_fib6_node_list_remove(fib6_entry);
}

static struct mlxsw_sp_fib6_entry *
mlxsw_sp_fib6_entry_lookup(struct mlxsw_sp *mlxsw_sp,
			   const struct fib6_info *rt)
{
	struct mlxsw_sp_fib6_entry *fib6_entry;
	struct mlxsw_sp_fib_node *fib_node;
	struct mlxsw_sp_fib *fib;
	struct mlxsw_sp_vr *vr;

	vr = mlxsw_sp_vr_find(mlxsw_sp, rt->fib6_table->tb6_id);
	if (!vr)
		return NULL;
	fib = mlxsw_sp_vr_fib(vr, MLXSW_SP_L3_PROTO_IPV6);

	fib_node = mlxsw_sp_fib_node_lookup(fib, &rt->fib6_dst.addr,
					    sizeof(rt->fib6_dst.addr),
					    rt->fib6_dst.plen);
	if (!fib_node)
		return NULL;

	list_for_each_entry(fib6_entry, &fib_node->entry_list, common.list) {
		struct fib6_info *iter_rt = mlxsw_sp_fib6_entry_rt(fib6_entry);

		if (rt->fib6_table->tb6_id == iter_rt->fib6_table->tb6_id &&
		    rt->fib6_metric == iter_rt->fib6_metric &&
		    mlxsw_sp_fib6_entry_rt_find(fib6_entry, rt))
			return fib6_entry;
	}

	return NULL;
}

static void mlxsw_sp_fib6_entry_replace(struct mlxsw_sp *mlxsw_sp,
					struct mlxsw_sp_fib6_entry *fib6_entry,
					bool replace)
{
	struct mlxsw_sp_fib_node *fib_node = fib6_entry->common.fib_node;
	struct mlxsw_sp_fib6_entry *replaced;

	if (!replace)
		return;

	replaced = list_next_entry(fib6_entry, common.list);

	mlxsw_sp_fib6_node_entry_unlink(mlxsw_sp, replaced);
	mlxsw_sp_fib6_entry_destroy(mlxsw_sp, replaced);
	mlxsw_sp_fib_node_put(mlxsw_sp, fib_node);
}

static int mlxsw_sp_router_fib6_add(struct mlxsw_sp *mlxsw_sp,
				    struct fib6_info **rt_arr,
				    unsigned int nrt6, bool replace)
{
	struct mlxsw_sp_fib6_entry *fib6_entry;
	struct mlxsw_sp_fib_node *fib_node;
	struct fib6_info *rt = rt_arr[0];
	int err;

	if (mlxsw_sp->router->aborted)
		return 0;

	if (rt->fib6_src.plen)
		return -EINVAL;

	if (mlxsw_sp_fib6_rt_should_ignore(rt))
		return 0;

	fib_node = mlxsw_sp_fib_node_get(mlxsw_sp, rt->fib6_table->tb6_id,
					 &rt->fib6_dst.addr,
					 sizeof(rt->fib6_dst.addr),
					 rt->fib6_dst.plen,
					 MLXSW_SP_L3_PROTO_IPV6);
	if (IS_ERR(fib_node))
		return PTR_ERR(fib_node);

	/* Before creating a new entry, try to append route to an existing
	 * multipath entry.
	 */
	fib6_entry = mlxsw_sp_fib6_node_mp_entry_find(fib_node, rt, replace);
	if (fib6_entry) {
		err = mlxsw_sp_fib6_entry_nexthop_add(mlxsw_sp, fib6_entry,
						      rt_arr, nrt6);
		if (err)
			goto err_fib6_entry_nexthop_add;
		return 0;
	}

	fib6_entry = mlxsw_sp_fib6_entry_create(mlxsw_sp, fib_node, rt_arr,
						nrt6);
	if (IS_ERR(fib6_entry)) {
		err = PTR_ERR(fib6_entry);
		goto err_fib6_entry_create;
	}

	err = mlxsw_sp_fib6_node_entry_link(mlxsw_sp, fib6_entry, &replace);
	if (err)
		goto err_fib6_node_entry_link;

	mlxsw_sp_fib6_entry_replace(mlxsw_sp, fib6_entry, replace);

	return 0;

err_fib6_node_entry_link:
	mlxsw_sp_fib6_entry_destroy(mlxsw_sp, fib6_entry);
err_fib6_entry_create:
err_fib6_entry_nexthop_add:
	mlxsw_sp_fib_node_put(mlxsw_sp, fib_node);
	return err;
}

static void mlxsw_sp_router_fib6_del(struct mlxsw_sp *mlxsw_sp,
				     struct fib6_info **rt_arr,
				     unsigned int nrt6)
{
	struct mlxsw_sp_fib6_entry *fib6_entry;
	struct mlxsw_sp_fib_node *fib_node;
	struct fib6_info *rt = rt_arr[0];

	if (mlxsw_sp->router->aborted)
		return;

	if (mlxsw_sp_fib6_rt_should_ignore(rt))
		return;

	fib6_entry = mlxsw_sp_fib6_entry_lookup(mlxsw_sp, rt);
	if (WARN_ON(!fib6_entry))
		return;

	/* If not all the nexthops are deleted, then only reduce the nexthop
	 * group.
	 */
	if (nrt6 != fib6_entry->nrt6) {
		mlxsw_sp_fib6_entry_nexthop_del(mlxsw_sp, fib6_entry, rt_arr,
						nrt6);
		return;
	}

	fib_node = fib6_entry->common.fib_node;

	mlxsw_sp_fib6_node_entry_unlink(mlxsw_sp, fib6_entry);
	mlxsw_sp_fib6_entry_destroy(mlxsw_sp, fib6_entry);
	mlxsw_sp_fib_node_put(mlxsw_sp, fib_node);
}

static int __mlxsw_sp_router_set_abort_trap(struct mlxsw_sp *mlxsw_sp,
					    enum mlxsw_reg_ralxx_protocol proto,
					    u8 tree_id)
{
	char ralta_pl[MLXSW_REG_RALTA_LEN];
	char ralst_pl[MLXSW_REG_RALST_LEN];
	int i, err;

	mlxsw_reg_ralta_pack(ralta_pl, true, proto, tree_id);
	err = mlxsw_reg_write(mlxsw_sp->core, MLXSW_REG(ralta), ralta_pl);
	if (err)
		return err;

	mlxsw_reg_ralst_pack(ralst_pl, 0xff, tree_id);
	err = mlxsw_reg_write(mlxsw_sp->core, MLXSW_REG(ralst), ralst_pl);
	if (err)
		return err;

	for (i = 0; i < MLXSW_CORE_RES_GET(mlxsw_sp->core, MAX_VRS); i++) {
		struct mlxsw_sp_vr *vr = &mlxsw_sp->router->vrs[i];
		char raltb_pl[MLXSW_REG_RALTB_LEN];
		char ralue_pl[MLXSW_REG_RALUE_LEN];

		mlxsw_reg_raltb_pack(raltb_pl, vr->id, proto, tree_id);
		err = mlxsw_reg_write(mlxsw_sp->core, MLXSW_REG(raltb),
				      raltb_pl);
		if (err)
			return err;

		mlxsw_reg_ralue_pack(ralue_pl, proto,
				     MLXSW_REG_RALUE_OP_WRITE_WRITE, vr->id, 0);
		mlxsw_reg_ralue_act_ip2me_pack(ralue_pl);
		err = mlxsw_reg_write(mlxsw_sp->core, MLXSW_REG(ralue),
				      ralue_pl);
		if (err)
			return err;
	}

	return 0;
}

static struct mlxsw_sp_mr_table *
mlxsw_sp_router_fibmr_family_to_table(struct mlxsw_sp_vr *vr, int family)
{
	if (family == RTNL_FAMILY_IPMR)
		return vr->mr_table[MLXSW_SP_L3_PROTO_IPV4];
	else
		return vr->mr_table[MLXSW_SP_L3_PROTO_IPV6];
}

static int mlxsw_sp_router_fibmr_add(struct mlxsw_sp *mlxsw_sp,
				     struct mfc_entry_notifier_info *men_info,
				     bool replace)
{
	struct mlxsw_sp_mr_table *mrt;
	struct mlxsw_sp_vr *vr;

	if (mlxsw_sp->router->aborted)
		return 0;

	vr = mlxsw_sp_vr_get(mlxsw_sp, men_info->tb_id, NULL);
	if (IS_ERR(vr))
		return PTR_ERR(vr);

	mrt = mlxsw_sp_router_fibmr_family_to_table(vr, men_info->info.family);
	return mlxsw_sp_mr_route_add(mrt, men_info->mfc, replace);
}

static void mlxsw_sp_router_fibmr_del(struct mlxsw_sp *mlxsw_sp,
				      struct mfc_entry_notifier_info *men_info)
{
	struct mlxsw_sp_mr_table *mrt;
	struct mlxsw_sp_vr *vr;

	if (mlxsw_sp->router->aborted)
		return;

	vr = mlxsw_sp_vr_find(mlxsw_sp, men_info->tb_id);
	if (WARN_ON(!vr))
		return;

	mrt = mlxsw_sp_router_fibmr_family_to_table(vr, men_info->info.family);
	mlxsw_sp_mr_route_del(mrt, men_info->mfc);
	mlxsw_sp_vr_put(mlxsw_sp, vr);
}

static int
mlxsw_sp_router_fibmr_vif_add(struct mlxsw_sp *mlxsw_sp,
			      struct vif_entry_notifier_info *ven_info)
{
	struct mlxsw_sp_mr_table *mrt;
	struct mlxsw_sp_rif *rif;
	struct mlxsw_sp_vr *vr;

	if (mlxsw_sp->router->aborted)
		return 0;

	vr = mlxsw_sp_vr_get(mlxsw_sp, ven_info->tb_id, NULL);
	if (IS_ERR(vr))
		return PTR_ERR(vr);

	mrt = mlxsw_sp_router_fibmr_family_to_table(vr, ven_info->info.family);
	rif = mlxsw_sp_rif_find_by_dev(mlxsw_sp, ven_info->dev);
	return mlxsw_sp_mr_vif_add(mrt, ven_info->dev,
				   ven_info->vif_index,
				   ven_info->vif_flags, rif);
}

static void
mlxsw_sp_router_fibmr_vif_del(struct mlxsw_sp *mlxsw_sp,
			      struct vif_entry_notifier_info *ven_info)
{
	struct mlxsw_sp_mr_table *mrt;
	struct mlxsw_sp_vr *vr;

	if (mlxsw_sp->router->aborted)
		return;

	vr = mlxsw_sp_vr_find(mlxsw_sp, ven_info->tb_id);
	if (WARN_ON(!vr))
		return;

	mrt = mlxsw_sp_router_fibmr_family_to_table(vr, ven_info->info.family);
	mlxsw_sp_mr_vif_del(mrt, ven_info->vif_index);
	mlxsw_sp_vr_put(mlxsw_sp, vr);
}

static int mlxsw_sp_router_set_abort_trap(struct mlxsw_sp *mlxsw_sp)
{
	enum mlxsw_reg_ralxx_protocol proto = MLXSW_REG_RALXX_PROTOCOL_IPV4;
	int err;

	err = __mlxsw_sp_router_set_abort_trap(mlxsw_sp, proto,
					       MLXSW_SP_LPM_TREE_MIN);
	if (err)
		return err;

	/* The multicast router code does not need an abort trap as by default,
	 * packets that don't match any routes are trapped to the CPU.
	 */

	proto = MLXSW_REG_RALXX_PROTOCOL_IPV6;
	return __mlxsw_sp_router_set_abort_trap(mlxsw_sp, proto,
						MLXSW_SP_LPM_TREE_MIN + 1);
}

static void mlxsw_sp_fib4_node_flush(struct mlxsw_sp *mlxsw_sp,
				     struct mlxsw_sp_fib_node *fib_node)
{
	struct mlxsw_sp_fib4_entry *fib4_entry, *tmp;

	list_for_each_entry_safe(fib4_entry, tmp, &fib_node->entry_list,
				 common.list) {
		bool do_break = &tmp->common.list == &fib_node->entry_list;

		mlxsw_sp_fib4_node_entry_unlink(mlxsw_sp, fib4_entry);
		mlxsw_sp_fib4_entry_destroy(mlxsw_sp, fib4_entry);
		mlxsw_sp_fib_node_put(mlxsw_sp, fib_node);
		/* Break when entry list is empty and node was freed.
		 * Otherwise, we'll access freed memory in the next
		 * iteration.
		 */
		if (do_break)
			break;
	}
}

static void mlxsw_sp_fib6_node_flush(struct mlxsw_sp *mlxsw_sp,
				     struct mlxsw_sp_fib_node *fib_node)
{
	struct mlxsw_sp_fib6_entry *fib6_entry, *tmp;

	list_for_each_entry_safe(fib6_entry, tmp, &fib_node->entry_list,
				 common.list) {
		bool do_break = &tmp->common.list == &fib_node->entry_list;

		mlxsw_sp_fib6_node_entry_unlink(mlxsw_sp, fib6_entry);
		mlxsw_sp_fib6_entry_destroy(mlxsw_sp, fib6_entry);
		mlxsw_sp_fib_node_put(mlxsw_sp, fib_node);
		if (do_break)
			break;
	}
}

static void mlxsw_sp_fib_node_flush(struct mlxsw_sp *mlxsw_sp,
				    struct mlxsw_sp_fib_node *fib_node)
{
	switch (fib_node->fib->proto) {
	case MLXSW_SP_L3_PROTO_IPV4:
		mlxsw_sp_fib4_node_flush(mlxsw_sp, fib_node);
		break;
	case MLXSW_SP_L3_PROTO_IPV6:
		mlxsw_sp_fib6_node_flush(mlxsw_sp, fib_node);
		break;
	}
}

static void mlxsw_sp_vr_fib_flush(struct mlxsw_sp *mlxsw_sp,
				  struct mlxsw_sp_vr *vr,
				  enum mlxsw_sp_l3proto proto)
{
	struct mlxsw_sp_fib *fib = mlxsw_sp_vr_fib(vr, proto);
	struct mlxsw_sp_fib_node *fib_node, *tmp;

	list_for_each_entry_safe(fib_node, tmp, &fib->node_list, list) {
		bool do_break = &tmp->list == &fib->node_list;

		mlxsw_sp_fib_node_flush(mlxsw_sp, fib_node);
		if (do_break)
			break;
	}
}

static void mlxsw_sp_router_fib_flush(struct mlxsw_sp *mlxsw_sp)
{
	int i, j;

	for (i = 0; i < MLXSW_CORE_RES_GET(mlxsw_sp->core, MAX_VRS); i++) {
		struct mlxsw_sp_vr *vr = &mlxsw_sp->router->vrs[i];

		if (!mlxsw_sp_vr_is_used(vr))
			continue;

		for (j = 0; j < MLXSW_SP_L3_PROTO_MAX; j++)
			mlxsw_sp_mr_table_flush(vr->mr_table[j]);
		mlxsw_sp_vr_fib_flush(mlxsw_sp, vr, MLXSW_SP_L3_PROTO_IPV4);

		/* If virtual router was only used for IPv4, then it's no
		 * longer used.
		 */
		if (!mlxsw_sp_vr_is_used(vr))
			continue;
		mlxsw_sp_vr_fib_flush(mlxsw_sp, vr, MLXSW_SP_L3_PROTO_IPV6);
	}
}

static void mlxsw_sp_router_fib_abort(struct mlxsw_sp *mlxsw_sp)
{
	int err;

	if (mlxsw_sp->router->aborted)
		return;
	dev_warn(mlxsw_sp->bus_info->dev, "FIB abort triggered. Note that FIB entries are no longer being offloaded to this device.\n");
	mlxsw_sp_router_fib_flush(mlxsw_sp);
	mlxsw_sp->router->aborted = true;
	err = mlxsw_sp_router_set_abort_trap(mlxsw_sp);
	if (err)
		dev_warn(mlxsw_sp->bus_info->dev, "Failed to set abort trap.\n");
}

struct mlxsw_sp_fib6_event_work {
	struct fib6_info **rt_arr;
	unsigned int nrt6;
};

struct mlxsw_sp_fib_event_work {
	struct work_struct work;
	union {
		struct mlxsw_sp_fib6_event_work fib6_work;
		struct fib_entry_notifier_info fen_info;
		struct fib_rule_notifier_info fr_info;
		struct fib_nh_notifier_info fnh_info;
		struct mfc_entry_notifier_info men_info;
		struct vif_entry_notifier_info ven_info;
	};
	struct mlxsw_sp *mlxsw_sp;
	unsigned long event;
};

static int
mlxsw_sp_router_fib6_work_init(struct mlxsw_sp_fib6_event_work *fib6_work,
			       struct fib6_entry_notifier_info *fen6_info)
{
	struct fib6_info *rt = fen6_info->rt;
	struct fib6_info **rt_arr;
	struct fib6_info *iter;
	unsigned int nrt6;
	int i = 0;

	nrt6 = fen6_info->nsiblings + 1;

	rt_arr = kcalloc(nrt6, sizeof(struct fib6_info *), GFP_ATOMIC);
	if (!rt_arr)
		return -ENOMEM;

	fib6_work->rt_arr = rt_arr;
	fib6_work->nrt6 = nrt6;

	rt_arr[0] = rt;
	fib6_info_hold(rt);

	if (!fen6_info->nsiblings)
		return 0;

	list_for_each_entry(iter, &rt->fib6_siblings, fib6_siblings) {
		if (i == fen6_info->nsiblings)
			break;

		rt_arr[i + 1] = iter;
		fib6_info_hold(iter);
		i++;
	}
	WARN_ON_ONCE(i != fen6_info->nsiblings);

	return 0;
}

static void
mlxsw_sp_router_fib6_work_fini(struct mlxsw_sp_fib6_event_work *fib6_work)
{
	int i;

	for (i = 0; i < fib6_work->nrt6; i++)
		mlxsw_sp_rt6_release(fib6_work->rt_arr[i]);
	kfree(fib6_work->rt_arr);
}

static void mlxsw_sp_router_fib4_event_work(struct work_struct *work)
{
	struct mlxsw_sp_fib_event_work *fib_work =
		container_of(work, struct mlxsw_sp_fib_event_work, work);
	struct mlxsw_sp *mlxsw_sp = fib_work->mlxsw_sp;
	bool replace, append;
	int err;

	/* Protect internal structures from changes */
	rtnl_lock();
	mlxsw_sp_span_respin(mlxsw_sp);

	switch (fib_work->event) {
	case FIB_EVENT_ENTRY_REPLACE: /* fall through */
	case FIB_EVENT_ENTRY_APPEND: /* fall through */
	case FIB_EVENT_ENTRY_ADD:
		replace = fib_work->event == FIB_EVENT_ENTRY_REPLACE;
		append = fib_work->event == FIB_EVENT_ENTRY_APPEND;
		err = mlxsw_sp_router_fib4_add(mlxsw_sp, &fib_work->fen_info,
					       replace, append);
		if (err)
			mlxsw_sp_router_fib_abort(mlxsw_sp);
		fib_info_put(fib_work->fen_info.fi);
		break;
	case FIB_EVENT_ENTRY_DEL:
		mlxsw_sp_router_fib4_del(mlxsw_sp, &fib_work->fen_info);
		fib_info_put(fib_work->fen_info.fi);
		break;
	case FIB_EVENT_RULE_ADD:
		/* if we get here, a rule was added that we do not support.
		 * just do the fib_abort
		 */
		mlxsw_sp_router_fib_abort(mlxsw_sp);
		break;
	case FIB_EVENT_NH_ADD: /* fall through */
	case FIB_EVENT_NH_DEL:
		mlxsw_sp_nexthop4_event(mlxsw_sp, fib_work->event,
					fib_work->fnh_info.fib_nh);
		fib_info_put(fib_work->fnh_info.fib_nh->nh_parent);
		break;
	}
	rtnl_unlock();
	kfree(fib_work);
}

static void mlxsw_sp_router_fib6_event_work(struct work_struct *work)
{
	struct mlxsw_sp_fib_event_work *fib_work =
		container_of(work, struct mlxsw_sp_fib_event_work, work);
	struct mlxsw_sp *mlxsw_sp = fib_work->mlxsw_sp;
	bool replace;
	int err;

	rtnl_lock();
	mlxsw_sp_span_respin(mlxsw_sp);

	switch (fib_work->event) {
	case FIB_EVENT_ENTRY_REPLACE: /* fall through */
	case FIB_EVENT_ENTRY_ADD:
		replace = fib_work->event == FIB_EVENT_ENTRY_REPLACE;
		err = mlxsw_sp_router_fib6_add(mlxsw_sp,
					       fib_work->fib6_work.rt_arr,
					       fib_work->fib6_work.nrt6,
					       replace);
		if (err)
			mlxsw_sp_router_fib_abort(mlxsw_sp);
		mlxsw_sp_router_fib6_work_fini(&fib_work->fib6_work);
		break;
	case FIB_EVENT_ENTRY_DEL:
		mlxsw_sp_router_fib6_del(mlxsw_sp,
					 fib_work->fib6_work.rt_arr,
					 fib_work->fib6_work.nrt6);
		mlxsw_sp_router_fib6_work_fini(&fib_work->fib6_work);
		break;
	case FIB_EVENT_RULE_ADD:
		/* if we get here, a rule was added that we do not support.
		 * just do the fib_abort
		 */
		mlxsw_sp_router_fib_abort(mlxsw_sp);
		break;
	}
	rtnl_unlock();
	kfree(fib_work);
}

static void mlxsw_sp_router_fibmr_event_work(struct work_struct *work)
{
	struct mlxsw_sp_fib_event_work *fib_work =
		container_of(work, struct mlxsw_sp_fib_event_work, work);
	struct mlxsw_sp *mlxsw_sp = fib_work->mlxsw_sp;
	bool replace;
	int err;

	rtnl_lock();
	switch (fib_work->event) {
	case FIB_EVENT_ENTRY_REPLACE: /* fall through */
	case FIB_EVENT_ENTRY_ADD:
		replace = fib_work->event == FIB_EVENT_ENTRY_REPLACE;

		err = mlxsw_sp_router_fibmr_add(mlxsw_sp, &fib_work->men_info,
						replace);
		if (err)
			mlxsw_sp_router_fib_abort(mlxsw_sp);
		mr_cache_put(fib_work->men_info.mfc);
		break;
	case FIB_EVENT_ENTRY_DEL:
		mlxsw_sp_router_fibmr_del(mlxsw_sp, &fib_work->men_info);
		mr_cache_put(fib_work->men_info.mfc);
		break;
	case FIB_EVENT_VIF_ADD:
		err = mlxsw_sp_router_fibmr_vif_add(mlxsw_sp,
						    &fib_work->ven_info);
		if (err)
			mlxsw_sp_router_fib_abort(mlxsw_sp);
		dev_put(fib_work->ven_info.dev);
		break;
	case FIB_EVENT_VIF_DEL:
		mlxsw_sp_router_fibmr_vif_del(mlxsw_sp,
					      &fib_work->ven_info);
		dev_put(fib_work->ven_info.dev);
		break;
	case FIB_EVENT_RULE_ADD:
		/* if we get here, a rule was added that we do not support.
		 * just do the fib_abort
		 */
		mlxsw_sp_router_fib_abort(mlxsw_sp);
		break;
	}
	rtnl_unlock();
	kfree(fib_work);
}

static void mlxsw_sp_router_fib4_event(struct mlxsw_sp_fib_event_work *fib_work,
				       struct fib_notifier_info *info)
{
	struct fib_entry_notifier_info *fen_info;
	struct fib_nh_notifier_info *fnh_info;

	switch (fib_work->event) {
	case FIB_EVENT_ENTRY_REPLACE: /* fall through */
	case FIB_EVENT_ENTRY_APPEND: /* fall through */
	case FIB_EVENT_ENTRY_ADD: /* fall through */
	case FIB_EVENT_ENTRY_DEL:
		fen_info = container_of(info, struct fib_entry_notifier_info,
					info);
		fib_work->fen_info = *fen_info;
		/* Take reference on fib_info to prevent it from being
		 * freed while work is queued. Release it afterwards.
		 */
		fib_info_hold(fib_work->fen_info.fi);
		break;
	case FIB_EVENT_NH_ADD: /* fall through */
	case FIB_EVENT_NH_DEL:
		fnh_info = container_of(info, struct fib_nh_notifier_info,
					info);
		fib_work->fnh_info = *fnh_info;
		fib_info_hold(fib_work->fnh_info.fib_nh->nh_parent);
		break;
	}
}

static int mlxsw_sp_router_fib6_event(struct mlxsw_sp_fib_event_work *fib_work,
				      struct fib_notifier_info *info)
{
	struct fib6_entry_notifier_info *fen6_info;
	int err;

	switch (fib_work->event) {
	case FIB_EVENT_ENTRY_REPLACE: /* fall through */
	case FIB_EVENT_ENTRY_ADD: /* fall through */
	case FIB_EVENT_ENTRY_DEL:
		fen6_info = container_of(info, struct fib6_entry_notifier_info,
					 info);
		err = mlxsw_sp_router_fib6_work_init(&fib_work->fib6_work,
						     fen6_info);
		if (err)
			return err;
		break;
	}

	return 0;
}

static void
mlxsw_sp_router_fibmr_event(struct mlxsw_sp_fib_event_work *fib_work,
			    struct fib_notifier_info *info)
{
	switch (fib_work->event) {
	case FIB_EVENT_ENTRY_REPLACE: /* fall through */
	case FIB_EVENT_ENTRY_ADD: /* fall through */
	case FIB_EVENT_ENTRY_DEL:
		memcpy(&fib_work->men_info, info, sizeof(fib_work->men_info));
		mr_cache_hold(fib_work->men_info.mfc);
		break;
	case FIB_EVENT_VIF_ADD: /* fall through */
	case FIB_EVENT_VIF_DEL:
		memcpy(&fib_work->ven_info, info, sizeof(fib_work->ven_info));
		dev_hold(fib_work->ven_info.dev);
		break;
	}
}

static int mlxsw_sp_router_fib_rule_event(unsigned long event,
					  struct fib_notifier_info *info,
					  struct mlxsw_sp *mlxsw_sp)
{
	struct netlink_ext_ack *extack = info->extack;
	struct fib_rule_notifier_info *fr_info;
	struct fib_rule *rule;
	int err = 0;

	/* nothing to do at the moment */
	if (event == FIB_EVENT_RULE_DEL)
		return 0;

	if (mlxsw_sp->router->aborted)
		return 0;

	fr_info = container_of(info, struct fib_rule_notifier_info, info);
	rule = fr_info->rule;

	/* Rule only affects locally generated traffic */
	if (rule->iifindex == info->net->loopback_dev->ifindex)
		return 0;

	switch (info->family) {
	case AF_INET:
		if (!fib4_rule_default(rule) && !rule->l3mdev)
			err = -EOPNOTSUPP;
		break;
	case AF_INET6:
		if (!fib6_rule_default(rule) && !rule->l3mdev)
			err = -EOPNOTSUPP;
		break;
	case RTNL_FAMILY_IPMR:
		if (!ipmr_rule_default(rule) && !rule->l3mdev)
			err = -EOPNOTSUPP;
		break;
	case RTNL_FAMILY_IP6MR:
		if (!ip6mr_rule_default(rule) && !rule->l3mdev)
			err = -EOPNOTSUPP;
		break;
	}

	if (err < 0)
		NL_SET_ERR_MSG_MOD(extack, "FIB rules not supported");

	return err;
}

/* Called with rcu_read_lock() */
static int mlxsw_sp_router_fib_event(struct notifier_block *nb,
				     unsigned long event, void *ptr)
{
	struct mlxsw_sp_fib_event_work *fib_work;
	struct fib_notifier_info *info = ptr;
	struct mlxsw_sp_router *router;
	int err;

	if (!net_eq(info->net, &init_net) ||
	    (info->family != AF_INET && info->family != AF_INET6 &&
	     info->family != RTNL_FAMILY_IPMR &&
	     info->family != RTNL_FAMILY_IP6MR))
		return NOTIFY_DONE;

	router = container_of(nb, struct mlxsw_sp_router, fib_nb);

	switch (event) {
	case FIB_EVENT_RULE_ADD: /* fall through */
	case FIB_EVENT_RULE_DEL:
		err = mlxsw_sp_router_fib_rule_event(event, info,
						     router->mlxsw_sp);
		if (!err || info->extack)
			return notifier_from_errno(err);
		break;
	case FIB_EVENT_ENTRY_ADD:
	case FIB_EVENT_ENTRY_REPLACE: /* fall through */
	case FIB_EVENT_ENTRY_APPEND:  /* fall through */
		if (router->aborted) {
			NL_SET_ERR_MSG_MOD(info->extack, "FIB offload was aborted. Not configuring route");
			return notifier_from_errno(-EINVAL);
		}
		if (info->family == AF_INET) {
			struct fib_entry_notifier_info *fen_info = ptr;

			if (fen_info->fi->fib_nh_is_v6) {
				NL_SET_ERR_MSG_MOD(info->extack, "IPv6 gateway with IPv4 route is not supported");
				return notifier_from_errno(-EINVAL);
			}
<<<<<<< HEAD
=======
			if (fen_info->fi->nh) {
				NL_SET_ERR_MSG_MOD(info->extack, "IPv4 route with nexthop objects is not supported");
				return notifier_from_errno(-EINVAL);
			}
		} else if (info->family == AF_INET6) {
			struct fib6_entry_notifier_info *fen6_info;

			fen6_info = container_of(info,
						 struct fib6_entry_notifier_info,
						 info);
			if (fen6_info->rt->nh) {
				NL_SET_ERR_MSG_MOD(info->extack, "IPv6 route with nexthop objects is not supported");
				return notifier_from_errno(-EINVAL);
			}
>>>>>>> 4ff96fb5
		}
		break;
	}

	fib_work = kzalloc(sizeof(*fib_work), GFP_ATOMIC);
	if (WARN_ON(!fib_work))
		return NOTIFY_BAD;

	fib_work->mlxsw_sp = router->mlxsw_sp;
	fib_work->event = event;

	switch (info->family) {
	case AF_INET:
		INIT_WORK(&fib_work->work, mlxsw_sp_router_fib4_event_work);
		mlxsw_sp_router_fib4_event(fib_work, info);
		break;
	case AF_INET6:
		INIT_WORK(&fib_work->work, mlxsw_sp_router_fib6_event_work);
		err = mlxsw_sp_router_fib6_event(fib_work, info);
		if (err)
			goto err_fib_event;
		break;
	case RTNL_FAMILY_IP6MR:
	case RTNL_FAMILY_IPMR:
		INIT_WORK(&fib_work->work, mlxsw_sp_router_fibmr_event_work);
		mlxsw_sp_router_fibmr_event(fib_work, info);
		break;
	}

	mlxsw_core_schedule_work(&fib_work->work);

	return NOTIFY_DONE;

err_fib_event:
	kfree(fib_work);
	return NOTIFY_BAD;
}

struct mlxsw_sp_rif *
mlxsw_sp_rif_find_by_dev(const struct mlxsw_sp *mlxsw_sp,
			 const struct net_device *dev)
{
	int i;

	for (i = 0; i < MLXSW_CORE_RES_GET(mlxsw_sp->core, MAX_RIFS); i++)
		if (mlxsw_sp->router->rifs[i] &&
		    mlxsw_sp->router->rifs[i]->dev == dev)
			return mlxsw_sp->router->rifs[i];

	return NULL;
}

static int mlxsw_sp_router_rif_disable(struct mlxsw_sp *mlxsw_sp, u16 rif)
{
	char ritr_pl[MLXSW_REG_RITR_LEN];
	int err;

	mlxsw_reg_ritr_rif_pack(ritr_pl, rif);
	err = mlxsw_reg_query(mlxsw_sp->core, MLXSW_REG(ritr), ritr_pl);
	if (err)
		return err;

	mlxsw_reg_ritr_enable_set(ritr_pl, false);
	return mlxsw_reg_write(mlxsw_sp->core, MLXSW_REG(ritr), ritr_pl);
}

static void mlxsw_sp_router_rif_gone_sync(struct mlxsw_sp *mlxsw_sp,
					  struct mlxsw_sp_rif *rif)
{
	mlxsw_sp_router_rif_disable(mlxsw_sp, rif->rif_index);
	mlxsw_sp_nexthop_rif_gone_sync(mlxsw_sp, rif);
	mlxsw_sp_neigh_rif_gone_sync(mlxsw_sp, rif);
}

static bool
mlxsw_sp_rif_should_config(struct mlxsw_sp_rif *rif, struct net_device *dev,
			   unsigned long event)
{
	struct inet6_dev *inet6_dev;
	bool addr_list_empty = true;
	struct in_device *idev;

	switch (event) {
	case NETDEV_UP:
		return rif == NULL;
	case NETDEV_DOWN:
		idev = __in_dev_get_rtnl(dev);
		if (idev && idev->ifa_list)
			addr_list_empty = false;

		inet6_dev = __in6_dev_get(dev);
		if (addr_list_empty && inet6_dev &&
		    !list_empty(&inet6_dev->addr_list))
			addr_list_empty = false;

		/* macvlans do not have a RIF, but rather piggy back on the
		 * RIF of their lower device.
		 */
		if (netif_is_macvlan(dev) && addr_list_empty)
			return true;

		if (rif && addr_list_empty &&
		    !netif_is_l3_slave(rif->dev))
			return true;
		/* It is possible we already removed the RIF ourselves
		 * if it was assigned to a netdev that is now a bridge
		 * or LAG slave.
		 */
		return false;
	}

	return false;
}

static enum mlxsw_sp_rif_type
mlxsw_sp_dev_rif_type(const struct mlxsw_sp *mlxsw_sp,
		      const struct net_device *dev)
{
	enum mlxsw_sp_fid_type type;

	if (mlxsw_sp_netdev_ipip_type(mlxsw_sp, dev, NULL))
		return MLXSW_SP_RIF_TYPE_IPIP_LB;

	/* Otherwise RIF type is derived from the type of the underlying FID. */
	if (is_vlan_dev(dev) && netif_is_bridge_master(vlan_dev_real_dev(dev)))
		type = MLXSW_SP_FID_TYPE_8021Q;
	else if (netif_is_bridge_master(dev) && br_vlan_enabled(dev))
		type = MLXSW_SP_FID_TYPE_8021Q;
	else if (netif_is_bridge_master(dev))
		type = MLXSW_SP_FID_TYPE_8021D;
	else
		type = MLXSW_SP_FID_TYPE_RFID;

	return mlxsw_sp_fid_type_rif_type(mlxsw_sp, type);
}

static int mlxsw_sp_rif_index_alloc(struct mlxsw_sp *mlxsw_sp, u16 *p_rif_index)
{
	int i;

	for (i = 0; i < MLXSW_CORE_RES_GET(mlxsw_sp->core, MAX_RIFS); i++) {
		if (!mlxsw_sp->router->rifs[i]) {
			*p_rif_index = i;
			return 0;
		}
	}

	return -ENOBUFS;
}

static struct mlxsw_sp_rif *mlxsw_sp_rif_alloc(size_t rif_size, u16 rif_index,
					       u16 vr_id,
					       struct net_device *l3_dev)
{
	struct mlxsw_sp_rif *rif;

	rif = kzalloc(rif_size, GFP_KERNEL);
	if (!rif)
		return NULL;

	INIT_LIST_HEAD(&rif->nexthop_list);
	INIT_LIST_HEAD(&rif->neigh_list);
	if (l3_dev) {
		ether_addr_copy(rif->addr, l3_dev->dev_addr);
		rif->mtu = l3_dev->mtu;
		rif->dev = l3_dev;
	}
	rif->vr_id = vr_id;
	rif->rif_index = rif_index;

	return rif;
}

struct mlxsw_sp_rif *mlxsw_sp_rif_by_index(const struct mlxsw_sp *mlxsw_sp,
					   u16 rif_index)
{
	return mlxsw_sp->router->rifs[rif_index];
}

u16 mlxsw_sp_rif_index(const struct mlxsw_sp_rif *rif)
{
	return rif->rif_index;
}

u16 mlxsw_sp_ipip_lb_rif_index(const struct mlxsw_sp_rif_ipip_lb *lb_rif)
{
	return lb_rif->common.rif_index;
}

u16 mlxsw_sp_ipip_lb_ul_vr_id(const struct mlxsw_sp_rif_ipip_lb *lb_rif)
{
	u32 ul_tb_id = mlxsw_sp_ipip_dev_ul_tb_id(lb_rif->common.dev);
	struct mlxsw_sp_vr *ul_vr;

	ul_vr = mlxsw_sp_vr_get(lb_rif->common.mlxsw_sp, ul_tb_id, NULL);
	if (WARN_ON(IS_ERR(ul_vr)))
		return 0;

	return ul_vr->id;
}

u16 mlxsw_sp_ipip_lb_ul_rif_id(const struct mlxsw_sp_rif_ipip_lb *lb_rif)
{
	return lb_rif->ul_rif_id;
}

int mlxsw_sp_rif_dev_ifindex(const struct mlxsw_sp_rif *rif)
{
	return rif->dev->ifindex;
}

const struct net_device *mlxsw_sp_rif_dev(const struct mlxsw_sp_rif *rif)
{
	return rif->dev;
}

struct mlxsw_sp_fid *mlxsw_sp_rif_fid(const struct mlxsw_sp_rif *rif)
{
	return rif->fid;
}

static struct mlxsw_sp_rif *
mlxsw_sp_rif_create(struct mlxsw_sp *mlxsw_sp,
		    const struct mlxsw_sp_rif_params *params,
		    struct netlink_ext_ack *extack)
{
	u32 tb_id = l3mdev_fib_table(params->dev);
	const struct mlxsw_sp_rif_ops *ops;
	struct mlxsw_sp_fid *fid = NULL;
	enum mlxsw_sp_rif_type type;
	struct mlxsw_sp_rif *rif;
	struct mlxsw_sp_vr *vr;
	u16 rif_index;
	int i, err;

	type = mlxsw_sp_dev_rif_type(mlxsw_sp, params->dev);
	ops = mlxsw_sp->rif_ops_arr[type];

	vr = mlxsw_sp_vr_get(mlxsw_sp, tb_id ? : RT_TABLE_MAIN, extack);
	if (IS_ERR(vr))
		return ERR_CAST(vr);
	vr->rif_count++;

	err = mlxsw_sp_rif_index_alloc(mlxsw_sp, &rif_index);
	if (err) {
		NL_SET_ERR_MSG_MOD(extack, "Exceeded number of supported router interfaces");
		goto err_rif_index_alloc;
	}

	rif = mlxsw_sp_rif_alloc(ops->rif_size, rif_index, vr->id, params->dev);
	if (!rif) {
		err = -ENOMEM;
		goto err_rif_alloc;
	}
	dev_hold(rif->dev);
	mlxsw_sp->router->rifs[rif_index] = rif;
	rif->mlxsw_sp = mlxsw_sp;
	rif->ops = ops;

	if (ops->fid_get) {
		fid = ops->fid_get(rif, extack);
		if (IS_ERR(fid)) {
			err = PTR_ERR(fid);
			goto err_fid_get;
		}
		rif->fid = fid;
	}

	if (ops->setup)
		ops->setup(rif, params);

	err = ops->configure(rif);
	if (err)
		goto err_configure;

	for (i = 0; i < MLXSW_SP_L3_PROTO_MAX; i++) {
		err = mlxsw_sp_mr_rif_add(vr->mr_table[i], rif);
		if (err)
			goto err_mr_rif_add;
	}

	mlxsw_sp_rif_counters_alloc(rif);

	return rif;

err_mr_rif_add:
	for (i--; i >= 0; i--)
		mlxsw_sp_mr_rif_del(vr->mr_table[i], rif);
	ops->deconfigure(rif);
err_configure:
	if (fid)
		mlxsw_sp_fid_put(fid);
err_fid_get:
	mlxsw_sp->router->rifs[rif_index] = NULL;
	dev_put(rif->dev);
	kfree(rif);
err_rif_alloc:
err_rif_index_alloc:
	vr->rif_count--;
	mlxsw_sp_vr_put(mlxsw_sp, vr);
	return ERR_PTR(err);
}

static void mlxsw_sp_rif_destroy(struct mlxsw_sp_rif *rif)
{
	const struct mlxsw_sp_rif_ops *ops = rif->ops;
	struct mlxsw_sp *mlxsw_sp = rif->mlxsw_sp;
	struct mlxsw_sp_fid *fid = rif->fid;
	struct mlxsw_sp_vr *vr;
	int i;

	mlxsw_sp_router_rif_gone_sync(mlxsw_sp, rif);
	vr = &mlxsw_sp->router->vrs[rif->vr_id];

	mlxsw_sp_rif_counters_free(rif);
	for (i = 0; i < MLXSW_SP_L3_PROTO_MAX; i++)
		mlxsw_sp_mr_rif_del(vr->mr_table[i], rif);
	ops->deconfigure(rif);
	if (fid)
		/* Loopback RIFs are not associated with a FID. */
		mlxsw_sp_fid_put(fid);
	mlxsw_sp->router->rifs[rif->rif_index] = NULL;
	dev_put(rif->dev);
	kfree(rif);
	vr->rif_count--;
	mlxsw_sp_vr_put(mlxsw_sp, vr);
}

void mlxsw_sp_rif_destroy_by_dev(struct mlxsw_sp *mlxsw_sp,
				 struct net_device *dev)
{
	struct mlxsw_sp_rif *rif;

	rif = mlxsw_sp_rif_find_by_dev(mlxsw_sp, dev);
	if (!rif)
		return;
	mlxsw_sp_rif_destroy(rif);
}

static void
mlxsw_sp_rif_subport_params_init(struct mlxsw_sp_rif_params *params,
				 struct mlxsw_sp_port_vlan *mlxsw_sp_port_vlan)
{
	struct mlxsw_sp_port *mlxsw_sp_port = mlxsw_sp_port_vlan->mlxsw_sp_port;

	params->vid = mlxsw_sp_port_vlan->vid;
	params->lag = mlxsw_sp_port->lagged;
	if (params->lag)
		params->lag_id = mlxsw_sp_port->lag_id;
	else
		params->system_port = mlxsw_sp_port->local_port;
}

static struct mlxsw_sp_rif_subport *
mlxsw_sp_rif_subport_rif(const struct mlxsw_sp_rif *rif)
{
	return container_of(rif, struct mlxsw_sp_rif_subport, common);
}

static struct mlxsw_sp_rif *
mlxsw_sp_rif_subport_get(struct mlxsw_sp *mlxsw_sp,
			 const struct mlxsw_sp_rif_params *params,
			 struct netlink_ext_ack *extack)
{
	struct mlxsw_sp_rif_subport *rif_subport;
	struct mlxsw_sp_rif *rif;

	rif = mlxsw_sp_rif_find_by_dev(mlxsw_sp, params->dev);
	if (!rif)
		return mlxsw_sp_rif_create(mlxsw_sp, params, extack);

	rif_subport = mlxsw_sp_rif_subport_rif(rif);
	refcount_inc(&rif_subport->ref_count);
	return rif;
}

static void mlxsw_sp_rif_subport_put(struct mlxsw_sp_rif *rif)
{
	struct mlxsw_sp_rif_subport *rif_subport;

	rif_subport = mlxsw_sp_rif_subport_rif(rif);
	if (!refcount_dec_and_test(&rif_subport->ref_count))
		return;

	mlxsw_sp_rif_destroy(rif);
}

static int
mlxsw_sp_port_vlan_router_join(struct mlxsw_sp_port_vlan *mlxsw_sp_port_vlan,
			       struct net_device *l3_dev,
			       struct netlink_ext_ack *extack)
{
	struct mlxsw_sp_port *mlxsw_sp_port = mlxsw_sp_port_vlan->mlxsw_sp_port;
	struct mlxsw_sp *mlxsw_sp = mlxsw_sp_port->mlxsw_sp;
	struct mlxsw_sp_rif_params params = {
		.dev = l3_dev,
	};
	u16 vid = mlxsw_sp_port_vlan->vid;
	struct mlxsw_sp_rif *rif;
	struct mlxsw_sp_fid *fid;
	int err;

	mlxsw_sp_rif_subport_params_init(&params, mlxsw_sp_port_vlan);
	rif = mlxsw_sp_rif_subport_get(mlxsw_sp, &params, extack);
	if (IS_ERR(rif))
		return PTR_ERR(rif);

	/* FID was already created, just take a reference */
	fid = rif->ops->fid_get(rif, extack);
	err = mlxsw_sp_fid_port_vid_map(fid, mlxsw_sp_port, vid);
	if (err)
		goto err_fid_port_vid_map;

	err = mlxsw_sp_port_vid_learning_set(mlxsw_sp_port, vid, false);
	if (err)
		goto err_port_vid_learning_set;

	err = mlxsw_sp_port_vid_stp_set(mlxsw_sp_port, vid,
					BR_STATE_FORWARDING);
	if (err)
		goto err_port_vid_stp_set;

	mlxsw_sp_port_vlan->fid = fid;

	return 0;

err_port_vid_stp_set:
	mlxsw_sp_port_vid_learning_set(mlxsw_sp_port, vid, true);
err_port_vid_learning_set:
	mlxsw_sp_fid_port_vid_unmap(fid, mlxsw_sp_port, vid);
err_fid_port_vid_map:
	mlxsw_sp_fid_put(fid);
	mlxsw_sp_rif_subport_put(rif);
	return err;
}

void
mlxsw_sp_port_vlan_router_leave(struct mlxsw_sp_port_vlan *mlxsw_sp_port_vlan)
{
	struct mlxsw_sp_port *mlxsw_sp_port = mlxsw_sp_port_vlan->mlxsw_sp_port;
	struct mlxsw_sp_fid *fid = mlxsw_sp_port_vlan->fid;
	struct mlxsw_sp_rif *rif = mlxsw_sp_fid_rif(fid);
	u16 vid = mlxsw_sp_port_vlan->vid;

	if (WARN_ON(mlxsw_sp_fid_type(fid) != MLXSW_SP_FID_TYPE_RFID))
		return;

	mlxsw_sp_port_vlan->fid = NULL;
	mlxsw_sp_port_vid_stp_set(mlxsw_sp_port, vid, BR_STATE_BLOCKING);
	mlxsw_sp_port_vid_learning_set(mlxsw_sp_port, vid, true);
	mlxsw_sp_fid_port_vid_unmap(fid, mlxsw_sp_port, vid);
	mlxsw_sp_fid_put(fid);
	mlxsw_sp_rif_subport_put(rif);
}

static int mlxsw_sp_inetaddr_port_vlan_event(struct net_device *l3_dev,
					     struct net_device *port_dev,
					     unsigned long event, u16 vid,
					     struct netlink_ext_ack *extack)
{
	struct mlxsw_sp_port *mlxsw_sp_port = netdev_priv(port_dev);
	struct mlxsw_sp_port_vlan *mlxsw_sp_port_vlan;

	mlxsw_sp_port_vlan = mlxsw_sp_port_vlan_find_by_vid(mlxsw_sp_port, vid);
	if (WARN_ON(!mlxsw_sp_port_vlan))
		return -EINVAL;

	switch (event) {
	case NETDEV_UP:
		return mlxsw_sp_port_vlan_router_join(mlxsw_sp_port_vlan,
						      l3_dev, extack);
	case NETDEV_DOWN:
		mlxsw_sp_port_vlan_router_leave(mlxsw_sp_port_vlan);
		break;
	}

	return 0;
}

static int mlxsw_sp_inetaddr_port_event(struct net_device *port_dev,
					unsigned long event,
					struct netlink_ext_ack *extack)
{
	if (netif_is_bridge_port(port_dev) ||
	    netif_is_lag_port(port_dev) ||
	    netif_is_ovs_port(port_dev))
		return 0;

	return mlxsw_sp_inetaddr_port_vlan_event(port_dev, port_dev, event,
						 MLXSW_SP_DEFAULT_VID, extack);
}

static int __mlxsw_sp_inetaddr_lag_event(struct net_device *l3_dev,
					 struct net_device *lag_dev,
					 unsigned long event, u16 vid,
					 struct netlink_ext_ack *extack)
{
	struct net_device *port_dev;
	struct list_head *iter;
	int err;

	netdev_for_each_lower_dev(lag_dev, port_dev, iter) {
		if (mlxsw_sp_port_dev_check(port_dev)) {
			err = mlxsw_sp_inetaddr_port_vlan_event(l3_dev,
								port_dev,
								event, vid,
								extack);
			if (err)
				return err;
		}
	}

	return 0;
}

static int mlxsw_sp_inetaddr_lag_event(struct net_device *lag_dev,
				       unsigned long event,
				       struct netlink_ext_ack *extack)
{
	if (netif_is_bridge_port(lag_dev))
		return 0;

	return __mlxsw_sp_inetaddr_lag_event(lag_dev, lag_dev, event,
					     MLXSW_SP_DEFAULT_VID, extack);
}

static int mlxsw_sp_inetaddr_bridge_event(struct mlxsw_sp *mlxsw_sp,
					  struct net_device *l3_dev,
					  unsigned long event,
					  struct netlink_ext_ack *extack)
{
	struct mlxsw_sp_rif_params params = {
		.dev = l3_dev,
	};
	struct mlxsw_sp_rif *rif;

	switch (event) {
	case NETDEV_UP:
		rif = mlxsw_sp_rif_create(mlxsw_sp, &params, extack);
		if (IS_ERR(rif))
			return PTR_ERR(rif);
		break;
	case NETDEV_DOWN:
		rif = mlxsw_sp_rif_find_by_dev(mlxsw_sp, l3_dev);
		mlxsw_sp_rif_destroy(rif);
		break;
	}

	return 0;
}

static int mlxsw_sp_inetaddr_vlan_event(struct mlxsw_sp *mlxsw_sp,
					struct net_device *vlan_dev,
					unsigned long event,
					struct netlink_ext_ack *extack)
{
	struct net_device *real_dev = vlan_dev_real_dev(vlan_dev);
	u16 vid = vlan_dev_vlan_id(vlan_dev);

	if (netif_is_bridge_port(vlan_dev))
		return 0;

	if (mlxsw_sp_port_dev_check(real_dev))
		return mlxsw_sp_inetaddr_port_vlan_event(vlan_dev, real_dev,
							 event, vid, extack);
	else if (netif_is_lag_master(real_dev))
		return __mlxsw_sp_inetaddr_lag_event(vlan_dev, real_dev, event,
						     vid, extack);
	else if (netif_is_bridge_master(real_dev) && br_vlan_enabled(real_dev))
		return mlxsw_sp_inetaddr_bridge_event(mlxsw_sp, vlan_dev, event,
						      extack);

	return 0;
}

static bool mlxsw_sp_rif_macvlan_is_vrrp4(const u8 *mac)
{
	u8 vrrp4[ETH_ALEN] = { 0x00, 0x00, 0x5e, 0x00, 0x01, 0x00 };
	u8 mask[ETH_ALEN] = { 0xff, 0xff, 0xff, 0xff, 0xff, 0x00 };

	return ether_addr_equal_masked(mac, vrrp4, mask);
}

static bool mlxsw_sp_rif_macvlan_is_vrrp6(const u8 *mac)
{
	u8 vrrp6[ETH_ALEN] = { 0x00, 0x00, 0x5e, 0x00, 0x02, 0x00 };
	u8 mask[ETH_ALEN] = { 0xff, 0xff, 0xff, 0xff, 0xff, 0x00 };

	return ether_addr_equal_masked(mac, vrrp6, mask);
}

static int mlxsw_sp_rif_vrrp_op(struct mlxsw_sp *mlxsw_sp, u16 rif_index,
				const u8 *mac, bool adding)
{
	char ritr_pl[MLXSW_REG_RITR_LEN];
	u8 vrrp_id = adding ? mac[5] : 0;
	int err;

	if (!mlxsw_sp_rif_macvlan_is_vrrp4(mac) &&
	    !mlxsw_sp_rif_macvlan_is_vrrp6(mac))
		return 0;

	mlxsw_reg_ritr_rif_pack(ritr_pl, rif_index);
	err = mlxsw_reg_query(mlxsw_sp->core, MLXSW_REG(ritr), ritr_pl);
	if (err)
		return err;

	if (mlxsw_sp_rif_macvlan_is_vrrp4(mac))
		mlxsw_reg_ritr_if_vrrp_id_ipv4_set(ritr_pl, vrrp_id);
	else
		mlxsw_reg_ritr_if_vrrp_id_ipv6_set(ritr_pl, vrrp_id);

	return mlxsw_reg_write(mlxsw_sp->core, MLXSW_REG(ritr), ritr_pl);
}

static int mlxsw_sp_rif_macvlan_add(struct mlxsw_sp *mlxsw_sp,
				    const struct net_device *macvlan_dev,
				    struct netlink_ext_ack *extack)
{
	struct macvlan_dev *vlan = netdev_priv(macvlan_dev);
	struct mlxsw_sp_rif *rif;
	int err;

	rif = mlxsw_sp_rif_find_by_dev(mlxsw_sp, vlan->lowerdev);
	if (!rif) {
		NL_SET_ERR_MSG_MOD(extack, "macvlan is only supported on top of router interfaces");
		return -EOPNOTSUPP;
	}

	err = mlxsw_sp_rif_fdb_op(mlxsw_sp, macvlan_dev->dev_addr,
				  mlxsw_sp_fid_index(rif->fid), true);
	if (err)
		return err;

	err = mlxsw_sp_rif_vrrp_op(mlxsw_sp, rif->rif_index,
				   macvlan_dev->dev_addr, true);
	if (err)
		goto err_rif_vrrp_add;

	/* Make sure the bridge driver does not have this MAC pointing at
	 * some other port.
	 */
	if (rif->ops->fdb_del)
		rif->ops->fdb_del(rif, macvlan_dev->dev_addr);

	return 0;

err_rif_vrrp_add:
	mlxsw_sp_rif_fdb_op(mlxsw_sp, macvlan_dev->dev_addr,
			    mlxsw_sp_fid_index(rif->fid), false);
	return err;
}

void mlxsw_sp_rif_macvlan_del(struct mlxsw_sp *mlxsw_sp,
			      const struct net_device *macvlan_dev)
{
	struct macvlan_dev *vlan = netdev_priv(macvlan_dev);
	struct mlxsw_sp_rif *rif;

	rif = mlxsw_sp_rif_find_by_dev(mlxsw_sp, vlan->lowerdev);
	/* If we do not have a RIF, then we already took care of
	 * removing the macvlan's MAC during RIF deletion.
	 */
	if (!rif)
		return;
	mlxsw_sp_rif_vrrp_op(mlxsw_sp, rif->rif_index, macvlan_dev->dev_addr,
			     false);
	mlxsw_sp_rif_fdb_op(mlxsw_sp, macvlan_dev->dev_addr,
			    mlxsw_sp_fid_index(rif->fid), false);
}

static int mlxsw_sp_inetaddr_macvlan_event(struct mlxsw_sp *mlxsw_sp,
					   struct net_device *macvlan_dev,
					   unsigned long event,
					   struct netlink_ext_ack *extack)
{
	switch (event) {
	case NETDEV_UP:
		return mlxsw_sp_rif_macvlan_add(mlxsw_sp, macvlan_dev, extack);
	case NETDEV_DOWN:
		mlxsw_sp_rif_macvlan_del(mlxsw_sp, macvlan_dev);
		break;
	}

	return 0;
}

static int mlxsw_sp_router_port_check_rif_addr(struct mlxsw_sp *mlxsw_sp,
					       struct net_device *dev,
					       const unsigned char *dev_addr,
					       struct netlink_ext_ack *extack)
{
	struct mlxsw_sp_rif *rif;
	int i;

	/* A RIF is not created for macvlan netdevs. Their MAC is used to
	 * populate the FDB
	 */
	if (netif_is_macvlan(dev) || netif_is_l3_master(dev))
		return 0;

	for (i = 0; i < MLXSW_CORE_RES_GET(mlxsw_sp->core, MAX_RIFS); i++) {
		rif = mlxsw_sp->router->rifs[i];
		if (rif && rif->dev && rif->dev != dev &&
		    !ether_addr_equal_masked(rif->dev->dev_addr, dev_addr,
					     mlxsw_sp->mac_mask)) {
			NL_SET_ERR_MSG_MOD(extack, "All router interface MAC addresses must have the same prefix");
			return -EINVAL;
		}
	}

	return 0;
}

static int __mlxsw_sp_inetaddr_event(struct mlxsw_sp *mlxsw_sp,
				     struct net_device *dev,
				     unsigned long event,
				     struct netlink_ext_ack *extack)
{
	if (mlxsw_sp_port_dev_check(dev))
		return mlxsw_sp_inetaddr_port_event(dev, event, extack);
	else if (netif_is_lag_master(dev))
		return mlxsw_sp_inetaddr_lag_event(dev, event, extack);
	else if (netif_is_bridge_master(dev))
		return mlxsw_sp_inetaddr_bridge_event(mlxsw_sp, dev, event,
						      extack);
	else if (is_vlan_dev(dev))
		return mlxsw_sp_inetaddr_vlan_event(mlxsw_sp, dev, event,
						    extack);
	else if (netif_is_macvlan(dev))
		return mlxsw_sp_inetaddr_macvlan_event(mlxsw_sp, dev, event,
						       extack);
	else
		return 0;
}

static int mlxsw_sp_inetaddr_event(struct notifier_block *nb,
				   unsigned long event, void *ptr)
{
	struct in_ifaddr *ifa = (struct in_ifaddr *) ptr;
	struct net_device *dev = ifa->ifa_dev->dev;
	struct mlxsw_sp_router *router;
	struct mlxsw_sp_rif *rif;
	int err = 0;

	/* NETDEV_UP event is handled by mlxsw_sp_inetaddr_valid_event */
	if (event == NETDEV_UP)
		goto out;

	router = container_of(nb, struct mlxsw_sp_router, inetaddr_nb);
	rif = mlxsw_sp_rif_find_by_dev(router->mlxsw_sp, dev);
	if (!mlxsw_sp_rif_should_config(rif, dev, event))
		goto out;

	err = __mlxsw_sp_inetaddr_event(router->mlxsw_sp, dev, event, NULL);
out:
	return notifier_from_errno(err);
}

int mlxsw_sp_inetaddr_valid_event(struct notifier_block *unused,
				  unsigned long event, void *ptr)
{
	struct in_validator_info *ivi = (struct in_validator_info *) ptr;
	struct net_device *dev = ivi->ivi_dev->dev;
	struct mlxsw_sp *mlxsw_sp;
	struct mlxsw_sp_rif *rif;
	int err = 0;

	mlxsw_sp = mlxsw_sp_lower_get(dev);
	if (!mlxsw_sp)
		goto out;

	rif = mlxsw_sp_rif_find_by_dev(mlxsw_sp, dev);
	if (!mlxsw_sp_rif_should_config(rif, dev, event))
		goto out;

	err = mlxsw_sp_router_port_check_rif_addr(mlxsw_sp, dev, dev->dev_addr,
						  ivi->extack);
	if (err)
		goto out;

	err = __mlxsw_sp_inetaddr_event(mlxsw_sp, dev, event, ivi->extack);
out:
	return notifier_from_errno(err);
}

struct mlxsw_sp_inet6addr_event_work {
	struct work_struct work;
	struct mlxsw_sp *mlxsw_sp;
	struct net_device *dev;
	unsigned long event;
};

static void mlxsw_sp_inet6addr_event_work(struct work_struct *work)
{
	struct mlxsw_sp_inet6addr_event_work *inet6addr_work =
		container_of(work, struct mlxsw_sp_inet6addr_event_work, work);
	struct mlxsw_sp *mlxsw_sp = inet6addr_work->mlxsw_sp;
	struct net_device *dev = inet6addr_work->dev;
	unsigned long event = inet6addr_work->event;
	struct mlxsw_sp_rif *rif;

	rtnl_lock();

	rif = mlxsw_sp_rif_find_by_dev(mlxsw_sp, dev);
	if (!mlxsw_sp_rif_should_config(rif, dev, event))
		goto out;

	__mlxsw_sp_inetaddr_event(mlxsw_sp, dev, event, NULL);
out:
	rtnl_unlock();
	dev_put(dev);
	kfree(inet6addr_work);
}

/* Called with rcu_read_lock() */
static int mlxsw_sp_inet6addr_event(struct notifier_block *nb,
				    unsigned long event, void *ptr)
{
	struct inet6_ifaddr *if6 = (struct inet6_ifaddr *) ptr;
	struct mlxsw_sp_inet6addr_event_work *inet6addr_work;
	struct net_device *dev = if6->idev->dev;
	struct mlxsw_sp_router *router;

	/* NETDEV_UP event is handled by mlxsw_sp_inet6addr_valid_event */
	if (event == NETDEV_UP)
		return NOTIFY_DONE;

	inet6addr_work = kzalloc(sizeof(*inet6addr_work), GFP_ATOMIC);
	if (!inet6addr_work)
		return NOTIFY_BAD;

	router = container_of(nb, struct mlxsw_sp_router, inet6addr_nb);
	INIT_WORK(&inet6addr_work->work, mlxsw_sp_inet6addr_event_work);
	inet6addr_work->mlxsw_sp = router->mlxsw_sp;
	inet6addr_work->dev = dev;
	inet6addr_work->event = event;
	dev_hold(dev);
	mlxsw_core_schedule_work(&inet6addr_work->work);

	return NOTIFY_DONE;
}

int mlxsw_sp_inet6addr_valid_event(struct notifier_block *unused,
				   unsigned long event, void *ptr)
{
	struct in6_validator_info *i6vi = (struct in6_validator_info *) ptr;
	struct net_device *dev = i6vi->i6vi_dev->dev;
	struct mlxsw_sp *mlxsw_sp;
	struct mlxsw_sp_rif *rif;
	int err = 0;

	mlxsw_sp = mlxsw_sp_lower_get(dev);
	if (!mlxsw_sp)
		goto out;

	rif = mlxsw_sp_rif_find_by_dev(mlxsw_sp, dev);
	if (!mlxsw_sp_rif_should_config(rif, dev, event))
		goto out;

	err = mlxsw_sp_router_port_check_rif_addr(mlxsw_sp, dev, dev->dev_addr,
						  i6vi->extack);
	if (err)
		goto out;

	err = __mlxsw_sp_inetaddr_event(mlxsw_sp, dev, event, i6vi->extack);
out:
	return notifier_from_errno(err);
}

static int mlxsw_sp_rif_edit(struct mlxsw_sp *mlxsw_sp, u16 rif_index,
			     const char *mac, int mtu)
{
	char ritr_pl[MLXSW_REG_RITR_LEN];
	int err;

	mlxsw_reg_ritr_rif_pack(ritr_pl, rif_index);
	err = mlxsw_reg_query(mlxsw_sp->core, MLXSW_REG(ritr), ritr_pl);
	if (err)
		return err;

	mlxsw_reg_ritr_mtu_set(ritr_pl, mtu);
	mlxsw_reg_ritr_if_mac_memcpy_to(ritr_pl, mac);
	mlxsw_reg_ritr_op_set(ritr_pl, MLXSW_REG_RITR_RIF_CREATE);
	return mlxsw_reg_write(mlxsw_sp->core, MLXSW_REG(ritr), ritr_pl);
}

static int
mlxsw_sp_router_port_change_event(struct mlxsw_sp *mlxsw_sp,
				  struct mlxsw_sp_rif *rif)
{
	struct net_device *dev = rif->dev;
	u16 fid_index;
	int err;

	fid_index = mlxsw_sp_fid_index(rif->fid);

	err = mlxsw_sp_rif_fdb_op(mlxsw_sp, rif->addr, fid_index, false);
	if (err)
		return err;

	err = mlxsw_sp_rif_edit(mlxsw_sp, rif->rif_index, dev->dev_addr,
				dev->mtu);
	if (err)
		goto err_rif_edit;

	err = mlxsw_sp_rif_fdb_op(mlxsw_sp, dev->dev_addr, fid_index, true);
	if (err)
		goto err_rif_fdb_op;

	if (rif->mtu != dev->mtu) {
		struct mlxsw_sp_vr *vr;
		int i;

		/* The RIF is relevant only to its mr_table instance, as unlike
		 * unicast routing, in multicast routing a RIF cannot be shared
		 * between several multicast routing tables.
		 */
		vr = &mlxsw_sp->router->vrs[rif->vr_id];
		for (i = 0; i < MLXSW_SP_L3_PROTO_MAX; i++)
			mlxsw_sp_mr_rif_mtu_update(vr->mr_table[i],
						   rif, dev->mtu);
	}

	ether_addr_copy(rif->addr, dev->dev_addr);
	rif->mtu = dev->mtu;

	netdev_dbg(dev, "Updated RIF=%d\n", rif->rif_index);

	return 0;

err_rif_fdb_op:
	mlxsw_sp_rif_edit(mlxsw_sp, rif->rif_index, rif->addr, rif->mtu);
err_rif_edit:
	mlxsw_sp_rif_fdb_op(mlxsw_sp, rif->addr, fid_index, true);
	return err;
}

static int mlxsw_sp_router_port_pre_changeaddr_event(struct mlxsw_sp_rif *rif,
			    struct netdev_notifier_pre_changeaddr_info *info)
{
	struct netlink_ext_ack *extack;

	extack = netdev_notifier_info_to_extack(&info->info);
	return mlxsw_sp_router_port_check_rif_addr(rif->mlxsw_sp, rif->dev,
						   info->dev_addr, extack);
}

int mlxsw_sp_netdevice_router_port_event(struct net_device *dev,
					 unsigned long event, void *ptr)
{
	struct mlxsw_sp *mlxsw_sp;
	struct mlxsw_sp_rif *rif;

	mlxsw_sp = mlxsw_sp_lower_get(dev);
	if (!mlxsw_sp)
		return 0;

	rif = mlxsw_sp_rif_find_by_dev(mlxsw_sp, dev);
	if (!rif)
		return 0;

	switch (event) {
	case NETDEV_CHANGEMTU: /* fall through */
	case NETDEV_CHANGEADDR:
		return mlxsw_sp_router_port_change_event(mlxsw_sp, rif);
	case NETDEV_PRE_CHANGEADDR:
		return mlxsw_sp_router_port_pre_changeaddr_event(rif, ptr);
	}

	return 0;
}

static int mlxsw_sp_port_vrf_join(struct mlxsw_sp *mlxsw_sp,
				  struct net_device *l3_dev,
				  struct netlink_ext_ack *extack)
{
	struct mlxsw_sp_rif *rif;

	/* If netdev is already associated with a RIF, then we need to
	 * destroy it and create a new one with the new virtual router ID.
	 */
	rif = mlxsw_sp_rif_find_by_dev(mlxsw_sp, l3_dev);
	if (rif)
		__mlxsw_sp_inetaddr_event(mlxsw_sp, l3_dev, NETDEV_DOWN,
					  extack);

	return __mlxsw_sp_inetaddr_event(mlxsw_sp, l3_dev, NETDEV_UP, extack);
}

static void mlxsw_sp_port_vrf_leave(struct mlxsw_sp *mlxsw_sp,
				    struct net_device *l3_dev)
{
	struct mlxsw_sp_rif *rif;

	rif = mlxsw_sp_rif_find_by_dev(mlxsw_sp, l3_dev);
	if (!rif)
		return;
	__mlxsw_sp_inetaddr_event(mlxsw_sp, l3_dev, NETDEV_DOWN, NULL);
}

int mlxsw_sp_netdevice_vrf_event(struct net_device *l3_dev, unsigned long event,
				 struct netdev_notifier_changeupper_info *info)
{
	struct mlxsw_sp *mlxsw_sp = mlxsw_sp_lower_get(l3_dev);
	int err = 0;

	/* We do not create a RIF for a macvlan, but only use it to
	 * direct more MAC addresses to the router.
	 */
	if (!mlxsw_sp || netif_is_macvlan(l3_dev))
		return 0;

	switch (event) {
	case NETDEV_PRECHANGEUPPER:
		return 0;
	case NETDEV_CHANGEUPPER:
		if (info->linking) {
			struct netlink_ext_ack *extack;

			extack = netdev_notifier_info_to_extack(&info->info);
			err = mlxsw_sp_port_vrf_join(mlxsw_sp, l3_dev, extack);
		} else {
			mlxsw_sp_port_vrf_leave(mlxsw_sp, l3_dev);
		}
		break;
	}

	return err;
}

static int __mlxsw_sp_rif_macvlan_flush(struct net_device *dev, void *data)
{
	struct mlxsw_sp_rif *rif = data;

	if (!netif_is_macvlan(dev))
		return 0;

	return mlxsw_sp_rif_fdb_op(rif->mlxsw_sp, dev->dev_addr,
				   mlxsw_sp_fid_index(rif->fid), false);
}

static int mlxsw_sp_rif_macvlan_flush(struct mlxsw_sp_rif *rif)
{
	if (!netif_is_macvlan_port(rif->dev))
		return 0;

	netdev_warn(rif->dev, "Router interface is deleted. Upper macvlans will not work\n");
	return netdev_walk_all_upper_dev_rcu(rif->dev,
					     __mlxsw_sp_rif_macvlan_flush, rif);
}

static void mlxsw_sp_rif_subport_setup(struct mlxsw_sp_rif *rif,
				       const struct mlxsw_sp_rif_params *params)
{
	struct mlxsw_sp_rif_subport *rif_subport;

	rif_subport = mlxsw_sp_rif_subport_rif(rif);
	refcount_set(&rif_subport->ref_count, 1);
	rif_subport->vid = params->vid;
	rif_subport->lag = params->lag;
	if (params->lag)
		rif_subport->lag_id = params->lag_id;
	else
		rif_subport->system_port = params->system_port;
}

static int mlxsw_sp_rif_subport_op(struct mlxsw_sp_rif *rif, bool enable)
{
	struct mlxsw_sp *mlxsw_sp = rif->mlxsw_sp;
	struct mlxsw_sp_rif_subport *rif_subport;
	char ritr_pl[MLXSW_REG_RITR_LEN];

	rif_subport = mlxsw_sp_rif_subport_rif(rif);
	mlxsw_reg_ritr_pack(ritr_pl, enable, MLXSW_REG_RITR_SP_IF,
			    rif->rif_index, rif->vr_id, rif->dev->mtu);
	mlxsw_reg_ritr_mac_pack(ritr_pl, rif->dev->dev_addr);
	mlxsw_reg_ritr_sp_if_pack(ritr_pl, rif_subport->lag,
				  rif_subport->lag ? rif_subport->lag_id :
						     rif_subport->system_port,
				  rif_subport->vid);

	return mlxsw_reg_write(mlxsw_sp->core, MLXSW_REG(ritr), ritr_pl);
}

static int mlxsw_sp_rif_subport_configure(struct mlxsw_sp_rif *rif)
{
	int err;

	err = mlxsw_sp_rif_subport_op(rif, true);
	if (err)
		return err;

	err = mlxsw_sp_rif_fdb_op(rif->mlxsw_sp, rif->dev->dev_addr,
				  mlxsw_sp_fid_index(rif->fid), true);
	if (err)
		goto err_rif_fdb_op;

	mlxsw_sp_fid_rif_set(rif->fid, rif);
	return 0;

err_rif_fdb_op:
	mlxsw_sp_rif_subport_op(rif, false);
	return err;
}

static void mlxsw_sp_rif_subport_deconfigure(struct mlxsw_sp_rif *rif)
{
	struct mlxsw_sp_fid *fid = rif->fid;

	mlxsw_sp_fid_rif_set(fid, NULL);
	mlxsw_sp_rif_fdb_op(rif->mlxsw_sp, rif->dev->dev_addr,
			    mlxsw_sp_fid_index(fid), false);
	mlxsw_sp_rif_macvlan_flush(rif);
	mlxsw_sp_rif_subport_op(rif, false);
}

static struct mlxsw_sp_fid *
mlxsw_sp_rif_subport_fid_get(struct mlxsw_sp_rif *rif,
			     struct netlink_ext_ack *extack)
{
	return mlxsw_sp_fid_rfid_get(rif->mlxsw_sp, rif->rif_index);
}

static const struct mlxsw_sp_rif_ops mlxsw_sp_rif_subport_ops = {
	.type			= MLXSW_SP_RIF_TYPE_SUBPORT,
	.rif_size		= sizeof(struct mlxsw_sp_rif_subport),
	.setup			= mlxsw_sp_rif_subport_setup,
	.configure		= mlxsw_sp_rif_subport_configure,
	.deconfigure		= mlxsw_sp_rif_subport_deconfigure,
	.fid_get		= mlxsw_sp_rif_subport_fid_get,
};

static int mlxsw_sp_rif_vlan_fid_op(struct mlxsw_sp_rif *rif,
				    enum mlxsw_reg_ritr_if_type type,
				    u16 vid_fid, bool enable)
{
	struct mlxsw_sp *mlxsw_sp = rif->mlxsw_sp;
	char ritr_pl[MLXSW_REG_RITR_LEN];

	mlxsw_reg_ritr_pack(ritr_pl, enable, type, rif->rif_index, rif->vr_id,
			    rif->dev->mtu);
	mlxsw_reg_ritr_mac_pack(ritr_pl, rif->dev->dev_addr);
	mlxsw_reg_ritr_fid_set(ritr_pl, type, vid_fid);

	return mlxsw_reg_write(mlxsw_sp->core, MLXSW_REG(ritr), ritr_pl);
}

u8 mlxsw_sp_router_port(const struct mlxsw_sp *mlxsw_sp)
{
	return mlxsw_core_max_ports(mlxsw_sp->core) + 1;
}

static int mlxsw_sp_rif_vlan_configure(struct mlxsw_sp_rif *rif)
{
	struct mlxsw_sp *mlxsw_sp = rif->mlxsw_sp;
	u16 vid = mlxsw_sp_fid_8021q_vid(rif->fid);
	int err;

	err = mlxsw_sp_rif_vlan_fid_op(rif, MLXSW_REG_RITR_VLAN_IF, vid, true);
	if (err)
		return err;

	err = mlxsw_sp_fid_flood_set(rif->fid, MLXSW_SP_FLOOD_TYPE_MC,
				     mlxsw_sp_router_port(mlxsw_sp), true);
	if (err)
		goto err_fid_mc_flood_set;

	err = mlxsw_sp_fid_flood_set(rif->fid, MLXSW_SP_FLOOD_TYPE_BC,
				     mlxsw_sp_router_port(mlxsw_sp), true);
	if (err)
		goto err_fid_bc_flood_set;

	err = mlxsw_sp_rif_fdb_op(rif->mlxsw_sp, rif->dev->dev_addr,
				  mlxsw_sp_fid_index(rif->fid), true);
	if (err)
		goto err_rif_fdb_op;

	mlxsw_sp_fid_rif_set(rif->fid, rif);
	return 0;

err_rif_fdb_op:
	mlxsw_sp_fid_flood_set(rif->fid, MLXSW_SP_FLOOD_TYPE_BC,
			       mlxsw_sp_router_port(mlxsw_sp), false);
err_fid_bc_flood_set:
	mlxsw_sp_fid_flood_set(rif->fid, MLXSW_SP_FLOOD_TYPE_MC,
			       mlxsw_sp_router_port(mlxsw_sp), false);
err_fid_mc_flood_set:
	mlxsw_sp_rif_vlan_fid_op(rif, MLXSW_REG_RITR_VLAN_IF, vid, false);
	return err;
}

static void mlxsw_sp_rif_vlan_deconfigure(struct mlxsw_sp_rif *rif)
{
	u16 vid = mlxsw_sp_fid_8021q_vid(rif->fid);
	struct mlxsw_sp *mlxsw_sp = rif->mlxsw_sp;
	struct mlxsw_sp_fid *fid = rif->fid;

	mlxsw_sp_fid_rif_set(fid, NULL);
	mlxsw_sp_rif_fdb_op(rif->mlxsw_sp, rif->dev->dev_addr,
			    mlxsw_sp_fid_index(fid), false);
	mlxsw_sp_rif_macvlan_flush(rif);
	mlxsw_sp_fid_flood_set(rif->fid, MLXSW_SP_FLOOD_TYPE_BC,
			       mlxsw_sp_router_port(mlxsw_sp), false);
	mlxsw_sp_fid_flood_set(rif->fid, MLXSW_SP_FLOOD_TYPE_MC,
			       mlxsw_sp_router_port(mlxsw_sp), false);
	mlxsw_sp_rif_vlan_fid_op(rif, MLXSW_REG_RITR_VLAN_IF, vid, false);
}

static struct mlxsw_sp_fid *
mlxsw_sp_rif_vlan_fid_get(struct mlxsw_sp_rif *rif,
			  struct netlink_ext_ack *extack)
{
	struct net_device *br_dev = rif->dev;
	u16 vid;
	int err;

	if (is_vlan_dev(rif->dev)) {
		vid = vlan_dev_vlan_id(rif->dev);
		br_dev = vlan_dev_real_dev(rif->dev);
		if (WARN_ON(!netif_is_bridge_master(br_dev)))
			return ERR_PTR(-EINVAL);
	} else {
		err = br_vlan_get_pvid(rif->dev, &vid);
		if (err < 0 || !vid) {
			NL_SET_ERR_MSG_MOD(extack, "Couldn't determine bridge PVID");
			return ERR_PTR(-EINVAL);
		}
	}

	return mlxsw_sp_bridge_fid_get(rif->mlxsw_sp, br_dev, vid, extack);
}

static void mlxsw_sp_rif_vlan_fdb_del(struct mlxsw_sp_rif *rif, const char *mac)
{
	u16 vid = mlxsw_sp_fid_8021q_vid(rif->fid);
	struct switchdev_notifier_fdb_info info;
	struct net_device *br_dev;
	struct net_device *dev;

	br_dev = is_vlan_dev(rif->dev) ? vlan_dev_real_dev(rif->dev) : rif->dev;
	dev = br_fdb_find_port(br_dev, mac, vid);
	if (!dev)
		return;

	info.addr = mac;
	info.vid = vid;
	call_switchdev_notifiers(SWITCHDEV_FDB_DEL_TO_BRIDGE, dev, &info.info,
				 NULL);
}

static const struct mlxsw_sp_rif_ops mlxsw_sp_rif_vlan_ops = {
	.type			= MLXSW_SP_RIF_TYPE_VLAN,
	.rif_size		= sizeof(struct mlxsw_sp_rif),
	.configure		= mlxsw_sp_rif_vlan_configure,
	.deconfigure		= mlxsw_sp_rif_vlan_deconfigure,
	.fid_get		= mlxsw_sp_rif_vlan_fid_get,
	.fdb_del		= mlxsw_sp_rif_vlan_fdb_del,
};

static int mlxsw_sp_rif_fid_configure(struct mlxsw_sp_rif *rif)
{
	struct mlxsw_sp *mlxsw_sp = rif->mlxsw_sp;
	u16 fid_index = mlxsw_sp_fid_index(rif->fid);
	int err;

	err = mlxsw_sp_rif_vlan_fid_op(rif, MLXSW_REG_RITR_FID_IF, fid_index,
				       true);
	if (err)
		return err;

	err = mlxsw_sp_fid_flood_set(rif->fid, MLXSW_SP_FLOOD_TYPE_MC,
				     mlxsw_sp_router_port(mlxsw_sp), true);
	if (err)
		goto err_fid_mc_flood_set;

	err = mlxsw_sp_fid_flood_set(rif->fid, MLXSW_SP_FLOOD_TYPE_BC,
				     mlxsw_sp_router_port(mlxsw_sp), true);
	if (err)
		goto err_fid_bc_flood_set;

	err = mlxsw_sp_rif_fdb_op(rif->mlxsw_sp, rif->dev->dev_addr,
				  mlxsw_sp_fid_index(rif->fid), true);
	if (err)
		goto err_rif_fdb_op;

	mlxsw_sp_fid_rif_set(rif->fid, rif);
	return 0;

err_rif_fdb_op:
	mlxsw_sp_fid_flood_set(rif->fid, MLXSW_SP_FLOOD_TYPE_BC,
			       mlxsw_sp_router_port(mlxsw_sp), false);
err_fid_bc_flood_set:
	mlxsw_sp_fid_flood_set(rif->fid, MLXSW_SP_FLOOD_TYPE_MC,
			       mlxsw_sp_router_port(mlxsw_sp), false);
err_fid_mc_flood_set:
	mlxsw_sp_rif_vlan_fid_op(rif, MLXSW_REG_RITR_FID_IF, fid_index, false);
	return err;
}

static void mlxsw_sp_rif_fid_deconfigure(struct mlxsw_sp_rif *rif)
{
	u16 fid_index = mlxsw_sp_fid_index(rif->fid);
	struct mlxsw_sp *mlxsw_sp = rif->mlxsw_sp;
	struct mlxsw_sp_fid *fid = rif->fid;

	mlxsw_sp_fid_rif_set(fid, NULL);
	mlxsw_sp_rif_fdb_op(rif->mlxsw_sp, rif->dev->dev_addr,
			    mlxsw_sp_fid_index(fid), false);
	mlxsw_sp_rif_macvlan_flush(rif);
	mlxsw_sp_fid_flood_set(rif->fid, MLXSW_SP_FLOOD_TYPE_BC,
			       mlxsw_sp_router_port(mlxsw_sp), false);
	mlxsw_sp_fid_flood_set(rif->fid, MLXSW_SP_FLOOD_TYPE_MC,
			       mlxsw_sp_router_port(mlxsw_sp), false);
	mlxsw_sp_rif_vlan_fid_op(rif, MLXSW_REG_RITR_FID_IF, fid_index, false);
}

static struct mlxsw_sp_fid *
mlxsw_sp_rif_fid_fid_get(struct mlxsw_sp_rif *rif,
			 struct netlink_ext_ack *extack)
{
	return mlxsw_sp_bridge_fid_get(rif->mlxsw_sp, rif->dev, 0, extack);
}

static void mlxsw_sp_rif_fid_fdb_del(struct mlxsw_sp_rif *rif, const char *mac)
{
	struct switchdev_notifier_fdb_info info;
	struct net_device *dev;

	dev = br_fdb_find_port(rif->dev, mac, 0);
	if (!dev)
		return;

	info.addr = mac;
	info.vid = 0;
	call_switchdev_notifiers(SWITCHDEV_FDB_DEL_TO_BRIDGE, dev, &info.info,
				 NULL);
}

static const struct mlxsw_sp_rif_ops mlxsw_sp_rif_fid_ops = {
	.type			= MLXSW_SP_RIF_TYPE_FID,
	.rif_size		= sizeof(struct mlxsw_sp_rif),
	.configure		= mlxsw_sp_rif_fid_configure,
	.deconfigure		= mlxsw_sp_rif_fid_deconfigure,
	.fid_get		= mlxsw_sp_rif_fid_fid_get,
	.fdb_del		= mlxsw_sp_rif_fid_fdb_del,
};

static const struct mlxsw_sp_rif_ops mlxsw_sp_rif_vlan_emu_ops = {
	.type			= MLXSW_SP_RIF_TYPE_VLAN,
	.rif_size		= sizeof(struct mlxsw_sp_rif),
	.configure		= mlxsw_sp_rif_fid_configure,
	.deconfigure		= mlxsw_sp_rif_fid_deconfigure,
	.fid_get		= mlxsw_sp_rif_vlan_fid_get,
	.fdb_del		= mlxsw_sp_rif_vlan_fdb_del,
};

static struct mlxsw_sp_rif_ipip_lb *
mlxsw_sp_rif_ipip_lb_rif(struct mlxsw_sp_rif *rif)
{
	return container_of(rif, struct mlxsw_sp_rif_ipip_lb, common);
}

static void
mlxsw_sp_rif_ipip_lb_setup(struct mlxsw_sp_rif *rif,
			   const struct mlxsw_sp_rif_params *params)
{
	struct mlxsw_sp_rif_params_ipip_lb *params_lb;
	struct mlxsw_sp_rif_ipip_lb *rif_lb;

	params_lb = container_of(params, struct mlxsw_sp_rif_params_ipip_lb,
				 common);
	rif_lb = mlxsw_sp_rif_ipip_lb_rif(rif);
	rif_lb->lb_config = params_lb->lb_config;
}

static int
mlxsw_sp1_rif_ipip_lb_configure(struct mlxsw_sp_rif *rif)
{
	struct mlxsw_sp_rif_ipip_lb *lb_rif = mlxsw_sp_rif_ipip_lb_rif(rif);
	u32 ul_tb_id = mlxsw_sp_ipip_dev_ul_tb_id(rif->dev);
	struct mlxsw_sp *mlxsw_sp = rif->mlxsw_sp;
	struct mlxsw_sp_vr *ul_vr;
	int err;

	ul_vr = mlxsw_sp_vr_get(mlxsw_sp, ul_tb_id, NULL);
	if (IS_ERR(ul_vr))
		return PTR_ERR(ul_vr);

	err = mlxsw_sp_rif_ipip_lb_op(lb_rif, ul_vr->id, 0, true);
	if (err)
		goto err_loopback_op;

	lb_rif->ul_vr_id = ul_vr->id;
	lb_rif->ul_rif_id = 0;
	++ul_vr->rif_count;
	return 0;

err_loopback_op:
	mlxsw_sp_vr_put(mlxsw_sp, ul_vr);
	return err;
}

static void mlxsw_sp1_rif_ipip_lb_deconfigure(struct mlxsw_sp_rif *rif)
{
	struct mlxsw_sp_rif_ipip_lb *lb_rif = mlxsw_sp_rif_ipip_lb_rif(rif);
	struct mlxsw_sp *mlxsw_sp = rif->mlxsw_sp;
	struct mlxsw_sp_vr *ul_vr;

	ul_vr = &mlxsw_sp->router->vrs[lb_rif->ul_vr_id];
	mlxsw_sp_rif_ipip_lb_op(lb_rif, ul_vr->id, 0, false);

	--ul_vr->rif_count;
	mlxsw_sp_vr_put(mlxsw_sp, ul_vr);
}

static const struct mlxsw_sp_rif_ops mlxsw_sp1_rif_ipip_lb_ops = {
	.type			= MLXSW_SP_RIF_TYPE_IPIP_LB,
	.rif_size		= sizeof(struct mlxsw_sp_rif_ipip_lb),
	.setup                  = mlxsw_sp_rif_ipip_lb_setup,
	.configure		= mlxsw_sp1_rif_ipip_lb_configure,
	.deconfigure		= mlxsw_sp1_rif_ipip_lb_deconfigure,
};

const struct mlxsw_sp_rif_ops *mlxsw_sp1_rif_ops_arr[] = {
	[MLXSW_SP_RIF_TYPE_SUBPORT]	= &mlxsw_sp_rif_subport_ops,
	[MLXSW_SP_RIF_TYPE_VLAN]	= &mlxsw_sp_rif_vlan_emu_ops,
	[MLXSW_SP_RIF_TYPE_FID]		= &mlxsw_sp_rif_fid_ops,
	[MLXSW_SP_RIF_TYPE_IPIP_LB]	= &mlxsw_sp1_rif_ipip_lb_ops,
};

static int
mlxsw_sp_rif_ipip_lb_ul_rif_op(struct mlxsw_sp_rif *ul_rif, bool enable)
{
	struct mlxsw_sp *mlxsw_sp = ul_rif->mlxsw_sp;
	char ritr_pl[MLXSW_REG_RITR_LEN];

	mlxsw_reg_ritr_pack(ritr_pl, enable, MLXSW_REG_RITR_LOOPBACK_IF,
			    ul_rif->rif_index, ul_rif->vr_id, IP_MAX_MTU);
	mlxsw_reg_ritr_loopback_protocol_set(ritr_pl,
					     MLXSW_REG_RITR_LOOPBACK_GENERIC);

	return mlxsw_reg_write(mlxsw_sp->core, MLXSW_REG(ritr), ritr_pl);
}

static struct mlxsw_sp_rif *
mlxsw_sp_ul_rif_create(struct mlxsw_sp *mlxsw_sp, struct mlxsw_sp_vr *vr,
		       struct netlink_ext_ack *extack)
{
	struct mlxsw_sp_rif *ul_rif;
	u16 rif_index;
	int err;

	err = mlxsw_sp_rif_index_alloc(mlxsw_sp, &rif_index);
	if (err) {
		NL_SET_ERR_MSG_MOD(extack, "Exceeded number of supported router interfaces");
		return ERR_PTR(err);
	}

	ul_rif = mlxsw_sp_rif_alloc(sizeof(*ul_rif), rif_index, vr->id, NULL);
	if (!ul_rif)
		return ERR_PTR(-ENOMEM);

	mlxsw_sp->router->rifs[rif_index] = ul_rif;
	ul_rif->mlxsw_sp = mlxsw_sp;
	err = mlxsw_sp_rif_ipip_lb_ul_rif_op(ul_rif, true);
	if (err)
		goto ul_rif_op_err;

	return ul_rif;

ul_rif_op_err:
	mlxsw_sp->router->rifs[rif_index] = NULL;
	kfree(ul_rif);
	return ERR_PTR(err);
}

static void mlxsw_sp_ul_rif_destroy(struct mlxsw_sp_rif *ul_rif)
{
	struct mlxsw_sp *mlxsw_sp = ul_rif->mlxsw_sp;

	mlxsw_sp_rif_ipip_lb_ul_rif_op(ul_rif, false);
	mlxsw_sp->router->rifs[ul_rif->rif_index] = NULL;
	kfree(ul_rif);
}

static struct mlxsw_sp_rif *
mlxsw_sp_ul_rif_get(struct mlxsw_sp *mlxsw_sp, u32 tb_id,
		    struct netlink_ext_ack *extack)
{
	struct mlxsw_sp_vr *vr;
	int err;

	vr = mlxsw_sp_vr_get(mlxsw_sp, tb_id, extack);
	if (IS_ERR(vr))
		return ERR_CAST(vr);

	if (refcount_inc_not_zero(&vr->ul_rif_refcnt))
		return vr->ul_rif;

	vr->ul_rif = mlxsw_sp_ul_rif_create(mlxsw_sp, vr, extack);
	if (IS_ERR(vr->ul_rif)) {
		err = PTR_ERR(vr->ul_rif);
		goto err_ul_rif_create;
	}

	vr->rif_count++;
	refcount_set(&vr->ul_rif_refcnt, 1);

	return vr->ul_rif;

err_ul_rif_create:
	mlxsw_sp_vr_put(mlxsw_sp, vr);
	return ERR_PTR(err);
}

static void mlxsw_sp_ul_rif_put(struct mlxsw_sp_rif *ul_rif)
{
	struct mlxsw_sp *mlxsw_sp = ul_rif->mlxsw_sp;
	struct mlxsw_sp_vr *vr;

	vr = &mlxsw_sp->router->vrs[ul_rif->vr_id];

	if (!refcount_dec_and_test(&vr->ul_rif_refcnt))
		return;

	vr->rif_count--;
	mlxsw_sp_ul_rif_destroy(ul_rif);
	mlxsw_sp_vr_put(mlxsw_sp, vr);
}

int mlxsw_sp_router_ul_rif_get(struct mlxsw_sp *mlxsw_sp, u32 ul_tb_id,
			       u16 *ul_rif_index)
{
	struct mlxsw_sp_rif *ul_rif;

	ASSERT_RTNL();

	ul_rif = mlxsw_sp_ul_rif_get(mlxsw_sp, ul_tb_id, NULL);
	if (IS_ERR(ul_rif))
		return PTR_ERR(ul_rif);
	*ul_rif_index = ul_rif->rif_index;

	return 0;
}

void mlxsw_sp_router_ul_rif_put(struct mlxsw_sp *mlxsw_sp, u16 ul_rif_index)
{
	struct mlxsw_sp_rif *ul_rif;

	ASSERT_RTNL();

	ul_rif = mlxsw_sp->router->rifs[ul_rif_index];
	if (WARN_ON(!ul_rif))
		return;

	mlxsw_sp_ul_rif_put(ul_rif);
}

static int
mlxsw_sp2_rif_ipip_lb_configure(struct mlxsw_sp_rif *rif)
{
	struct mlxsw_sp_rif_ipip_lb *lb_rif = mlxsw_sp_rif_ipip_lb_rif(rif);
	u32 ul_tb_id = mlxsw_sp_ipip_dev_ul_tb_id(rif->dev);
	struct mlxsw_sp *mlxsw_sp = rif->mlxsw_sp;
	struct mlxsw_sp_rif *ul_rif;
	int err;

	ul_rif = mlxsw_sp_ul_rif_get(mlxsw_sp, ul_tb_id, NULL);
	if (IS_ERR(ul_rif))
		return PTR_ERR(ul_rif);

	err = mlxsw_sp_rif_ipip_lb_op(lb_rif, 0, ul_rif->rif_index, true);
	if (err)
		goto err_loopback_op;

	lb_rif->ul_vr_id = 0;
	lb_rif->ul_rif_id = ul_rif->rif_index;

	return 0;

err_loopback_op:
	mlxsw_sp_ul_rif_put(ul_rif);
	return err;
}

static void mlxsw_sp2_rif_ipip_lb_deconfigure(struct mlxsw_sp_rif *rif)
{
	struct mlxsw_sp_rif_ipip_lb *lb_rif = mlxsw_sp_rif_ipip_lb_rif(rif);
	struct mlxsw_sp *mlxsw_sp = rif->mlxsw_sp;
	struct mlxsw_sp_rif *ul_rif;

	ul_rif = mlxsw_sp_rif_by_index(mlxsw_sp, lb_rif->ul_rif_id);
	mlxsw_sp_rif_ipip_lb_op(lb_rif, 0, lb_rif->ul_rif_id, false);
	mlxsw_sp_ul_rif_put(ul_rif);
}

static const struct mlxsw_sp_rif_ops mlxsw_sp2_rif_ipip_lb_ops = {
	.type			= MLXSW_SP_RIF_TYPE_IPIP_LB,
	.rif_size		= sizeof(struct mlxsw_sp_rif_ipip_lb),
	.setup                  = mlxsw_sp_rif_ipip_lb_setup,
	.configure		= mlxsw_sp2_rif_ipip_lb_configure,
	.deconfigure		= mlxsw_sp2_rif_ipip_lb_deconfigure,
};

const struct mlxsw_sp_rif_ops *mlxsw_sp2_rif_ops_arr[] = {
	[MLXSW_SP_RIF_TYPE_SUBPORT]	= &mlxsw_sp_rif_subport_ops,
	[MLXSW_SP_RIF_TYPE_VLAN]	= &mlxsw_sp_rif_vlan_emu_ops,
	[MLXSW_SP_RIF_TYPE_FID]		= &mlxsw_sp_rif_fid_ops,
	[MLXSW_SP_RIF_TYPE_IPIP_LB]	= &mlxsw_sp2_rif_ipip_lb_ops,
};

static int mlxsw_sp_rifs_init(struct mlxsw_sp *mlxsw_sp)
{
	u64 max_rifs = MLXSW_CORE_RES_GET(mlxsw_sp->core, MAX_RIFS);

	mlxsw_sp->router->rifs = kcalloc(max_rifs,
					 sizeof(struct mlxsw_sp_rif *),
					 GFP_KERNEL);
	if (!mlxsw_sp->router->rifs)
		return -ENOMEM;

	return 0;
}

static void mlxsw_sp_rifs_fini(struct mlxsw_sp *mlxsw_sp)
{
	int i;

	for (i = 0; i < MLXSW_CORE_RES_GET(mlxsw_sp->core, MAX_RIFS); i++)
		WARN_ON_ONCE(mlxsw_sp->router->rifs[i]);

	kfree(mlxsw_sp->router->rifs);
}

static int
mlxsw_sp_ipip_config_tigcr(struct mlxsw_sp *mlxsw_sp)
{
	char tigcr_pl[MLXSW_REG_TIGCR_LEN];

	mlxsw_reg_tigcr_pack(tigcr_pl, true, 0);
	return mlxsw_reg_write(mlxsw_sp->core, MLXSW_REG(tigcr), tigcr_pl);
}

static int mlxsw_sp_ipips_init(struct mlxsw_sp *mlxsw_sp)
{
	mlxsw_sp->router->ipip_ops_arr = mlxsw_sp_ipip_ops_arr;
	INIT_LIST_HEAD(&mlxsw_sp->router->ipip_list);
	return mlxsw_sp_ipip_config_tigcr(mlxsw_sp);
}

static void mlxsw_sp_ipips_fini(struct mlxsw_sp *mlxsw_sp)
{
	WARN_ON(!list_empty(&mlxsw_sp->router->ipip_list));
}

static void mlxsw_sp_router_fib_dump_flush(struct notifier_block *nb)
{
	struct mlxsw_sp_router *router;

	/* Flush pending FIB notifications and then flush the device's
	 * table before requesting another dump. The FIB notification
	 * block is unregistered, so no need to take RTNL.
	 */
	mlxsw_core_flush_owq();
	router = container_of(nb, struct mlxsw_sp_router, fib_nb);
	mlxsw_sp_router_fib_flush(router->mlxsw_sp);
}

#ifdef CONFIG_IP_ROUTE_MULTIPATH
static void mlxsw_sp_mp_hash_header_set(char *recr2_pl, int header)
{
	mlxsw_reg_recr2_outer_header_enables_set(recr2_pl, header, true);
}

static void mlxsw_sp_mp_hash_field_set(char *recr2_pl, int field)
{
	mlxsw_reg_recr2_outer_header_fields_enable_set(recr2_pl, field, true);
}

static void mlxsw_sp_mp4_hash_init(char *recr2_pl)
{
	bool only_l3 = !init_net.ipv4.sysctl_fib_multipath_hash_policy;

	mlxsw_sp_mp_hash_header_set(recr2_pl,
				    MLXSW_REG_RECR2_IPV4_EN_NOT_TCP_NOT_UDP);
	mlxsw_sp_mp_hash_header_set(recr2_pl, MLXSW_REG_RECR2_IPV4_EN_TCP_UDP);
	mlxsw_reg_recr2_ipv4_sip_enable(recr2_pl);
	mlxsw_reg_recr2_ipv4_dip_enable(recr2_pl);
	if (only_l3)
		return;
	mlxsw_sp_mp_hash_header_set(recr2_pl, MLXSW_REG_RECR2_TCP_UDP_EN_IPV4);
	mlxsw_sp_mp_hash_field_set(recr2_pl, MLXSW_REG_RECR2_IPV4_PROTOCOL);
	mlxsw_sp_mp_hash_field_set(recr2_pl, MLXSW_REG_RECR2_TCP_UDP_SPORT);
	mlxsw_sp_mp_hash_field_set(recr2_pl, MLXSW_REG_RECR2_TCP_UDP_DPORT);
}

static void mlxsw_sp_mp6_hash_init(char *recr2_pl)
{
	bool only_l3 = !ip6_multipath_hash_policy(&init_net);

	mlxsw_sp_mp_hash_header_set(recr2_pl,
				    MLXSW_REG_RECR2_IPV6_EN_NOT_TCP_NOT_UDP);
	mlxsw_sp_mp_hash_header_set(recr2_pl, MLXSW_REG_RECR2_IPV6_EN_TCP_UDP);
	mlxsw_reg_recr2_ipv6_sip_enable(recr2_pl);
	mlxsw_reg_recr2_ipv6_dip_enable(recr2_pl);
	mlxsw_sp_mp_hash_field_set(recr2_pl, MLXSW_REG_RECR2_IPV6_NEXT_HEADER);
	if (only_l3) {
		mlxsw_sp_mp_hash_field_set(recr2_pl,
					   MLXSW_REG_RECR2_IPV6_FLOW_LABEL);
	} else {
		mlxsw_sp_mp_hash_header_set(recr2_pl,
					    MLXSW_REG_RECR2_TCP_UDP_EN_IPV6);
		mlxsw_sp_mp_hash_field_set(recr2_pl,
					   MLXSW_REG_RECR2_TCP_UDP_SPORT);
		mlxsw_sp_mp_hash_field_set(recr2_pl,
					   MLXSW_REG_RECR2_TCP_UDP_DPORT);
	}
}

static int mlxsw_sp_mp_hash_init(struct mlxsw_sp *mlxsw_sp)
{
	char recr2_pl[MLXSW_REG_RECR2_LEN];
	u32 seed;

	seed = jhash(mlxsw_sp->base_mac, sizeof(mlxsw_sp->base_mac), 0);
	mlxsw_reg_recr2_pack(recr2_pl, seed);
	mlxsw_sp_mp4_hash_init(recr2_pl);
	mlxsw_sp_mp6_hash_init(recr2_pl);

	return mlxsw_reg_write(mlxsw_sp->core, MLXSW_REG(recr2), recr2_pl);
}
#else
static int mlxsw_sp_mp_hash_init(struct mlxsw_sp *mlxsw_sp)
{
	return 0;
}
#endif

static int mlxsw_sp_dscp_init(struct mlxsw_sp *mlxsw_sp)
{
	char rdpm_pl[MLXSW_REG_RDPM_LEN];
	unsigned int i;

	MLXSW_REG_ZERO(rdpm, rdpm_pl);

	/* HW is determining switch priority based on DSCP-bits, but the
	 * kernel is still doing that based on the ToS. Since there's a
	 * mismatch in bits we need to make sure to translate the right
	 * value ToS would observe, skipping the 2 least-significant ECN bits.
	 */
	for (i = 0; i < MLXSW_REG_RDPM_DSCP_ENTRY_REC_MAX_COUNT; i++)
		mlxsw_reg_rdpm_pack(rdpm_pl, i, rt_tos2priority(i << 2));

	return mlxsw_reg_write(mlxsw_sp->core, MLXSW_REG(rdpm), rdpm_pl);
}

static int __mlxsw_sp_router_init(struct mlxsw_sp *mlxsw_sp)
{
	bool usp = init_net.ipv4.sysctl_ip_fwd_update_priority;
	char rgcr_pl[MLXSW_REG_RGCR_LEN];
	u64 max_rifs;
	int err;

	if (!MLXSW_CORE_RES_VALID(mlxsw_sp->core, MAX_RIFS))
		return -EIO;
	max_rifs = MLXSW_CORE_RES_GET(mlxsw_sp->core, MAX_RIFS);

	mlxsw_reg_rgcr_pack(rgcr_pl, true, true);
	mlxsw_reg_rgcr_max_router_interfaces_set(rgcr_pl, max_rifs);
	mlxsw_reg_rgcr_usp_set(rgcr_pl, usp);
	err = mlxsw_reg_write(mlxsw_sp->core, MLXSW_REG(rgcr), rgcr_pl);
	if (err)
		return err;
	return 0;
}

static void __mlxsw_sp_router_fini(struct mlxsw_sp *mlxsw_sp)
{
	char rgcr_pl[MLXSW_REG_RGCR_LEN];

	mlxsw_reg_rgcr_pack(rgcr_pl, false, false);
	mlxsw_reg_write(mlxsw_sp->core, MLXSW_REG(rgcr), rgcr_pl);
}

int mlxsw_sp_router_init(struct mlxsw_sp *mlxsw_sp)
{
	struct mlxsw_sp_router *router;
	int err;

	router = kzalloc(sizeof(*mlxsw_sp->router), GFP_KERNEL);
	if (!router)
		return -ENOMEM;
	mlxsw_sp->router = router;
	router->mlxsw_sp = mlxsw_sp;

	router->inetaddr_nb.notifier_call = mlxsw_sp_inetaddr_event;
	err = register_inetaddr_notifier(&router->inetaddr_nb);
	if (err)
		goto err_register_inetaddr_notifier;

	router->inet6addr_nb.notifier_call = mlxsw_sp_inet6addr_event;
	err = register_inet6addr_notifier(&router->inet6addr_nb);
	if (err)
		goto err_register_inet6addr_notifier;

	INIT_LIST_HEAD(&mlxsw_sp->router->nexthop_neighs_list);
	err = __mlxsw_sp_router_init(mlxsw_sp);
	if (err)
		goto err_router_init;

	err = mlxsw_sp_rifs_init(mlxsw_sp);
	if (err)
		goto err_rifs_init;

	err = mlxsw_sp_ipips_init(mlxsw_sp);
	if (err)
		goto err_ipips_init;

	err = rhashtable_init(&mlxsw_sp->router->nexthop_ht,
			      &mlxsw_sp_nexthop_ht_params);
	if (err)
		goto err_nexthop_ht_init;

	err = rhashtable_init(&mlxsw_sp->router->nexthop_group_ht,
			      &mlxsw_sp_nexthop_group_ht_params);
	if (err)
		goto err_nexthop_group_ht_init;

	INIT_LIST_HEAD(&mlxsw_sp->router->nexthop_list);
	err = mlxsw_sp_lpm_init(mlxsw_sp);
	if (err)
		goto err_lpm_init;

	err = mlxsw_sp_mr_init(mlxsw_sp, &mlxsw_sp_mr_tcam_ops);
	if (err)
		goto err_mr_init;

	err = mlxsw_sp_vrs_init(mlxsw_sp);
	if (err)
		goto err_vrs_init;

	err = mlxsw_sp_neigh_init(mlxsw_sp);
	if (err)
		goto err_neigh_init;

	mlxsw_sp->router->netevent_nb.notifier_call =
		mlxsw_sp_router_netevent_event;
	err = register_netevent_notifier(&mlxsw_sp->router->netevent_nb);
	if (err)
		goto err_register_netevent_notifier;

	err = mlxsw_sp_mp_hash_init(mlxsw_sp);
	if (err)
		goto err_mp_hash_init;

	err = mlxsw_sp_dscp_init(mlxsw_sp);
	if (err)
		goto err_dscp_init;

	mlxsw_sp->router->fib_nb.notifier_call = mlxsw_sp_router_fib_event;
	err = register_fib_notifier(&mlxsw_sp->router->fib_nb,
				    mlxsw_sp_router_fib_dump_flush);
	if (err)
		goto err_register_fib_notifier;

	return 0;

err_register_fib_notifier:
err_dscp_init:
err_mp_hash_init:
	unregister_netevent_notifier(&mlxsw_sp->router->netevent_nb);
err_register_netevent_notifier:
	mlxsw_sp_neigh_fini(mlxsw_sp);
err_neigh_init:
	mlxsw_sp_vrs_fini(mlxsw_sp);
err_vrs_init:
	mlxsw_sp_mr_fini(mlxsw_sp);
err_mr_init:
	mlxsw_sp_lpm_fini(mlxsw_sp);
err_lpm_init:
	rhashtable_destroy(&mlxsw_sp->router->nexthop_group_ht);
err_nexthop_group_ht_init:
	rhashtable_destroy(&mlxsw_sp->router->nexthop_ht);
err_nexthop_ht_init:
	mlxsw_sp_ipips_fini(mlxsw_sp);
err_ipips_init:
	mlxsw_sp_rifs_fini(mlxsw_sp);
err_rifs_init:
	__mlxsw_sp_router_fini(mlxsw_sp);
err_router_init:
	unregister_inet6addr_notifier(&router->inet6addr_nb);
err_register_inet6addr_notifier:
	unregister_inetaddr_notifier(&router->inetaddr_nb);
err_register_inetaddr_notifier:
	kfree(mlxsw_sp->router);
	return err;
}

void mlxsw_sp_router_fini(struct mlxsw_sp *mlxsw_sp)
{
	unregister_fib_notifier(&mlxsw_sp->router->fib_nb);
	unregister_netevent_notifier(&mlxsw_sp->router->netevent_nb);
	mlxsw_sp_neigh_fini(mlxsw_sp);
	mlxsw_sp_vrs_fini(mlxsw_sp);
	mlxsw_sp_mr_fini(mlxsw_sp);
	mlxsw_sp_lpm_fini(mlxsw_sp);
	rhashtable_destroy(&mlxsw_sp->router->nexthop_group_ht);
	rhashtable_destroy(&mlxsw_sp->router->nexthop_ht);
	mlxsw_sp_ipips_fini(mlxsw_sp);
	mlxsw_sp_rifs_fini(mlxsw_sp);
	__mlxsw_sp_router_fini(mlxsw_sp);
	unregister_inet6addr_notifier(&mlxsw_sp->router->inet6addr_nb);
	unregister_inetaddr_notifier(&mlxsw_sp->router->inetaddr_nb);
	kfree(mlxsw_sp->router);
}<|MERGE_RESOLUTION|>--- conflicted
+++ resolved
@@ -2888,11 +2888,7 @@
 		return false;
 
 	list_for_each_entry(mlxsw_sp_rt6, &fib6_entry->rt6_list, list) {
-<<<<<<< HEAD
-		struct fib6_nh *fib6_nh = &mlxsw_sp_rt6->rt->fib6_nh;
-=======
 		struct fib6_nh *fib6_nh = mlxsw_sp_rt6->rt->fib6_nh;
->>>>>>> 4ff96fb5
 		struct in6_addr *gw;
 		int ifindex, weight;
 
@@ -2964,11 +2960,7 @@
 	struct net_device *dev;
 
 	list_for_each_entry(mlxsw_sp_rt6, &fib6_entry->rt6_list, list) {
-<<<<<<< HEAD
-		dev = mlxsw_sp_rt6->rt->fib6_nh.fib_nh_dev;
-=======
 		dev = mlxsw_sp_rt6->rt->fib6_nh->fib_nh_dev;
->>>>>>> 4ff96fb5
 		val ^= dev->ifindex;
 	}
 
@@ -3894,15 +3886,10 @@
 static bool mlxsw_sp_fi_is_gateway(const struct mlxsw_sp *mlxsw_sp,
 				   struct fib_info *fi)
 {
-<<<<<<< HEAD
-	return fi->fib_nh->fib_nh_scope == RT_SCOPE_LINK ||
-	       mlxsw_sp_nexthop4_ipip_type(mlxsw_sp, fi->fib_nh, NULL);
-=======
 	const struct fib_nh *nh = fib_info_nh(fi, 0);
 
 	return nh->fib_nh_scope == RT_SCOPE_LINK ||
 	       mlxsw_sp_nexthop4_ipip_type(mlxsw_sp, nh, NULL);
->>>>>>> 4ff96fb5
 }
 
 static struct mlxsw_sp_nexthop_group *
@@ -4043,15 +4030,9 @@
 		struct mlxsw_sp_nexthop *nh = &nh_grp->nexthops[i];
 		struct fib6_info *rt = mlxsw_sp_rt6->rt;
 
-<<<<<<< HEAD
-		if (nh->rif && nh->rif->dev == rt->fib6_nh.fib_nh_dev &&
-		    ipv6_addr_equal((const struct in6_addr *) &nh->gw_addr,
-				    &rt->fib6_nh.fib_nh_gw6))
-=======
 		if (nh->rif && nh->rif->dev == rt->fib6_nh->fib_nh_dev &&
 		    ipv6_addr_equal((const struct in6_addr *) &nh->gw_addr,
 				    &rt->fib6_nh->fib_nh_gw6))
->>>>>>> 4ff96fb5
 			return nh;
 		continue;
 	}
@@ -4111,21 +4092,13 @@
 	if (fib_entry->type == MLXSW_SP_FIB_ENTRY_TYPE_LOCAL ||
 	    fib_entry->type == MLXSW_SP_FIB_ENTRY_TYPE_BLACKHOLE) {
 		list_first_entry(&fib6_entry->rt6_list, struct mlxsw_sp_rt6,
-<<<<<<< HEAD
-				 list)->rt->fib6_nh.fib_nh_flags |= RTNH_F_OFFLOAD;
-=======
 				 list)->rt->fib6_nh->fib_nh_flags |= RTNH_F_OFFLOAD;
->>>>>>> 4ff96fb5
 		return;
 	}
 
 	list_for_each_entry(mlxsw_sp_rt6, &fib6_entry->rt6_list, list) {
 		struct mlxsw_sp_nexthop_group *nh_grp = fib_entry->nh_group;
-<<<<<<< HEAD
-		struct fib6_nh *fib6_nh = &mlxsw_sp_rt6->rt->fib6_nh;
-=======
 		struct fib6_nh *fib6_nh = mlxsw_sp_rt6->rt->fib6_nh;
->>>>>>> 4ff96fb5
 		struct mlxsw_sp_nexthop *nh;
 
 		nh = mlxsw_sp_rt6_nexthop(nh_grp, mlxsw_sp_rt6);
@@ -4147,11 +4120,7 @@
 	list_for_each_entry(mlxsw_sp_rt6, &fib6_entry->rt6_list, list) {
 		struct fib6_info *rt = mlxsw_sp_rt6->rt;
 
-<<<<<<< HEAD
-		rt->fib6_nh.fib_nh_flags &= ~RTNH_F_OFFLOAD;
-=======
 		rt->fib6_nh->fib_nh_flags &= ~RTNH_F_OFFLOAD;
->>>>>>> 4ff96fb5
 	}
 }
 
@@ -5029,12 +4998,8 @@
 static bool mlxsw_sp_fib6_rt_can_mp(const struct fib6_info *rt)
 {
 	/* RTF_CACHE routes are ignored */
-<<<<<<< HEAD
-	return !(rt->fib6_flags & RTF_ADDRCONF) && rt->fib6_nh.fib_nh_gw_family;
-=======
 	return !(rt->fib6_flags & RTF_ADDRCONF) &&
 		rt->fib6_nh->fib_nh_gw_family;
->>>>>>> 4ff96fb5
 }
 
 static struct fib6_info *
@@ -5093,13 +5058,8 @@
 					const struct fib6_info *rt,
 					enum mlxsw_sp_ipip_type *ret)
 {
-<<<<<<< HEAD
-	return rt->fib6_nh.fib_nh_dev &&
-	       mlxsw_sp_netdev_ipip_type(mlxsw_sp, rt->fib6_nh.fib_nh_dev, ret);
-=======
 	return rt->fib6_nh->fib_nh_dev &&
 	       mlxsw_sp_netdev_ipip_type(mlxsw_sp, rt->fib6_nh->fib_nh_dev, ret);
->>>>>>> 4ff96fb5
 }
 
 static int mlxsw_sp_nexthop6_type_init(struct mlxsw_sp *mlxsw_sp,
@@ -5109,11 +5069,7 @@
 {
 	const struct mlxsw_sp_ipip_ops *ipip_ops;
 	struct mlxsw_sp_ipip_entry *ipip_entry;
-<<<<<<< HEAD
-	struct net_device *dev = rt->fib6_nh.fib_nh_dev;
-=======
 	struct net_device *dev = rt->fib6_nh->fib_nh_dev;
->>>>>>> 4ff96fb5
 	struct mlxsw_sp_rif *rif;
 	int err;
 
@@ -5156,19 +5112,11 @@
 				  struct mlxsw_sp_nexthop *nh,
 				  const struct fib6_info *rt)
 {
-<<<<<<< HEAD
-	struct net_device *dev = rt->fib6_nh.fib_nh_dev;
-
-	nh->nh_grp = nh_grp;
-	nh->nh_weight = rt->fib6_nh.fib_nh_weight;
-	memcpy(&nh->gw_addr, &rt->fib6_nh.fib_nh_gw6, sizeof(nh->gw_addr));
-=======
 	struct net_device *dev = rt->fib6_nh->fib_nh_dev;
 
 	nh->nh_grp = nh_grp;
 	nh->nh_weight = rt->fib6_nh->fib_nh_weight;
 	memcpy(&nh->gw_addr, &rt->fib6_nh->fib_nh_gw6, sizeof(nh->gw_addr));
->>>>>>> 4ff96fb5
 	mlxsw_sp_nexthop_counter_alloc(mlxsw_sp, nh);
 
 	list_add_tail(&nh->router_list_node, &mlxsw_sp->router->nexthop_list);
@@ -5191,11 +5139,7 @@
 static bool mlxsw_sp_rt6_is_gateway(const struct mlxsw_sp *mlxsw_sp,
 				    const struct fib6_info *rt)
 {
-<<<<<<< HEAD
-	return rt->fib6_nh.fib_nh_gw_family ||
-=======
 	return rt->fib6_nh->fib_nh_gw_family ||
->>>>>>> 4ff96fb5
 	       mlxsw_sp_nexthop6_ipip_type(mlxsw_sp, rt, NULL);
 }
 
@@ -6336,8 +6280,6 @@
 				NL_SET_ERR_MSG_MOD(info->extack, "IPv6 gateway with IPv4 route is not supported");
 				return notifier_from_errno(-EINVAL);
 			}
-<<<<<<< HEAD
-=======
 			if (fen_info->fi->nh) {
 				NL_SET_ERR_MSG_MOD(info->extack, "IPv4 route with nexthop objects is not supported");
 				return notifier_from_errno(-EINVAL);
@@ -6352,7 +6294,6 @@
 				NL_SET_ERR_MSG_MOD(info->extack, "IPv6 route with nexthop objects is not supported");
 				return notifier_from_errno(-EINVAL);
 			}
->>>>>>> 4ff96fb5
 		}
 		break;
 	}
