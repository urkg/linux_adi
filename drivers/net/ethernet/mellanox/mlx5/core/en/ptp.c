--- conflicted
+++ resolved
@@ -682,11 +682,7 @@
 	c->tstamp   = &priv->tstamp;
 	c->pdev     = mlx5_core_dma_dev(priv->mdev);
 	c->netdev   = priv->netdev;
-<<<<<<< HEAD
-	c->mkey_be  = cpu_to_be32(priv->mdev->mlx5e_res.hw_objs.mkey.key);
-=======
 	c->mkey_be  = cpu_to_be32(priv->mdev->mlx5e_res.hw_objs.mkey);
->>>>>>> df0cc57e
 	c->num_tc   = mlx5e_get_dcb_num_tc(params);
 	c->stats    = &priv->ptp_stats.ch;
 	c->lag_port = lag_port;
