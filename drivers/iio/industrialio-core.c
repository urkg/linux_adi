/* The industrial I/O core
 *
 * Copyright (c) 2008 Jonathan Cameron
 *
 * This program is free software; you can redistribute it and/or modify it
 * under the terms of the GNU General Public License version 2 as published by
 * the Free Software Foundation.
 *
 * Based on elements of hwmon and input subsystems.
 */

#define pr_fmt(fmt) "iio-core: " fmt

#include <linux/kernel.h>
#include <linux/module.h>
#include <linux/idr.h>
#include <linux/kdev_t.h>
#include <linux/err.h>
#include <linux/device.h>
#include <linux/fs.h>
#include <linux/poll.h>
#include <linux/sched.h>
#include <linux/wait.h>
#include <linux/cdev.h>
#include <linux/slab.h>
#include <linux/anon_inodes.h>
#include <linux/debugfs.h>

#include <linux/iio/iio.h>
#include <linux/iio/buffer.h>
#include "iio_core.h"
#include "iio_core_trigger.h"
#include <linux/iio/sysfs.h>
#include <linux/iio/events.h>
#include <linux/iio/buffer.h>

/* IDA to assign each registered device a unique id */
static DEFINE_IDA(iio_ida);

static dev_t iio_devt;

#define IIO_DEV_MAX 256
struct bus_type iio_bus_type = {
	.name = "iio",
};
EXPORT_SYMBOL(iio_bus_type);

static struct dentry *iio_debugfs_dentry;

static const char * const iio_direction[] = {
	[0] = "in",
	[1] = "out",
};

static const char * const iio_chan_type_name_spec[] = {
	[IIO_VOLTAGE] = "voltage",
	[IIO_CURRENT] = "current",
	[IIO_POWER] = "power",
	[IIO_ACCEL] = "accel",
	[IIO_ANGL_VEL] = "anglvel",
	[IIO_MAGN] = "magn",
	[IIO_LIGHT] = "illuminance",
	[IIO_INTENSITY] = "intensity",
	[IIO_PROXIMITY] = "proximity",
	[IIO_TEMP] = "temp",
	[IIO_INCLI] = "incli",
	[IIO_ROT] = "rot",
	[IIO_ANGL] = "angl",
	[IIO_TIMESTAMP] = "timestamp",
	[IIO_CAPACITANCE] = "capacitance",
	[IIO_ALTVOLTAGE] = "altvoltage",
	[IIO_CCT] = "cct",
	[IIO_PRESSURE] = "pressure",
	[IIO_HUMIDITYRELATIVE] = "humidityrelative",
};

static const char * const iio_modifier_names[] = {
	[IIO_MOD_X] = "x",
	[IIO_MOD_Y] = "y",
	[IIO_MOD_Z] = "z",
	[IIO_MOD_ROOT_SUM_SQUARED_X_Y] = "sqrt(x^2+y^2)",
	[IIO_MOD_SUM_SQUARED_X_Y_Z] = "x^2+y^2+z^2",
	[IIO_MOD_LIGHT_BOTH] = "both",
	[IIO_MOD_LIGHT_IR] = "ir",
	[IIO_MOD_LIGHT_CLEAR] = "clear",
	[IIO_MOD_LIGHT_RED] = "red",
	[IIO_MOD_LIGHT_GREEN] = "green",
	[IIO_MOD_LIGHT_BLUE] = "blue",
	[IIO_MOD_QUATERNION] = "quaternion",
	[IIO_MOD_TEMP_AMBIENT] = "ambient",
	[IIO_MOD_TEMP_OBJECT] = "object",
	[IIO_MOD_NORTH_MAGN] = "from_north_magnetic",
	[IIO_MOD_NORTH_TRUE] = "from_north_true",
	[IIO_MOD_NORTH_MAGN_TILT_COMP] = "from_north_magnetic_tilt_comp",
	[IIO_MOD_NORTH_TRUE_TILT_COMP] = "from_north_true_tilt_comp",
};

/* relies on pairs of these shared then separate */
static const char * const iio_chan_info_postfix[] = {
	[IIO_CHAN_INFO_RAW] = "raw",
	[IIO_CHAN_INFO_PROCESSED] = "input",
	[IIO_CHAN_INFO_SCALE] = "scale",
	[IIO_CHAN_INFO_OFFSET] = "offset",
	[IIO_CHAN_INFO_CALIBSCALE] = "calibscale",
	[IIO_CHAN_INFO_CALIBBIAS] = "calibbias",
	[IIO_CHAN_INFO_CALIBPHASE] = "calibphase",
	[IIO_CHAN_INFO_PEAK] = "peak_raw",
	[IIO_CHAN_INFO_PEAK_SCALE] = "peak_scale",
	[IIO_CHAN_INFO_QUADRATURE_CORRECTION_RAW] = "quadrature_correction_raw",
	[IIO_CHAN_INFO_AVERAGE_RAW] = "mean_raw",
	[IIO_CHAN_INFO_LOW_PASS_FILTER_3DB_FREQUENCY]
	= "filter_low_pass_3db_frequency",
	[IIO_CHAN_INFO_HIGH_PASS_FILTER_3DB_FREQUENCY]
	= "filter_high_pass_3db_frequency",
	[IIO_CHAN_INFO_SAMP_FREQ] = "sampling_frequency",
	[IIO_CHAN_INFO_FREQUENCY] = "frequency",
	[IIO_CHAN_INFO_PHASE] = "phase",
	[IIO_CHAN_INFO_HARDWAREGAIN] = "hardwaregain",
	[IIO_CHAN_INFO_HYSTERESIS] = "hysteresis",
	[IIO_CHAN_INFO_INT_TIME] = "integration_time",
};

/**
 * iio_find_channel_from_si() - get channel from its scan index
 * @indio_dev:		device
 * @si:			scan index to match
 */
const struct iio_chan_spec
*iio_find_channel_from_si(struct iio_dev *indio_dev, int si)
{
	int i;

	for (i = 0; i < indio_dev->num_channels; i++)
		if (indio_dev->channels[i].scan_index == si)
			return &indio_dev->channels[i];
	return NULL;
}

/* This turns up an awful lot */
ssize_t iio_read_const_attr(struct device *dev,
			    struct device_attribute *attr,
			    char *buf)
{
	return sprintf(buf, "%s\n", to_iio_const_attr(attr)->string);
}
EXPORT_SYMBOL(iio_read_const_attr);

static int __init iio_init(void)
{
	int ret;

	/* Register sysfs bus */
	ret  = bus_register(&iio_bus_type);
	if (ret < 0) {
		pr_err("could not register bus type\n");
		goto error_nothing;
	}

	ret = alloc_chrdev_region(&iio_devt, 0, IIO_DEV_MAX, "iio");
	if (ret < 0) {
		pr_err("failed to allocate char dev region\n");
		goto error_unregister_bus_type;
	}

	iio_debugfs_dentry = debugfs_create_dir("iio", NULL);

	return 0;

error_unregister_bus_type:
	bus_unregister(&iio_bus_type);
error_nothing:
	return ret;
}

static void __exit iio_exit(void)
{
	if (iio_devt)
		unregister_chrdev_region(iio_devt, IIO_DEV_MAX);
	bus_unregister(&iio_bus_type);
	debugfs_remove_recursive(iio_debugfs_dentry);
}

#if defined(CONFIG_DEBUG_FS)
static ssize_t iio_debugfs_read_reg(struct file *file, char __user *userbuf,
			      size_t count, loff_t *ppos)
{
	struct iio_dev *indio_dev = file->private_data;
	char buf[20];
	unsigned val = 0;
	ssize_t len;
	int ret;

	ret = indio_dev->info->debugfs_reg_access(indio_dev,
						  indio_dev->cached_reg_addr,
						  0, &val);
	if (ret)
		dev_err(indio_dev->dev.parent, "%s: read failed\n", __func__);

	len = snprintf(buf, sizeof(buf), "0x%X\n", val);

	return simple_read_from_buffer(userbuf, count, ppos, buf, len);
}

static ssize_t iio_debugfs_write_reg(struct file *file,
		     const char __user *userbuf, size_t count, loff_t *ppos)
{
	struct iio_dev *indio_dev = file->private_data;
	unsigned reg, val;
	char buf[80];
	int ret;

	count = min_t(size_t, count, (sizeof(buf)-1));
	if (copy_from_user(buf, userbuf, count))
		return -EFAULT;

	buf[count] = 0;

	ret = sscanf(buf, "%i %i", &reg, &val);

	switch (ret) {
	case 1:
		indio_dev->cached_reg_addr = reg;
		break;
	case 2:
		indio_dev->cached_reg_addr = reg;
		ret = indio_dev->info->debugfs_reg_access(indio_dev, reg,
							  val, NULL);
		if (ret) {
			dev_err(indio_dev->dev.parent, "%s: write failed\n",
				__func__);
			return ret;
		}
		break;
	default:
		return -EINVAL;
	}

	return count;
}

static const struct file_operations iio_debugfs_reg_fops = {
	.open = simple_open,
	.read = iio_debugfs_read_reg,
	.write = iio_debugfs_write_reg,
};

static void iio_device_unregister_debugfs(struct iio_dev *indio_dev)
{
	debugfs_remove_recursive(indio_dev->debugfs_dentry);
}

static int iio_device_register_debugfs(struct iio_dev *indio_dev)
{
	struct dentry *d;

	if (indio_dev->info->debugfs_reg_access == NULL)
		return 0;

	if (!iio_debugfs_dentry)
		return 0;

	indio_dev->debugfs_dentry =
		debugfs_create_dir(dev_name(&indio_dev->dev),
				   iio_debugfs_dentry);
	if (IS_ERR(indio_dev->debugfs_dentry))
		return PTR_ERR(indio_dev->debugfs_dentry);

	if (indio_dev->debugfs_dentry == NULL) {
		dev_warn(indio_dev->dev.parent,
			 "Failed to create debugfs directory\n");
		return -EFAULT;
	}

	d = debugfs_create_file("direct_reg_access", 0644,
				indio_dev->debugfs_dentry,
				indio_dev, &iio_debugfs_reg_fops);
	if (!d) {
		iio_device_unregister_debugfs(indio_dev);
		return -ENOMEM;
	}

	return 0;
}
#else
static int iio_device_register_debugfs(struct iio_dev *indio_dev)
{
	return 0;
}

static void iio_device_unregister_debugfs(struct iio_dev *indio_dev)
{
}
#endif /* CONFIG_DEBUG_FS */

static ssize_t iio_read_channel_ext_info(struct device *dev,
				     struct device_attribute *attr,
				     char *buf)
{
	struct iio_dev *indio_dev = dev_to_iio_dev(dev);
	struct iio_dev_attr *this_attr = to_iio_dev_attr(attr);
	const struct iio_chan_spec_ext_info *ext_info;

	ext_info = &this_attr->c->ext_info[this_attr->address];

	return ext_info->read(indio_dev, ext_info->private, this_attr->c, buf);
}

static ssize_t iio_write_channel_ext_info(struct device *dev,
				     struct device_attribute *attr,
				     const char *buf,
					 size_t len)
{
	struct iio_dev *indio_dev = dev_to_iio_dev(dev);
	struct iio_dev_attr *this_attr = to_iio_dev_attr(attr);
	const struct iio_chan_spec_ext_info *ext_info;

	ext_info = &this_attr->c->ext_info[this_attr->address];

	return ext_info->write(indio_dev, ext_info->private,
			       this_attr->c, buf, len);
}

ssize_t iio_enum_available_read(struct iio_dev *indio_dev,
	uintptr_t priv, const struct iio_chan_spec *chan, char *buf)
{
	const struct iio_enum *e = (const struct iio_enum *)priv;
	unsigned int i;
	size_t len = 0;

	if (!e->num_items)
		return 0;

	for (i = 0; i < e->num_items; ++i)
		len += scnprintf(buf + len, PAGE_SIZE - len, "%s ", e->items[i]);

	/* replace last space with a newline */
	buf[len - 1] = '\n';

	return len;
}
EXPORT_SYMBOL_GPL(iio_enum_available_read);

ssize_t iio_enum_read(struct iio_dev *indio_dev,
	uintptr_t priv, const struct iio_chan_spec *chan, char *buf)
{
	const struct iio_enum *e = (const struct iio_enum *)priv;
	int i;

	if (!e->get)
		return -EINVAL;

	i = e->get(indio_dev, chan);
	if (i < 0)
		return i;
	else if (i >= e->num_items)
		return -EINVAL;

	return snprintf(buf, PAGE_SIZE, "%s\n", e->items[i]);
}
EXPORT_SYMBOL_GPL(iio_enum_read);

ssize_t iio_enum_write(struct iio_dev *indio_dev,
	uintptr_t priv, const struct iio_chan_spec *chan, const char *buf,
	size_t len)
{
	const struct iio_enum *e = (const struct iio_enum *)priv;
	unsigned int i;
	int ret;

	if (!e->set)
		return -EINVAL;

	for (i = 0; i < e->num_items; i++) {
		if (sysfs_streq(buf, e->items[i]))
			break;
	}

	if (i == e->num_items)
		return -EINVAL;

	ret = e->set(indio_dev, chan, i);
	return ret ? ret : len;
}
EXPORT_SYMBOL_GPL(iio_enum_write);

/**
 * iio_format_value() - Formats a IIO value into its string representation
 * @buf: The buffer to which the formated value gets written
 * @type: One of the IIO_VAL_... constants. This decides how the val and val2
 *        parameters are formatted.
 * @vals: pointer to the values, exact meaning depends on the type parameter.
 */
ssize_t iio_format_value(char *buf, unsigned int type, int size, int *vals)
{
	s64 tmp;
	bool scale_db = false;

	switch (type) {
	case IIO_VAL_INT:
		return sprintf(buf, "%d\n", vals[0]);
	case IIO_VAL_INT_PLUS_MICRO_DB:
		scale_db = true;
	case IIO_VAL_INT_PLUS_MICRO:
		if (vals[1] < 0)
			return sprintf(buf, "-%ld.%06u%s\n", abs(vals[0]),
					-vals[1],
				scale_db ? " dB" : "");
		else
			return sprintf(buf, "%d.%06u%s\n", vals[0], vals[1],
				scale_db ? " dB" : "");
	case IIO_VAL_INT_PLUS_NANO:
		if (vals[1] < 0)
			return sprintf(buf, "-%ld.%09u\n", abs(vals[0]),
					-vals[1]);
		else
			return sprintf(buf, "%d.%09u\n", vals[0], vals[1]);
	case IIO_VAL_FRACTIONAL:
<<<<<<< HEAD
		tmp = div_s64((s64)val * 1000000000LL, val2);
		val = div_s64_rem(tmp, 1000000000LL, &val2);
		if (val2 < 0)
			return sprintf(buf, "-%ld.%09u\n", abs(val), -val2);
		else
			return sprintf(buf, "%d.%09u\n", val, val2);
		return sprintf(buf, "%d.%09u\n", val, val2);
	case IIO_VAL_FRACTIONAL_LOG2:
		tmp = (s64)val * 1000000000LL >> val2;
		val = div_s64_rem(tmp, 1000000000LL, &val2);
		if (val2 < 0)
			return sprintf(buf, "-%ld.%09u\n", abs(val), -val2);
		else
			return sprintf(buf, "%d.%09u\n", val, val2);
=======
		tmp = div_s64((s64)vals[0] * 1000000000LL, vals[1]);
		vals[1] = do_div(tmp, 1000000000LL);
		vals[0] = tmp;
		return sprintf(buf, "%d.%09u\n", vals[0], vals[1]);
	case IIO_VAL_FRACTIONAL_LOG2:
		tmp = (s64)vals[0] * 1000000000LL >> vals[1];
		vals[1] = do_div(tmp, 1000000000LL);
		vals[0] = tmp;
		return sprintf(buf, "%d.%09u\n", vals[0], vals[1]);
	case IIO_VAL_INT_MULTIPLE:
	{
		int i;
		int len = 0;

		for (i = 0; i < size; ++i)
			len += snprintf(&buf[len], PAGE_SIZE - len, "%d ",
								vals[i]);
		len += snprintf(&buf[len], PAGE_SIZE - len, "\n");
		return len;
	}
>>>>>>> 88c723a7
	default:
		return 0;
	}
}

static ssize_t iio_read_channel_info(struct device *dev,
				     struct device_attribute *attr,
				     char *buf)
{
	struct iio_dev *indio_dev = dev_to_iio_dev(dev);
	struct iio_dev_attr *this_attr = to_iio_dev_attr(attr);
	int vals[INDIO_MAX_RAW_ELEMENTS];
	int ret;
	int val_len = 2;

	if (indio_dev->info->read_raw_multi)
		ret = indio_dev->info->read_raw_multi(indio_dev, this_attr->c,
							INDIO_MAX_RAW_ELEMENTS,
							vals, &val_len,
							this_attr->address);
	else
		ret = indio_dev->info->read_raw(indio_dev, this_attr->c,
				    &vals[0], &vals[1], this_attr->address);

	if (ret < 0)
		return ret;

	return iio_format_value(buf, ret, val_len, vals);
}

/**
 * iio_str_to_fixpoint() - Parse a fixed-point number from a string
 * @str: The string to parse
 * @fract_mult: Multiplier for the first decimal place, should be a power of 10
 * @integer: The integer part of the number
 * @fract: The fractional part of the number
 *
 * Returns 0 on success, or a negative error code if the string could not be
 * parsed.
 */
int iio_str_to_fixpoint(const char *str, int fract_mult,
	int *integer, int *fract)
{
	int i = 0, f = 0;
	bool integer_part = true, negative = false;

	if (str[0] == '-') {
		negative = true;
		str++;
	} else if (str[0] == '+') {
		str++;
	}

	while (*str) {
		if ('0' <= *str && *str <= '9') {
			if (integer_part) {
				i = i * 10 + *str - '0';
			} else {
				f += fract_mult * (*str - '0');
				fract_mult /= 10;
			}
		} else if (*str == '\n') {
			if (*(str + 1) == '\0')
				break;
			else
				return -EINVAL;
		} else if (*str == '.' && integer_part) {
			integer_part = false;
		} else {
			return -EINVAL;
		}
		str++;
	}

	if (negative) {
		if (i)
			i = -i;
		else
			f = -f;
	}

	*integer = i;
	*fract = f;

	return 0;
}
EXPORT_SYMBOL_GPL(iio_str_to_fixpoint);

static ssize_t iio_write_channel_info(struct device *dev,
				      struct device_attribute *attr,
				      const char *buf,
				      size_t len)
{
	struct iio_dev *indio_dev = dev_to_iio_dev(dev);
	struct iio_dev_attr *this_attr = to_iio_dev_attr(attr);
	int ret, fract_mult = 100000;
	int integer, fract;

	/* Assumes decimal - precision based on number of digits */
	if (!indio_dev->info->write_raw)
		return -EINVAL;

	if (indio_dev->info->write_raw_get_fmt)
		switch (indio_dev->info->write_raw_get_fmt(indio_dev,
			this_attr->c, this_attr->address)) {
		case IIO_VAL_INT_PLUS_MICRO:
			fract_mult = 100000;
			break;
		case IIO_VAL_INT_PLUS_NANO:
			fract_mult = 100000000;
			break;
		default:
			return -EINVAL;
		}

	ret = iio_str_to_fixpoint(buf, fract_mult, &integer, &fract);
	if (ret)
		return ret;

	ret = indio_dev->info->write_raw(indio_dev, this_attr->c,
					 integer, fract, this_attr->address);
	if (ret)
		return ret;

	return len;
}

static
int __iio_device_attr_init(struct device_attribute *dev_attr,
			   const char *postfix,
			   struct iio_chan_spec const *chan,
			   ssize_t (*readfunc)(struct device *dev,
					       struct device_attribute *attr,
					       char *buf),
			   ssize_t (*writefunc)(struct device *dev,
						struct device_attribute *attr,
						const char *buf,
						size_t len),
			   enum iio_shared_by shared_by)
{
	int ret = 0;
	char *name = NULL;
	char *full_postfix;
	sysfs_attr_init(&dev_attr->attr);

	/* Build up postfix of <extend_name>_<modifier>_postfix */
	if (chan->modified && (shared_by == IIO_SEPARATE)) {
		if (chan->extend_name)
			full_postfix = kasprintf(GFP_KERNEL, "%s_%s_%s",
						 iio_modifier_names[chan
								    ->channel2],
						 chan->extend_name,
						 postfix);
		else
			full_postfix = kasprintf(GFP_KERNEL, "%s_%s",
						 iio_modifier_names[chan
								    ->channel2],
						 postfix);
	} else {
		if (chan->extend_name == NULL || shared_by != IIO_SEPARATE)
			full_postfix = kstrdup(postfix, GFP_KERNEL);
		else
			full_postfix = kasprintf(GFP_KERNEL,
						 "%s_%s",
						 chan->extend_name,
						 postfix);
	}
	if (full_postfix == NULL)
		return -ENOMEM;

	if (chan->differential) { /* Differential can not have modifier */
		switch (shared_by) {
		case IIO_SHARED_BY_ALL:
			name = kasprintf(GFP_KERNEL, "%s", full_postfix);
			break;
		case IIO_SHARED_BY_DIR:
			name = kasprintf(GFP_KERNEL, "%s_%s",
						iio_direction[chan->output],
						full_postfix);
			break;
		case IIO_SHARED_BY_TYPE:
			name = kasprintf(GFP_KERNEL, "%s_%s-%s_%s",
					    iio_direction[chan->output],
					    iio_chan_type_name_spec[chan->type],
					    iio_chan_type_name_spec[chan->type],
					    full_postfix);
			break;
		case IIO_SEPARATE:
			if (!chan->indexed) {
				WARN_ON("Differential channels must be indexed\n");
				ret = -EINVAL;
				goto error_free_full_postfix;
			}
			name = kasprintf(GFP_KERNEL,
					    "%s_%s%d-%s%d_%s",
					    iio_direction[chan->output],
					    iio_chan_type_name_spec[chan->type],
					    chan->channel,
					    iio_chan_type_name_spec[chan->type],
					    chan->channel2,
					    full_postfix);
			break;
		}
	} else { /* Single ended */
		switch (shared_by) {
		case IIO_SHARED_BY_ALL:
			name = kasprintf(GFP_KERNEL, "%s", full_postfix);
			break;
		case IIO_SHARED_BY_DIR:
			name = kasprintf(GFP_KERNEL, "%s_%s",
						iio_direction[chan->output],
						full_postfix);
			break;
		case IIO_SHARED_BY_TYPE:
			name = kasprintf(GFP_KERNEL, "%s_%s_%s",
					    iio_direction[chan->output],
					    iio_chan_type_name_spec[chan->type],
					    full_postfix);
			break;

		case IIO_SEPARATE:
			if (chan->indexed)
				name = kasprintf(GFP_KERNEL, "%s_%s%d_%s",
						    iio_direction[chan->output],
						    iio_chan_type_name_spec[chan->type],
						    chan->channel,
						    full_postfix);
			else
				name = kasprintf(GFP_KERNEL, "%s_%s_%s",
						    iio_direction[chan->output],
						    iio_chan_type_name_spec[chan->type],
						    full_postfix);
			break;
		}
	}
	if (name == NULL) {
		ret = -ENOMEM;
		goto error_free_full_postfix;
	}
	dev_attr->attr.name = name;

	if (readfunc) {
		dev_attr->attr.mode |= S_IRUGO;
		dev_attr->show = readfunc;
	}

	if (writefunc) {
		dev_attr->attr.mode |= S_IWUSR;
		dev_attr->store = writefunc;
	}

error_free_full_postfix:
	kfree(full_postfix);

	return ret;
}

static void __iio_device_attr_deinit(struct device_attribute *dev_attr)
{
	kfree(dev_attr->attr.name);
}

int __iio_add_chan_devattr(const char *postfix,
			   struct iio_chan_spec const *chan,
			   ssize_t (*readfunc)(struct device *dev,
					       struct device_attribute *attr,
					       char *buf),
			   ssize_t (*writefunc)(struct device *dev,
						struct device_attribute *attr,
						const char *buf,
						size_t len),
			   u64 mask,
			   enum iio_shared_by shared_by,
			   struct device *dev,
			   struct list_head *attr_list)
{
	int ret;
	struct iio_dev_attr *iio_attr, *t;

	iio_attr = kzalloc(sizeof(*iio_attr), GFP_KERNEL);
	if (iio_attr == NULL)
		return -ENOMEM;
	ret = __iio_device_attr_init(&iio_attr->dev_attr,
				     postfix, chan,
				     readfunc, writefunc, shared_by);
	if (ret)
		goto error_iio_dev_attr_free;
	iio_attr->c = chan;
	iio_attr->address = mask;
	list_for_each_entry(t, attr_list, l)
		if (strcmp(t->dev_attr.attr.name,
			   iio_attr->dev_attr.attr.name) == 0) {
			if (shared_by == IIO_SEPARATE)
				dev_err(dev, "tried to double register : %s\n",
					t->dev_attr.attr.name);
			ret = -EBUSY;
			goto error_device_attr_deinit;
		}
	list_add(&iio_attr->l, attr_list);

	return 0;

error_device_attr_deinit:
	__iio_device_attr_deinit(&iio_attr->dev_attr);
error_iio_dev_attr_free:
	kfree(iio_attr);
	return ret;
}

static int iio_device_add_info_mask_type(struct iio_dev *indio_dev,
					 struct iio_chan_spec const *chan,
					 enum iio_shared_by shared_by,
					 const long *infomask)
{
	int i, ret, attrcount = 0;

	for_each_set_bit(i, infomask, sizeof(infomask)*8) {
		if (i >= ARRAY_SIZE(iio_chan_info_postfix))
			return -EINVAL;
		ret = __iio_add_chan_devattr(iio_chan_info_postfix[i],
					     chan,
					     &iio_read_channel_info,
					     &iio_write_channel_info,
					     i,
					     shared_by,
					     &indio_dev->dev,
					     &indio_dev->channel_attr_list);
		if ((ret == -EBUSY) && (shared_by != IIO_SEPARATE))
			continue;
		else if (ret < 0)
			return ret;
		attrcount++;
	}

	return attrcount;
}

static int iio_device_add_channel_sysfs(struct iio_dev *indio_dev,
					struct iio_chan_spec const *chan)
{
	int ret, attrcount = 0;
	const struct iio_chan_spec_ext_info *ext_info;

	if (chan->channel < 0)
		return 0;
	ret = iio_device_add_info_mask_type(indio_dev, chan,
					    IIO_SEPARATE,
					    &chan->info_mask_separate);
	if (ret < 0)
		return ret;
	attrcount += ret;

	ret = iio_device_add_info_mask_type(indio_dev, chan,
					    IIO_SHARED_BY_TYPE,
					    &chan->info_mask_shared_by_type);
	if (ret < 0)
		return ret;
	attrcount += ret;

	ret = iio_device_add_info_mask_type(indio_dev, chan,
					    IIO_SHARED_BY_DIR,
					    &chan->info_mask_shared_by_dir);
	if (ret < 0)
		return ret;
	attrcount += ret;

	ret = iio_device_add_info_mask_type(indio_dev, chan,
					    IIO_SHARED_BY_ALL,
					    &chan->info_mask_shared_by_all);
	if (ret < 0)
		return ret;
	attrcount += ret;

	if (chan->ext_info) {
		unsigned int i = 0;
		for (ext_info = chan->ext_info; ext_info->name; ext_info++) {
			ret = __iio_add_chan_devattr(ext_info->name,
					chan,
					ext_info->read ?
					    &iio_read_channel_ext_info : NULL,
					ext_info->write ?
					    &iio_write_channel_ext_info : NULL,
					i,
					ext_info->shared,
					&indio_dev->dev,
					&indio_dev->channel_attr_list);
			i++;
			if (ret == -EBUSY && ext_info->shared)
				continue;

			if (ret)
				return ret;

			attrcount++;
		}
	}

	return attrcount;
}

/**
 * iio_free_chan_devattr_list() - Free a list of IIO device attributes
 * @attr_list: List of IIO device attributes
 *
 * This function frees the memory allocated for each of the IIO device
 * attributes in the list. Note: if you want to reuse the list after calling
 * this function you have to reinitialize it using INIT_LIST_HEAD().
 */
void iio_free_chan_devattr_list(struct list_head *attr_list)
{
	struct iio_dev_attr *p, *n;

	list_for_each_entry_safe(p, n, attr_list, l) {
		kfree(p->dev_attr.attr.name);
		kfree(p);
	}
}

static ssize_t iio_show_dev_name(struct device *dev,
				 struct device_attribute *attr,
				 char *buf)
{
	struct iio_dev *indio_dev = dev_to_iio_dev(dev);
	return snprintf(buf, PAGE_SIZE, "%s\n", indio_dev->name);
}

static DEVICE_ATTR(name, S_IRUGO, iio_show_dev_name, NULL);

static int iio_device_register_sysfs(struct iio_dev *indio_dev)
{
	int i, ret = 0, attrcount, attrn, attrcount_orig = 0;
	struct iio_dev_attr *p;
	struct attribute **attr;

	/* First count elements in any existing group */
	if (indio_dev->info->attrs) {
		attr = indio_dev->info->attrs->attrs;
		while (*attr++ != NULL)
			attrcount_orig++;
	}
	attrcount = attrcount_orig;
	/*
	 * New channel registration method - relies on the fact a group does
	 * not need to be initialized if its name is NULL.
	 */
	if (indio_dev->channels)
		for (i = 0; i < indio_dev->num_channels; i++) {
			ret = iio_device_add_channel_sysfs(indio_dev,
							   &indio_dev
							   ->channels[i]);
			if (ret < 0)
				goto error_clear_attrs;
			attrcount += ret;
		}

	if (indio_dev->name)
		attrcount++;

	indio_dev->chan_attr_group.attrs = kcalloc(attrcount + 1,
						   sizeof(indio_dev->chan_attr_group.attrs[0]),
						   GFP_KERNEL);
	if (indio_dev->chan_attr_group.attrs == NULL) {
		ret = -ENOMEM;
		goto error_clear_attrs;
	}
	/* Copy across original attributes */
	if (indio_dev->info->attrs)
		memcpy(indio_dev->chan_attr_group.attrs,
		       indio_dev->info->attrs->attrs,
		       sizeof(indio_dev->chan_attr_group.attrs[0])
		       *attrcount_orig);
	attrn = attrcount_orig;
	/* Add all elements from the list. */
	list_for_each_entry(p, &indio_dev->channel_attr_list, l)
		indio_dev->chan_attr_group.attrs[attrn++] = &p->dev_attr.attr;
	if (indio_dev->name)
		indio_dev->chan_attr_group.attrs[attrn++] = &dev_attr_name.attr;

	indio_dev->groups[indio_dev->groupcounter++] =
		&indio_dev->chan_attr_group;

	return 0;

error_clear_attrs:
	iio_free_chan_devattr_list(&indio_dev->channel_attr_list);

	return ret;
}

static void iio_device_unregister_sysfs(struct iio_dev *indio_dev)
{

	iio_free_chan_devattr_list(&indio_dev->channel_attr_list);
	kfree(indio_dev->chan_attr_group.attrs);
}

static void iio_dev_release(struct device *device)
{
	struct iio_dev *indio_dev = dev_to_iio_dev(device);
	if (indio_dev->modes & INDIO_BUFFER_TRIGGERED)
		iio_device_unregister_trigger_consumer(indio_dev);
	iio_device_unregister_eventset(indio_dev);
	iio_device_unregister_sysfs(indio_dev);

	iio_buffer_put(indio_dev->buffer);

	ida_simple_remove(&iio_ida, indio_dev->id);
	kfree(indio_dev);
}

struct device_type iio_device_type = {
	.name = "iio_device",
	.release = iio_dev_release,
};

/**
 * iio_device_alloc() - allocate an iio_dev from a driver
 * @sizeof_priv:	Space to allocate for private structure.
 **/
struct iio_dev *iio_device_alloc(int sizeof_priv)
{
	struct iio_dev *dev;
	size_t alloc_size;

	alloc_size = sizeof(struct iio_dev);
	if (sizeof_priv) {
		alloc_size = ALIGN(alloc_size, IIO_ALIGN);
		alloc_size += sizeof_priv;
	}
	/* ensure 32-byte alignment of whole construct ? */
	alloc_size += IIO_ALIGN - 1;

	dev = kzalloc(alloc_size, GFP_KERNEL);

	if (dev) {
		dev->dev.groups = dev->groups;
		dev->dev.type = &iio_device_type;
		dev->dev.bus = &iio_bus_type;
		device_initialize(&dev->dev);
		dev_set_drvdata(&dev->dev, (void *)dev);
		mutex_init(&dev->mlock);
		mutex_init(&dev->info_exist_lock);
		INIT_LIST_HEAD(&dev->channel_attr_list);

		dev->id = ida_simple_get(&iio_ida, 0, 0, GFP_KERNEL);
		if (dev->id < 0) {
			/* cannot use a dev_err as the name isn't available */
			pr_err("failed to get device id\n");
			kfree(dev);
			return NULL;
		}
		dev_set_name(&dev->dev, "iio:device%d", dev->id);
		INIT_LIST_HEAD(&dev->buffer_list);
	}

	return dev;
}
EXPORT_SYMBOL(iio_device_alloc);

/**
 * iio_device_free() - free an iio_dev from a driver
 * @dev:		the iio_dev associated with the device
 **/
void iio_device_free(struct iio_dev *dev)
{
	if (dev)
		put_device(&dev->dev);
}
EXPORT_SYMBOL(iio_device_free);

static void devm_iio_device_release(struct device *dev, void *res)
{
	iio_device_free(*(struct iio_dev **)res);
}

static int devm_iio_device_match(struct device *dev, void *res, void *data)
{
	struct iio_dev **r = res;
	if (!r || !*r) {
		WARN_ON(!r || !*r);
		return 0;
	}
	return *r == data;
}

/**
 * devm_iio_device_alloc - Resource-managed iio_device_alloc()
 * @dev:		Device to allocate iio_dev for
 * @sizeof_priv:	Space to allocate for private structure.
 *
 * Managed iio_device_alloc. iio_dev allocated with this function is
 * automatically freed on driver detach.
 *
 * If an iio_dev allocated with this function needs to be freed separately,
 * devm_iio_device_free() must be used.
 *
 * RETURNS:
 * Pointer to allocated iio_dev on success, NULL on failure.
 */
struct iio_dev *devm_iio_device_alloc(struct device *dev, int sizeof_priv)
{
	struct iio_dev **ptr, *iio_dev;

	ptr = devres_alloc(devm_iio_device_release, sizeof(*ptr),
			   GFP_KERNEL);
	if (!ptr)
		return NULL;

	/* use raw alloc_dr for kmalloc caller tracing */
	iio_dev = iio_device_alloc(sizeof_priv);
	if (iio_dev) {
		*ptr = iio_dev;
		devres_add(dev, ptr);
	} else {
		devres_free(ptr);
	}

	return iio_dev;
}
EXPORT_SYMBOL_GPL(devm_iio_device_alloc);

/**
 * devm_iio_device_free - Resource-managed iio_device_free()
 * @dev:		Device this iio_dev belongs to
 * @iio_dev:		the iio_dev associated with the device
 *
 * Free iio_dev allocated with devm_iio_device_alloc().
 */
void devm_iio_device_free(struct device *dev, struct iio_dev *iio_dev)
{
	int rc;

	rc = devres_release(dev, devm_iio_device_release,
			    devm_iio_device_match, iio_dev);
	WARN_ON(rc);
}
EXPORT_SYMBOL_GPL(devm_iio_device_free);

/**
 * iio_chrdev_open() - chrdev file open for buffer access and ioctls
 **/
static int iio_chrdev_open(struct inode *inode, struct file *filp)
{
	struct iio_dev *indio_dev = container_of(inode->i_cdev,
						struct iio_dev, chrdev);

	if (test_and_set_bit(IIO_BUSY_BIT_POS, &indio_dev->flags))
		return -EBUSY;

	iio_device_get(indio_dev);

	filp->private_data = indio_dev;

	return 0;
}

/**
 * iio_chrdev_release() - chrdev file close buffer access and ioctls
 **/
static int iio_chrdev_release(struct inode *inode, struct file *filp)
{
	struct iio_dev *indio_dev = container_of(inode->i_cdev,
						struct iio_dev, chrdev);

	clear_bit(IIO_BUSY_BIT_POS, &indio_dev->flags);
	if (indio_dev->buffer)
		iio_buffer_free_blocks(indio_dev->buffer);
	iio_device_put(indio_dev);

	return 0;
}

/* Somewhat of a cross file organization violation - ioctls here are actually
 * event related */
static long iio_ioctl(struct file *filp, unsigned int cmd, unsigned long arg)
{
	struct iio_dev *indio_dev = filp->private_data;
	int __user *ip = (int __user *)arg;
	int fd;

	if (!indio_dev->info)
		return -ENODEV;

	switch (cmd) {
	case IIO_GET_EVENT_FD_IOCTL:
		fd = iio_event_getfd(indio_dev);
		if (copy_to_user(ip, &fd, sizeof(fd)))
			return -EFAULT;
		return 0;
	default:
		if (indio_dev->buffer)
			return iio_buffer_ioctl(indio_dev, filp, cmd, arg);
	}
	return -EINVAL;
}

static const struct file_operations iio_buffer_none_fileops = {
	.release = iio_chrdev_release,
	.open = iio_chrdev_open,
	.owner = THIS_MODULE,
	.llseek = noop_llseek,
	.unlocked_ioctl = iio_ioctl,
	.compat_ioctl = iio_ioctl,
};

static const struct file_operations iio_buffer_in_fileops = {
	.read = iio_buffer_read_first_n_outer_addr,
	.release = iio_chrdev_release,
	.open = iio_chrdev_open,
	.poll = iio_buffer_poll_addr,
	.owner = THIS_MODULE,
	.llseek = noop_llseek,
	.unlocked_ioctl = iio_ioctl,
	.compat_ioctl = iio_ioctl,
	.mmap = iio_buffer_mmap,
};

static const struct iio_buffer_setup_ops noop_ring_setup_ops;

static const struct file_operations iio_buffer_out_fileops = {
	.write = iio_buffer_chrdev_write,
	.release = iio_chrdev_release,
	.open = iio_chrdev_open,
	.poll = iio_buffer_poll_addr,
	.owner = THIS_MODULE,
	.llseek = noop_llseek,
	.unlocked_ioctl = iio_ioctl,
	.compat_ioctl = iio_ioctl,
	.mmap = iio_buffer_mmap,
};

/**
 * iio_device_register() - register a device with the IIO subsystem
 * @indio_dev:		Device structure filled by the device driver
 **/
int iio_device_register(struct iio_dev *indio_dev)
{
	const struct file_operations *fops;
	int ret;

	/* If the calling driver did not initialize of_node, do it here */
	if (!indio_dev->dev.of_node && indio_dev->dev.parent)
		indio_dev->dev.of_node = indio_dev->dev.parent->of_node;

	/* configure elements for the chrdev */
	indio_dev->dev.devt = MKDEV(MAJOR(iio_devt), indio_dev->id);

	ret = iio_device_register_debugfs(indio_dev);
	if (ret) {
		dev_err(indio_dev->dev.parent,
			"Failed to register debugfs interfaces\n");
		return ret;
	}
	ret = iio_device_register_sysfs(indio_dev);
	if (ret) {
		dev_err(indio_dev->dev.parent,
			"Failed to register sysfs interfaces\n");
		goto error_unreg_debugfs;
	}
	ret = iio_device_register_eventset(indio_dev);
	if (ret) {
		dev_err(indio_dev->dev.parent,
			"Failed to register event set\n");
		goto error_free_sysfs;
	}
	if (indio_dev->modes & INDIO_BUFFER_TRIGGERED)
		iio_device_register_trigger_consumer(indio_dev);

	if ((indio_dev->modes & INDIO_ALL_BUFFER_MODES) &&
		indio_dev->setup_ops == NULL)
		indio_dev->setup_ops = &noop_ring_setup_ops;

	if (indio_dev->buffer) {
		if (indio_dev->direction == IIO_DEVICE_DIRECTION_IN)
			fops = &iio_buffer_in_fileops;
		else
			fops = &iio_buffer_out_fileops;
	} else {
		fops = &iio_buffer_none_fileops;
	}

	cdev_init(&indio_dev->chrdev, fops);
	indio_dev->chrdev.owner = indio_dev->info->driver_module;
	indio_dev->chrdev.kobj.parent = &indio_dev->dev.kobj;
	ret = cdev_add(&indio_dev->chrdev, indio_dev->dev.devt, 1);
	if (ret < 0)
		goto error_unreg_eventset;

	ret = device_add(&indio_dev->dev);
	if (ret < 0)
		goto error_cdev_del;

	return 0;
error_cdev_del:
	cdev_del(&indio_dev->chrdev);
error_unreg_eventset:
	iio_device_unregister_eventset(indio_dev);
error_free_sysfs:
	iio_device_unregister_sysfs(indio_dev);
error_unreg_debugfs:
	iio_device_unregister_debugfs(indio_dev);
	return ret;
}
EXPORT_SYMBOL(iio_device_register);

/**
 * iio_device_unregister() - unregister a device from the IIO subsystem
 * @indio_dev:		Device structure representing the device.
 **/
void iio_device_unregister(struct iio_dev *indio_dev)
{
	mutex_lock(&indio_dev->info_exist_lock);

	device_del(&indio_dev->dev);

	if (indio_dev->chrdev.dev)
		cdev_del(&indio_dev->chrdev);
	iio_device_unregister_debugfs(indio_dev);

	iio_disable_all_buffers(indio_dev);

	indio_dev->info = NULL;

	iio_device_wakeup_eventset(indio_dev);
	iio_buffer_wakeup_poll(indio_dev);

	mutex_unlock(&indio_dev->info_exist_lock);
}
EXPORT_SYMBOL(iio_device_unregister);

static void devm_iio_device_unreg(struct device *dev, void *res)
{
	iio_device_unregister(*(struct iio_dev **)res);
}

/**
 * devm_iio_device_register - Resource-managed iio_device_register()
 * @dev:	Device to allocate iio_dev for
 * @indio_dev:	Device structure filled by the device driver
 *
 * Managed iio_device_register.  The IIO device registered with this
 * function is automatically unregistered on driver detach. This function
 * calls iio_device_register() internally. Refer to that function for more
 * information.
 *
 * If an iio_dev registered with this function needs to be unregistered
 * separately, devm_iio_device_unregister() must be used.
 *
 * RETURNS:
 * 0 on success, negative error number on failure.
 */
int devm_iio_device_register(struct device *dev, struct iio_dev *indio_dev)
{
	struct iio_dev **ptr;
	int ret;

	ptr = devres_alloc(devm_iio_device_unreg, sizeof(*ptr), GFP_KERNEL);
	if (!ptr)
		return -ENOMEM;

	*ptr = indio_dev;
	ret = iio_device_register(indio_dev);
	if (!ret)
		devres_add(dev, ptr);
	else
		devres_free(ptr);

	return ret;
}
EXPORT_SYMBOL_GPL(devm_iio_device_register);

/**
 * devm_iio_device_unregister - Resource-managed iio_device_unregister()
 * @dev:	Device this iio_dev belongs to
 * @indio_dev:	the iio_dev associated with the device
 *
 * Unregister iio_dev registered with devm_iio_device_register().
 */
void devm_iio_device_unregister(struct device *dev, struct iio_dev *indio_dev)
{
	int rc;

	rc = devres_release(dev, devm_iio_device_unreg,
			    devm_iio_device_match, indio_dev);
	WARN_ON(rc);
}
EXPORT_SYMBOL_GPL(devm_iio_device_unregister);

subsys_initcall(iio_init);
module_exit(iio_exit);

MODULE_AUTHOR("Jonathan Cameron <jic23@kernel.org>");
MODULE_DESCRIPTION("Industrial I/O core");
MODULE_LICENSE("GPL");<|MERGE_RESOLUTION|>--- conflicted
+++ resolved
@@ -415,31 +415,20 @@
 		else
 			return sprintf(buf, "%d.%09u\n", vals[0], vals[1]);
 	case IIO_VAL_FRACTIONAL:
-<<<<<<< HEAD
-		tmp = div_s64((s64)val * 1000000000LL, val2);
-		val = div_s64_rem(tmp, 1000000000LL, &val2);
-		if (val2 < 0)
-			return sprintf(buf, "-%ld.%09u\n", abs(val), -val2);
+		tmp = div_s64((s64)vals[0] * 1000000000LL, vals[1]);
+		vals[0] = div_s64_rem(tmp, 1000000000LL, &vals[1]);
+		if (vals[1] < 0)
+			return sprintf(buf, "-%ld.%09u\n", abs(vals[0]), -vals[1]);
 		else
-			return sprintf(buf, "%d.%09u\n", val, val2);
-		return sprintf(buf, "%d.%09u\n", val, val2);
-	case IIO_VAL_FRACTIONAL_LOG2:
-		tmp = (s64)val * 1000000000LL >> val2;
-		val = div_s64_rem(tmp, 1000000000LL, &val2);
-		if (val2 < 0)
-			return sprintf(buf, "-%ld.%09u\n", abs(val), -val2);
-		else
-			return sprintf(buf, "%d.%09u\n", val, val2);
-=======
-		tmp = div_s64((s64)vals[0] * 1000000000LL, vals[1]);
-		vals[1] = do_div(tmp, 1000000000LL);
-		vals[0] = tmp;
+			return sprintf(buf, "%d.%09u\n", vals[0], vals[1]);
 		return sprintf(buf, "%d.%09u\n", vals[0], vals[1]);
 	case IIO_VAL_FRACTIONAL_LOG2:
 		tmp = (s64)vals[0] * 1000000000LL >> vals[1];
-		vals[1] = do_div(tmp, 1000000000LL);
-		vals[0] = tmp;
-		return sprintf(buf, "%d.%09u\n", vals[0], vals[1]);
+		vals[0] = div_s64_rem(tmp, 1000000000LL, &vals[1]);
+		if (vals[1] < 0)
+			return sprintf(buf, "-%ld.%09u\n", abs(vals[0]), -vals[1]);
+		else
+			return sprintf(buf, "%d.%09u\n", vals[0], vals[1]);
 	case IIO_VAL_INT_MULTIPLE:
 	{
 		int i;
@@ -451,7 +440,6 @@
 		len += snprintf(&buf[len], PAGE_SIZE - len, "\n");
 		return len;
 	}
->>>>>>> 88c723a7
 	default:
 		return 0;
 	}
