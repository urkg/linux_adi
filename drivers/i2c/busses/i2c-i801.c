--- conflicted
+++ resolved
@@ -68,10 +68,7 @@
  * Gemini Lake (SOC)		0x31d4	32	hard	yes	yes	yes
  * Cannon Lake-H (PCH)		0xa323	32	hard	yes	yes	yes
  * Cannon Lake-LP (PCH)		0x9da3	32	hard	yes	yes	yes
-<<<<<<< HEAD
-=======
  * Cedar Fork (PCH)		0x18df	32	hard	yes	yes	yes
->>>>>>> bb176f67
  *
  * Features supported by this driver:
  * Software PEC				no
