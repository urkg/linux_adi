// SPDX-License-Identifier: GPL-2.0-only
/*
 * i2c-xiic.c
 * Copyright (c) 2002-2007 Xilinx Inc.
 * Copyright (c) 2009-2010 Intel Corporation
 *
 * This code was implemented by Mocean Laboratories AB when porting linux
 * to the automotive development board Russellville. The copyright holder
 * as seen in the header is Intel corporation.
 * Mocean Laboratories forked off the GNU/Linux platform work into a
 * separate company called Pelagicore AB, which committed the code to the
 * kernel.
 */

/* Supports:
 * Xilinx IIC
 */
#include <linux/kernel.h>
#include <linux/module.h>
#include <linux/errno.h>
#include <linux/err.h>
#include <linux/delay.h>
#include <linux/platform_device.h>
#include <linux/i2c.h>
#include <linux/interrupt.h>
#include <linux/completion.h>
#include <linux/platform_data/i2c-xiic.h>
#include <linux/io.h>
#include <linux/slab.h>
#include <linux/of.h>
#include <linux/clk.h>
#include <linux/pm_runtime.h>

#define DRIVER_NAME "xiic-i2c"
#define DYNAMIC_MODE_READ_BROKEN_BIT	BIT(0)
#define SMBUS_BLOCK_READ_MIN_LEN	3

#define DYNAMIC_MODE_READ_BROKEN_BIT	BIT(0)

enum xilinx_i2c_state {
	STATE_DONE,
	STATE_ERROR,
	STATE_START
};

enum xiic_endian {
	LITTLE,
	BIG
};

enum i2c_scl_freq {
	REG_VALUES_100KHZ = 0,
	REG_VALUES_400KHZ = 1,
	REG_VALUES_1MHZ = 2
};

/**
 * struct xiic_i2c - Internal representation of the XIIC I2C bus
 * @dev: Pointer to device structure
 * @base: Memory base of the HW registers
 * @completion:	Completion for callers
 * @adap: Kernel adapter representation
 * @tx_msg: Messages from above to be sent
 * @lock: Mutual exclusion
 * @tx_pos: Current pos in TX message
 * @nmsgs: Number of messages in tx_msg
 * @rx_msg: Current RX message
 * @rx_pos: Position within current RX message
 * @endianness: big/little-endian byte order
 * @clk: Pointer to AXI4-lite input clock
 * @state: See STATE_
 * @singlemaster: Indicates bus is single master
 * @dynamic: Mode of controller
 * @prev_msg_tx: Previous message is Tx
<<<<<<< HEAD
 * @smbus_block_read: Flag to handle block read
 * @quirks: To hold platform specific bug info
=======
 * @quirks: To hold platform specific bug info
 * @smbus_block_read: Flag to handle block read
>>>>>>> d82b0891
 * @input_clk: Input clock to I2C controller
 * @i2c_clk: I2C SCL frequency
 */
struct xiic_i2c {
	struct device *dev;
	void __iomem *base;
	struct completion completion;
	struct i2c_adapter adap;
	struct i2c_msg *tx_msg;
	struct mutex lock;
	unsigned int tx_pos;
	unsigned int nmsgs;
	struct i2c_msg *rx_msg;
	int rx_pos;
	enum xiic_endian endianness;
	struct clk *clk;
	enum xilinx_i2c_state state;
	bool singlemaster;
	bool dynamic;
	bool prev_msg_tx;
<<<<<<< HEAD
	bool smbus_block_read;
	u32 quirks;
	unsigned long input_clk;
	unsigned int i2c_clk;
};

struct xiic_version_data {
	u32 quirks;
};

=======
	u32 quirks;
	bool smbus_block_read;
	unsigned long input_clk;
	unsigned int i2c_clk;
};

struct xiic_version_data {
	u32 quirks;
};

>>>>>>> d82b0891
/**
 * struct timing_regs - AXI I2C timing registers that depend on I2C spec
 * @tsusta: setup time for a repeated START condition
 * @tsusto: setup time for a STOP condition
 * @thdsta: hold time for a repeated START condition
 * @tsudat: setup time for data
 * @tbuf: bus free time between STOP and START
 */
struct timing_regs {
	unsigned int tsusta;
	unsigned int tsusto;
	unsigned int thdsta;
	unsigned int tsudat;
	unsigned int tbuf;
};
<<<<<<< HEAD
=======

/* Reg values in ns derived from I2C spec and AXI I2C PG for different frequencies */
static const struct timing_regs timing_reg_values[] = {
	{ 5700, 5000, 4300, 550, 5000 }, /* Reg values for 100KHz */
	{ 900, 900, 900, 400, 1600 },    /* Reg values for 400KHz */
	{ 380, 380, 380, 170, 620 },     /* Reg values for 1MHz   */
};
>>>>>>> d82b0891

#define XIIC_MSB_OFFSET 0
#define XIIC_REG_OFFSET (0x100 + XIIC_MSB_OFFSET)

/*
 * Register offsets in bytes from RegisterBase. Three is added to the
 * base offset to access LSB (IBM style) of the word
 */
#define XIIC_CR_REG_OFFSET   (0x00 + XIIC_REG_OFFSET)	/* Control Register   */
#define XIIC_SR_REG_OFFSET   (0x04 + XIIC_REG_OFFSET)	/* Status Register    */
#define XIIC_DTR_REG_OFFSET  (0x08 + XIIC_REG_OFFSET)	/* Data Tx Register   */
#define XIIC_DRR_REG_OFFSET  (0x0C + XIIC_REG_OFFSET)	/* Data Rx Register   */
#define XIIC_ADR_REG_OFFSET  (0x10 + XIIC_REG_OFFSET)	/* Address Register   */
#define XIIC_TFO_REG_OFFSET  (0x14 + XIIC_REG_OFFSET)	/* Tx FIFO Occupancy  */
#define XIIC_RFO_REG_OFFSET  (0x18 + XIIC_REG_OFFSET)	/* Rx FIFO Occupancy  */
#define XIIC_TBA_REG_OFFSET  (0x1C + XIIC_REG_OFFSET)	/* 10 Bit Address reg */
#define XIIC_RFD_REG_OFFSET  (0x20 + XIIC_REG_OFFSET)	/* Rx FIFO Depth reg  */
#define XIIC_GPO_REG_OFFSET  (0x24 + XIIC_REG_OFFSET)	/* Output Register    */

/*
 * Timing register offsets from RegisterBase. These are used only for
 * setting i2c clock frequency for the line.
 */
<<<<<<< HEAD
#define XIIC_TSUSTA_REG_OFFSET	(0x28 + XIIC_REG_OFFSET) /* TSUSTA Register */
#define XIIC_TSUSTO_REG_OFFSET	(0x2C + XIIC_REG_OFFSET) /* TSUSTO Register */
#define XIIC_THDSTA_REG_OFFSET	(0x30 + XIIC_REG_OFFSET) /* THDSTA Register */
#define XIIC_TSUDAT_REG_OFFSET	(0x34 + XIIC_REG_OFFSET) /* TSUDAT Register */
#define XIIC_TBUF_REG_OFFSET	(0x38 + XIIC_REG_OFFSET) /* TBUF Register */
#define XIIC_THIGH_REG_OFFSET	(0x3C + XIIC_REG_OFFSET) /* THIGH Register */
#define XIIC_TLOW_REG_OFFSET	(0x40 + XIIC_REG_OFFSET) /* TLOW Register */
#define XIIC_THDDAT_REG_OFFSET	(0x44 + XIIC_REG_OFFSET) /* THDDAT Register */
=======
#define XIIC_TSUSTA_REG_OFFSET (0x28 + XIIC_REG_OFFSET) /* TSUSTA Register */
#define XIIC_TSUSTO_REG_OFFSET (0x2C + XIIC_REG_OFFSET) /* TSUSTO Register */
#define XIIC_THDSTA_REG_OFFSET (0x30 + XIIC_REG_OFFSET) /* THDSTA Register */
#define XIIC_TSUDAT_REG_OFFSET (0x34 + XIIC_REG_OFFSET) /* TSUDAT Register */
#define XIIC_TBUF_REG_OFFSET   (0x38 + XIIC_REG_OFFSET) /* TBUF Register */
#define XIIC_THIGH_REG_OFFSET  (0x3C + XIIC_REG_OFFSET) /* THIGH Register */
#define XIIC_TLOW_REG_OFFSET   (0x40 + XIIC_REG_OFFSET) /* TLOW Register */
#define XIIC_THDDAT_REG_OFFSET (0x44 + XIIC_REG_OFFSET) /* THDDAT Register */
>>>>>>> d82b0891

/* Control Register masks */
#define XIIC_CR_ENABLE_DEVICE_MASK        0x01	/* Device enable = 1      */
#define XIIC_CR_TX_FIFO_RESET_MASK        0x02	/* Transmit FIFO reset=1  */
#define XIIC_CR_MSMS_MASK                 0x04	/* Master starts Txing=1  */
#define XIIC_CR_DIR_IS_TX_MASK            0x08	/* Dir of tx. Txing=1     */
#define XIIC_CR_NO_ACK_MASK               0x10	/* Tx Ack. NO ack = 1     */
#define XIIC_CR_REPEATED_START_MASK       0x20	/* Repeated start = 1     */
#define XIIC_CR_GENERAL_CALL_MASK         0x40	/* Gen Call enabled = 1   */

/* Status Register masks */
#define XIIC_SR_GEN_CALL_MASK             0x01	/* 1=a mstr issued a GC   */
#define XIIC_SR_ADDR_AS_SLAVE_MASK        0x02	/* 1=when addr as slave   */
#define XIIC_SR_BUS_BUSY_MASK             0x04	/* 1 = bus is busy        */
#define XIIC_SR_MSTR_RDING_SLAVE_MASK     0x08	/* 1=Dir: mstr <-- slave  */
#define XIIC_SR_TX_FIFO_FULL_MASK         0x10	/* 1 = Tx FIFO full       */
#define XIIC_SR_RX_FIFO_FULL_MASK         0x20	/* 1 = Rx FIFO full       */
#define XIIC_SR_RX_FIFO_EMPTY_MASK        0x40	/* 1 = Rx FIFO empty      */
#define XIIC_SR_TX_FIFO_EMPTY_MASK        0x80	/* 1 = Tx FIFO empty      */

/* Interrupt Status Register masks    Interrupt occurs when...       */
#define XIIC_INTR_ARB_LOST_MASK           0x01	/* 1 = arbitration lost   */
#define XIIC_INTR_TX_ERROR_MASK           0x02	/* 1=Tx error/msg complete */
#define XIIC_INTR_TX_EMPTY_MASK           0x04	/* 1 = Tx FIFO/reg empty  */
#define XIIC_INTR_RX_FULL_MASK            0x08	/* 1=Rx FIFO/reg=OCY level */
#define XIIC_INTR_BNB_MASK                0x10	/* 1 = Bus not busy       */
#define XIIC_INTR_AAS_MASK                0x20	/* 1 = when addr as slave */
#define XIIC_INTR_NAAS_MASK               0x40	/* 1 = not addr as slave  */
#define XIIC_INTR_TX_HALF_MASK            0x80	/* 1 = TX FIFO half empty */

/* The following constants specify the depth of the FIFOs */
#define IIC_RX_FIFO_DEPTH         16	/* Rx fifo capacity               */
#define IIC_TX_FIFO_DEPTH         16	/* Tx fifo capacity               */

/* The following constants specify groups of interrupts that are typically
 * enabled or disables at the same time
 */
#define XIIC_TX_INTERRUPTS                           \
(XIIC_INTR_TX_ERROR_MASK | XIIC_INTR_TX_EMPTY_MASK | XIIC_INTR_TX_HALF_MASK)

#define XIIC_TX_RX_INTERRUPTS (XIIC_INTR_RX_FULL_MASK | XIIC_TX_INTERRUPTS)

/*
 * Tx Fifo upper bit masks.
 */
#define XIIC_TX_DYN_START_MASK            0x0100 /* 1 = Set dynamic start */
#define XIIC_TX_DYN_STOP_MASK             0x0200 /* 1 = Set dynamic stop */

/* Dynamic mode constants */
<<<<<<< HEAD
#define MAX_READ_LENGTH_DYNAMIC		255 /* Max length for dynamic read */
=======
#define MAX_READ_LENGTH_DYNAMIC                255 /* Max length for dynamic read */
>>>>>>> d82b0891

/*
 * The following constants define the register offsets for the Interrupt
 * registers. There are some holes in the memory map for reserved addresses
 * to allow other registers to be added and still match the memory map of the
 * interrupt controller registers
 */
#define XIIC_DGIER_OFFSET    0x1C /* Device Global Interrupt Enable Register */
#define XIIC_IISR_OFFSET     0x20 /* Interrupt Status Register */
#define XIIC_IIER_OFFSET     0x28 /* Interrupt Enable Register */
#define XIIC_RESETR_OFFSET   0x40 /* Reset Register */

#define XIIC_RESET_MASK             0xAUL

#define XIIC_PM_TIMEOUT		1000	/* ms */
/* timeout waiting for the controller to respond */
#define XIIC_I2C_TIMEOUT	(msecs_to_jiffies(1000))
/* timeout waiting for the controller finish transfers */
#define XIIC_XFER_TIMEOUT	(msecs_to_jiffies(10000))

/*
 * The following constant is used for the device global interrupt enable
 * register, to enable all interrupts for the device, this is the only bit
 * in the register
 */
#define XIIC_GINTR_ENABLE_MASK      0x80000000UL

#define xiic_tx_space(i2c) ((i2c)->tx_msg->len - (i2c)->tx_pos)
#define xiic_rx_space(i2c) ((i2c)->rx_msg->len - (i2c)->rx_pos)

static int xiic_start_xfer(struct xiic_i2c *i2c, struct i2c_msg *msgs, int num);
static void __xiic_start_xfer(struct xiic_i2c *i2c);
static int xiic_setclk(struct xiic_i2c *i2c);

/*
 * For the register read and write functions, a little-endian and big-endian
 * version are necessary. Endianness is detected during the probe function.
 * Only the least significant byte [doublet] of the register are ever
 * accessed. This requires an offset of 3 [2] from the base address for
 * big-endian systems.
 */

static inline void xiic_setreg8(struct xiic_i2c *i2c, int reg, u8 value)
{
	if (i2c->endianness == LITTLE)
		iowrite8(value, i2c->base + reg);
	else
		iowrite8(value, i2c->base + reg + 3);
}

static inline u8 xiic_getreg8(struct xiic_i2c *i2c, int reg)
{
	u8 ret;

	if (i2c->endianness == LITTLE)
		ret = ioread8(i2c->base + reg);
	else
		ret = ioread8(i2c->base + reg + 3);
	return ret;
}

static inline void xiic_setreg16(struct xiic_i2c *i2c, int reg, u16 value)
{
	if (i2c->endianness == LITTLE)
		iowrite16(value, i2c->base + reg);
	else
		iowrite16be(value, i2c->base + reg + 2);
}

static inline void xiic_setreg32(struct xiic_i2c *i2c, int reg, int value)
{
	if (i2c->endianness == LITTLE)
		iowrite32(value, i2c->base + reg);
	else
		iowrite32be(value, i2c->base + reg);
}

static inline int xiic_getreg32(struct xiic_i2c *i2c, int reg)
{
	u32 ret;

	if (i2c->endianness == LITTLE)
		ret = ioread32(i2c->base + reg);
	else
		ret = ioread32be(i2c->base + reg);
	return ret;
}

static inline void xiic_irq_dis(struct xiic_i2c *i2c, u32 mask)
{
	u32 ier = xiic_getreg32(i2c, XIIC_IIER_OFFSET);

	xiic_setreg32(i2c, XIIC_IIER_OFFSET, ier & ~mask);
}

static inline void xiic_irq_en(struct xiic_i2c *i2c, u32 mask)
{
	u32 ier = xiic_getreg32(i2c, XIIC_IIER_OFFSET);

	xiic_setreg32(i2c, XIIC_IIER_OFFSET, ier | mask);
}

static inline void xiic_irq_clr(struct xiic_i2c *i2c, u32 mask)
{
	u32 isr = xiic_getreg32(i2c, XIIC_IISR_OFFSET);

	xiic_setreg32(i2c, XIIC_IISR_OFFSET, isr & mask);
}

static inline void xiic_irq_clr_en(struct xiic_i2c *i2c, u32 mask)
{
	xiic_irq_clr(i2c, mask);
	xiic_irq_en(i2c, mask);
}

static int xiic_clear_rx_fifo(struct xiic_i2c *i2c)
{
	u8 sr;
	unsigned long timeout;

	timeout = jiffies + XIIC_I2C_TIMEOUT;
	for (sr = xiic_getreg8(i2c, XIIC_SR_REG_OFFSET);
		!(sr & XIIC_SR_RX_FIFO_EMPTY_MASK);
		sr = xiic_getreg8(i2c, XIIC_SR_REG_OFFSET)) {
		xiic_getreg8(i2c, XIIC_DRR_REG_OFFSET);
		if (time_after(jiffies, timeout)) {
			dev_err(i2c->dev, "Failed to clear rx fifo\n");
			return -ETIMEDOUT;
		}
	}

	return 0;
}

static int xiic_wait_tx_empty(struct xiic_i2c *i2c)
{
	u8 isr;
	unsigned long timeout;

	timeout = jiffies + XIIC_I2C_TIMEOUT;
	for (isr = xiic_getreg32(i2c, XIIC_IISR_OFFSET);
<<<<<<< HEAD
			!(isr & XIIC_INTR_TX_EMPTY_MASK);
=======
		!(isr & XIIC_INTR_TX_EMPTY_MASK);
>>>>>>> d82b0891
			isr = xiic_getreg32(i2c, XIIC_IISR_OFFSET)) {
		if (time_after(jiffies, timeout)) {
			dev_err(i2c->dev, "Timeout waiting at Tx empty\n");
			return -ETIMEDOUT;
		}
	}

	return 0;
}

<<<<<<< HEAD
=======
/**
 * xiic_setclk - Sets the configured clock rate
 * @i2c: Pointer to the xiic device structure
 *
 * The timing register values are calculated according to the input clock
 * frequency and configured scl frequency. For details, please refer the
 * AXI I2C PG and NXP I2C Spec.
 * Supported frequencies are 100KHz, 400KHz and 1MHz.
 *
 * Return: 0 on success (Supported frequency selected or not configurable in SW)
 *        -EINVAL on failure (scl frequency not supported or THIGH is 0)
 */
static int xiic_setclk(struct xiic_i2c *i2c)
{
	unsigned int clk_in_mhz;
	unsigned int index = 0;
	u32 reg_val;

	dev_dbg(i2c->adap.dev.parent,
		"%s entry, i2c->input_clk: %ld, i2c->i2c_clk: %d\n",
		__func__, i2c->input_clk, i2c->i2c_clk);

	/* If not specified in DT, do not configure in SW. Rely only on Vivado design */
	if (!i2c->i2c_clk || !i2c->input_clk)
		return 0;

	clk_in_mhz = DIV_ROUND_UP(i2c->input_clk, 1000000);

	switch (i2c->i2c_clk) {
	case I2C_MAX_FAST_MODE_PLUS_FREQ:
		index = REG_VALUES_1MHZ;
		break;
	case I2C_MAX_FAST_MODE_FREQ:
		index = REG_VALUES_400KHZ;
		break;
	case I2C_MAX_STANDARD_MODE_FREQ:
		index = REG_VALUES_100KHZ;
		break;
	default:
		dev_warn(i2c->adap.dev.parent, "Unsupported scl frequency\n");
		return -EINVAL;
	}

	/*
	 * Value to be stored in a register is the number of clock cycles required
	 * for the time duration. So the time is divided by the input clock time
	 * period to get the number of clock cycles required. Refer Xilinx AXI I2C
	 * PG document and I2C specification for further details.
	 */

	/* THIGH - Depends on SCL clock frequency(i2c_clk) as below */
	reg_val = (DIV_ROUND_UP(i2c->input_clk, 2 * i2c->i2c_clk)) - 7;
	if (reg_val == 0)
		return -EINVAL;

	xiic_setreg32(i2c, XIIC_THIGH_REG_OFFSET, reg_val - 1);

	/* TLOW - Value same as THIGH */
	xiic_setreg32(i2c, XIIC_TLOW_REG_OFFSET, reg_val - 1);

	/* TSUSTA */
	reg_val = (timing_reg_values[index].tsusta * clk_in_mhz) / 1000;
	xiic_setreg32(i2c, XIIC_TSUSTA_REG_OFFSET, reg_val - 1);

	/* TSUSTO */
	reg_val = (timing_reg_values[index].tsusto * clk_in_mhz) / 1000;
	xiic_setreg32(i2c, XIIC_TSUSTO_REG_OFFSET, reg_val - 1);

	/* THDSTA */
	reg_val = (timing_reg_values[index].thdsta * clk_in_mhz) / 1000;
	xiic_setreg32(i2c, XIIC_THDSTA_REG_OFFSET, reg_val - 1);

	/* TSUDAT */
	reg_val = (timing_reg_values[index].tsudat * clk_in_mhz) / 1000;
	xiic_setreg32(i2c, XIIC_TSUDAT_REG_OFFSET, reg_val - 1);

	/* TBUF */
	reg_val = (timing_reg_values[index].tbuf * clk_in_mhz) / 1000;
	xiic_setreg32(i2c, XIIC_TBUF_REG_OFFSET, reg_val - 1);

	/* THDDAT */
	xiic_setreg32(i2c, XIIC_THDDAT_REG_OFFSET, 1);

	return 0;
}

>>>>>>> d82b0891
static int xiic_reinit(struct xiic_i2c *i2c)
{
	int ret;

	xiic_setreg32(i2c, XIIC_RESETR_OFFSET, XIIC_RESET_MASK);

	ret = xiic_setclk(i2c);
	if (ret)
		return ret;

	/* Set receive Fifo depth to maximum (zero based). */
	xiic_setreg8(i2c, XIIC_RFD_REG_OFFSET, IIC_RX_FIFO_DEPTH - 1);

	/* Reset Tx Fifo. */
	xiic_setreg8(i2c, XIIC_CR_REG_OFFSET, XIIC_CR_TX_FIFO_RESET_MASK);

	/* Enable IIC Device, remove Tx Fifo reset & disable general call. */
	xiic_setreg8(i2c, XIIC_CR_REG_OFFSET, XIIC_CR_ENABLE_DEVICE_MASK);

	/* make sure RX fifo is empty */
	ret = xiic_clear_rx_fifo(i2c);
	if (ret)
		return ret;

	/* Enable interrupts */
	xiic_setreg32(i2c, XIIC_DGIER_OFFSET, XIIC_GINTR_ENABLE_MASK);

	xiic_irq_clr_en(i2c, XIIC_INTR_ARB_LOST_MASK);

	return 0;
}

static void xiic_deinit(struct xiic_i2c *i2c)
{
	u8 cr;

	xiic_setreg32(i2c, XIIC_RESETR_OFFSET, XIIC_RESET_MASK);

	/* Disable IIC Device. */
	cr = xiic_getreg8(i2c, XIIC_CR_REG_OFFSET);
	xiic_setreg8(i2c, XIIC_CR_REG_OFFSET, cr & ~XIIC_CR_ENABLE_DEVICE_MASK);
}

static void xiic_smbus_block_read_setup(struct xiic_i2c *i2c)
{
<<<<<<< HEAD
	u8 rxmsg_len;
	u8 rfd_set = 0;
=======
	u8 rxmsg_len, rfd_set = 0;
>>>>>>> d82b0891

	/*
	 * Clear the I2C_M_RECV_LEN flag to avoid setting
	 * message length again
	 */
	i2c->rx_msg->flags &= ~I2C_M_RECV_LEN;

	/* Set smbus_block_read flag to identify in isr */
	i2c->smbus_block_read = true;

	/* Read byte from rx fifo and set message length */
<<<<<<< HEAD
	rxmsg_len  = xiic_getreg8(i2c, XIIC_DRR_REG_OFFSET);
=======
	rxmsg_len = xiic_getreg8(i2c, XIIC_DRR_REG_OFFSET);
>>>>>>> d82b0891

	i2c->rx_msg->buf[i2c->rx_pos++] = rxmsg_len;

	/* Check if received length is valid */
	if (rxmsg_len <= I2C_SMBUS_BLOCK_MAX) {
		/* Set Receive fifo depth */
		if (rxmsg_len > IIC_RX_FIFO_DEPTH) {
<<<<<<< HEAD
			rfd_set = IIC_RX_FIFO_DEPTH - 1;
			i2c->rx_msg->len = rxmsg_len + 1;
		} else if ((rxmsg_len == 1) ||
			   (rxmsg_len == 0)) {
=======
			/*
			 * When Rx msg len greater than or equal to Rx fifo capacity
			 * Receive fifo depth should set to Rx fifo capacity minus 1
			 */
			rfd_set = IIC_RX_FIFO_DEPTH - 1;
			i2c->rx_msg->len = rxmsg_len + 1;
		} else if ((rxmsg_len == 1) ||
			(rxmsg_len == 0)) {
>>>>>>> d82b0891
			/*
			 * Minimum of 3 bytes required to exit cleanly. 1 byte
			 * already received, Second byte is being received. Have
			 * to set NACK in read_rx before receiving the last byte
			 */
<<<<<<< HEAD
			i2c->rx_msg->len = 3;
		} else {
=======
			rfd_set = 0;
			i2c->rx_msg->len = SMBUS_BLOCK_READ_MIN_LEN;
		} else {
			/*
			 * When Rx msg len less than Rx fifo capacity
			 * Receive fifo depth should set to Rx msg len minus 2
			 */
>>>>>>> d82b0891
			rfd_set = rxmsg_len - 2;
			i2c->rx_msg->len = rxmsg_len + 1;
		}
		xiic_setreg8(i2c, XIIC_RFD_REG_OFFSET, rfd_set);

		return;
	}

	/* Invalid message length, trigger STATE_ERROR with tx_msg_len in ISR */
	i2c->tx_msg->len = 3;
	i2c->smbus_block_read = false;
	dev_err(i2c->adap.dev.parent, "smbus_block_read Invalid msg length\n");
}

static void xiic_read_rx(struct xiic_i2c *i2c)
{
	u8 bytes_in_fifo, cr = 0, bytes_to_read = 0;
	u32 bytes_rem = 0;
	int i;

	bytes_in_fifo = xiic_getreg8(i2c, XIIC_RFO_REG_OFFSET) + 1;

	dev_dbg(i2c->adap.dev.parent,
		"%s entry, bytes in fifo: %d, rem: %d, SR: 0x%x, CR: 0x%x\n",
		__func__, bytes_in_fifo, xiic_rx_space(i2c),
		xiic_getreg8(i2c, XIIC_SR_REG_OFFSET),
		xiic_getreg8(i2c, XIIC_CR_REG_OFFSET));

	if (bytes_in_fifo > xiic_rx_space(i2c))
		bytes_in_fifo = xiic_rx_space(i2c);

	bytes_to_read = bytes_in_fifo;

	if (!i2c->dynamic) {
		bytes_rem = xiic_rx_space(i2c) - bytes_in_fifo;

		/* Set msg length if smbus_block_read */
		if (i2c->rx_msg->flags & I2C_M_RECV_LEN) {
			xiic_smbus_block_read_setup(i2c);
			return;
		}

		if (bytes_rem > IIC_RX_FIFO_DEPTH) {
			bytes_to_read = bytes_in_fifo;
		} else if (bytes_rem > 1) {
			bytes_to_read = bytes_rem - 1;
		} else if (bytes_rem == 1) {
			bytes_to_read = 1;
			/* Set NACK in CR to indicate slave transmitter */
			cr = xiic_getreg8(i2c, XIIC_CR_REG_OFFSET);
			xiic_setreg8(i2c, XIIC_CR_REG_OFFSET, cr |
<<<<<<< HEAD
				     XIIC_CR_NO_ACK_MASK);
=======
					XIIC_CR_NO_ACK_MASK);
>>>>>>> d82b0891
		} else if (bytes_rem == 0) {
			bytes_to_read = bytes_in_fifo;

			/* Generate stop on the bus if it is last message */
			if (i2c->nmsgs == 1) {
				cr = xiic_getreg8(i2c, XIIC_CR_REG_OFFSET);
				xiic_setreg8(i2c, XIIC_CR_REG_OFFSET, cr &
<<<<<<< HEAD
					     ~XIIC_CR_MSMS_MASK);
=======
						~XIIC_CR_MSMS_MASK);
>>>>>>> d82b0891
			}

			/* Make TXACK=0, clean up for next transaction */
			cr = xiic_getreg8(i2c, XIIC_CR_REG_OFFSET);
			xiic_setreg8(i2c, XIIC_CR_REG_OFFSET, cr &
<<<<<<< HEAD
				     ~XIIC_CR_NO_ACK_MASK);
=======
					~XIIC_CR_NO_ACK_MASK);
>>>>>>> d82b0891
		}
	}

	/* Read the fifo */
	for (i = 0; i < bytes_to_read; i++) {
		i2c->rx_msg->buf[i2c->rx_pos++] =
			xiic_getreg8(i2c, XIIC_DRR_REG_OFFSET);
	}
<<<<<<< HEAD

	if (i2c->dynamic) {
		u8 bytes;

		/* Receive remaining bytes if less than fifo depth */
		bytes = min_t(u8, xiic_rx_space(i2c), IIC_RX_FIFO_DEPTH);
		bytes--;

=======

	if (i2c->dynamic) {
		u8 bytes;

		/* Receive remaining bytes if less than fifo depth */
		bytes = min_t(u8, xiic_rx_space(i2c), IIC_RX_FIFO_DEPTH);
		bytes--;
>>>>>>> d82b0891
		xiic_setreg8(i2c, XIIC_RFD_REG_OFFSET, bytes);
	}
}

static int xiic_tx_fifo_space(struct xiic_i2c *i2c)
{
	/* return the actual space left in the FIFO */
	return IIC_TX_FIFO_DEPTH - xiic_getreg8(i2c, XIIC_TFO_REG_OFFSET) - 1;
}

static void xiic_fill_tx_fifo(struct xiic_i2c *i2c)
{
	u8 fifo_space = xiic_tx_fifo_space(i2c);
	int len = xiic_tx_space(i2c);

	len = (len > fifo_space) ? fifo_space : len;

	dev_dbg(i2c->adap.dev.parent, "%s entry, len: %d, fifo space: %d\n",
		__func__, len, fifo_space);

	while (len--) {
		u16 data = i2c->tx_msg->buf[i2c->tx_pos++];

		if (!xiic_tx_space(i2c) && i2c->nmsgs == 1) {
			/* last message in transfer -> STOP */
			if (i2c->dynamic) {
				data |= XIIC_TX_DYN_STOP_MASK;
			} else {
				u8 cr;
				int status;

				/* Wait till FIFO is empty so STOP is sent last */
				status = xiic_wait_tx_empty(i2c);
				if (status)
					return;

				/* Write to CR to stop */
				cr = xiic_getreg8(i2c, XIIC_CR_REG_OFFSET);
				xiic_setreg8(i2c, XIIC_CR_REG_OFFSET, cr &
					     ~XIIC_CR_MSMS_MASK);
			}
			dev_dbg(i2c->adap.dev.parent, "%s TX STOP\n", __func__);
		}
		xiic_setreg16(i2c, XIIC_DTR_REG_OFFSET, data);
	}
}

<<<<<<< HEAD
static void xiic_std_fill_tx_fifo(struct xiic_i2c *i2c)
{
	u8 fifo_space = xiic_tx_fifo_space(i2c);
	u16 data = 0;
	int len = xiic_tx_space(i2c);

	dev_dbg(i2c->adap.dev.parent, "%s entry, len: %d, fifo space: %d\n",
		__func__, len, fifo_space);

	if (len > fifo_space)
		len = fifo_space;
	else if (len && !(i2c->nmsgs > 1))
		len--;

	while (len--) {
		data = i2c->tx_msg->buf[i2c->tx_pos++];
		xiic_setreg16(i2c, XIIC_DTR_REG_OFFSET, data);
	}
}

static void xiic_send_tx(struct xiic_i2c *i2c)
{
	dev_dbg(i2c->adap.dev.parent,
		"%s entry, rem: %d, SR: 0x%x, CR: 0x%x\n",
		__func__, xiic_tx_space(i2c),
		xiic_getreg8(i2c, XIIC_SR_REG_OFFSET),
		xiic_getreg8(i2c, XIIC_CR_REG_OFFSET));

	if (xiic_tx_space(i2c) > 1) {
		xiic_std_fill_tx_fifo(i2c);
		return;
	}

	if ((xiic_tx_space(i2c) == 1)) {
		u16 data;

		if (i2c->nmsgs == 1) {
			u8 cr;
			int status;

			/* Wait till FIFO is empty so STOP is sent last */
			status = xiic_wait_tx_empty(i2c);
			if (status)
				return;

			/* Write to CR to stop */
			cr = xiic_getreg8(i2c, XIIC_CR_REG_OFFSET);
			xiic_setreg8(i2c, XIIC_CR_REG_OFFSET, cr &
				     ~XIIC_CR_MSMS_MASK);
		}
		/* Send last byte */
		data = i2c->tx_msg->buf[i2c->tx_pos++];
		xiic_setreg16(i2c, XIIC_DTR_REG_OFFSET, data);
	}
}

=======
>>>>>>> d82b0891
static void xiic_wakeup(struct xiic_i2c *i2c, enum xilinx_i2c_state code)
{
	i2c->tx_msg = NULL;
	i2c->rx_msg = NULL;
	i2c->nmsgs = 0;
	i2c->state = code;
	complete(&i2c->completion);
}

static irqreturn_t xiic_process(int irq, void *dev_id)
{
	struct xiic_i2c *i2c = dev_id;
	u32 pend, isr, ier;
	u32 clr = 0;
<<<<<<< HEAD
=======
	int xfer_more = 0;
	int wakeup_req = 0;
	enum xilinx_i2c_state wakeup_code = STATE_DONE;
>>>>>>> d82b0891
	int ret;

	/* Get the interrupt Status from the IPIF. There is no clearing of
	 * interrupts in the IPIF. Interrupts must be cleared at the source.
	 * To find which interrupts are pending; AND interrupts pending with
	 * interrupts masked.
	 */
	mutex_lock(&i2c->lock);
	isr = xiic_getreg32(i2c, XIIC_IISR_OFFSET);
	ier = xiic_getreg32(i2c, XIIC_IIER_OFFSET);
	pend = isr & ier;

	dev_dbg(i2c->adap.dev.parent, "%s: IER: 0x%x, ISR: 0x%x, pend: 0x%x\n",
		__func__, ier, isr, pend);
	dev_dbg(i2c->adap.dev.parent, "%s: SR: 0x%x, msg: %p, nmsgs: %d\n",
		__func__, xiic_getreg8(i2c, XIIC_SR_REG_OFFSET),
		i2c->tx_msg, i2c->nmsgs);
	dev_dbg(i2c->adap.dev.parent, "%s, ISR: 0x%x, CR: 0x%x\n",
		__func__, xiic_getreg32(i2c, XIIC_IISR_OFFSET),
		xiic_getreg8(i2c, XIIC_CR_REG_OFFSET));

	/* Service requesting interrupt */
	if ((pend & XIIC_INTR_ARB_LOST_MASK) ||
	    ((pend & XIIC_INTR_TX_ERROR_MASK) &&
	    !(pend & XIIC_INTR_RX_FULL_MASK))) {
		/* bus arbritration lost, or...
		 * Transmit error _OR_ RX completed
		 * if this happens when RX_FULL is not set
		 * this is probably a TX error
		 */

		dev_dbg(i2c->adap.dev.parent, "%s error\n", __func__);

		/* dynamic mode seem to suffer from problems if we just flushes
		 * fifos and the next message is a TX with len 0 (only addr)
		 * reset the IP instead of just flush fifos
		 */
		ret = xiic_reinit(i2c);
		if (!ret)
			dev_dbg(i2c->adap.dev.parent, "reinit failed\n");

		if (i2c->rx_msg) {
			wakeup_req = 1;
			wakeup_code = STATE_ERROR;
		}
		if (i2c->tx_msg) {
			wakeup_req = 1;
			wakeup_code = STATE_ERROR;
		}
	}
	if (pend & XIIC_INTR_RX_FULL_MASK) {
		/* Receive register/FIFO is full */

		clr |= XIIC_INTR_RX_FULL_MASK;
		if (!i2c->rx_msg) {
			dev_dbg(i2c->adap.dev.parent,
				"%s unexpected RX IRQ\n", __func__);
			xiic_clear_rx_fifo(i2c);
			goto out;
		}

		xiic_read_rx(i2c);
		if (xiic_rx_space(i2c) == 0) {
			/* this is the last part of the message */
			i2c->rx_msg = NULL;

			/* also clear TX error if there (RX complete) */
			clr |= (isr & XIIC_INTR_TX_ERROR_MASK);

			dev_dbg(i2c->adap.dev.parent,
				"%s end of message, nmsgs: %d\n",
				__func__, i2c->nmsgs);

			/* send next message if this wasn't the last,
			 * otherwise the transfer will be finialise when
			 * receiving the bus not busy interrupt
			 */
			if (i2c->nmsgs > 1) {
				i2c->nmsgs--;
				i2c->tx_msg++;
				dev_dbg(i2c->adap.dev.parent,
					"%s will start next...\n", __func__);
				xfer_more = 1;
			}
		}
	}
	if (pend & (XIIC_INTR_TX_EMPTY_MASK | XIIC_INTR_TX_HALF_MASK)) {
		/* Transmit register/FIFO is empty or ½ empty */

		clr |= (pend &
			(XIIC_INTR_TX_EMPTY_MASK | XIIC_INTR_TX_HALF_MASK));

		if (!i2c->tx_msg) {
			dev_dbg(i2c->adap.dev.parent,
				"%s unexpected TX IRQ\n", __func__);
			goto out;
		}

		if (i2c->dynamic)
			xiic_fill_tx_fifo(i2c);
		else
			xiic_send_tx(i2c);

		/* current message sent and there is space in the fifo */
		if (!xiic_tx_space(i2c) && xiic_tx_fifo_space(i2c) >= 2) {
			dev_dbg(i2c->adap.dev.parent,
				"%s end of message sent, nmsgs: %d\n",
				__func__, i2c->nmsgs);
			if (i2c->nmsgs > 1) {
				i2c->nmsgs--;
				i2c->tx_msg++;
				xfer_more = 1;
			} else {
				xiic_irq_dis(i2c, XIIC_INTR_TX_HALF_MASK);

				dev_dbg(i2c->adap.dev.parent,
					"%s Got TX IRQ but no more to do...\n",
					__func__);
			}
		} else if (!xiic_tx_space(i2c) && (i2c->nmsgs == 1))
			/* current frame is sent and is last,
			 * make sure to disable tx half
			 */
			xiic_irq_dis(i2c, XIIC_INTR_TX_HALF_MASK);
	}

	if (pend & XIIC_INTR_BNB_MASK) {
		/* IIC bus has transitioned to not busy */
		clr |= XIIC_INTR_BNB_MASK;

		/* The bus is not busy, disable BusNotBusy interrupt */
		xiic_irq_dis(i2c, XIIC_INTR_BNB_MASK);

		if (i2c->tx_msg && i2c->smbus_block_read) {
			i2c->smbus_block_read = false;
			/* Set requested message len=1 to indicate STATE_DONE */
			i2c->tx_msg->len = 1;
		}

		if (!i2c->tx_msg)
			goto out;

<<<<<<< HEAD
		if (i2c->nmsgs == 1 && !i2c->rx_msg &&
		    xiic_tx_space(i2c) == 0)
			xiic_wakeup(i2c, STATE_DONE);
		else
			xiic_wakeup(i2c, STATE_ERROR);
=======
		wakeup_req = 1;

		if (i2c->nmsgs == 1 && !i2c->rx_msg &&
		    xiic_tx_space(i2c) == 0)
			wakeup_code = STATE_DONE;
		else
			wakeup_code = STATE_ERROR;
>>>>>>> d82b0891
	}

out:
	dev_dbg(i2c->adap.dev.parent, "%s clr: 0x%x\n", __func__, clr);

	xiic_setreg32(i2c, XIIC_IISR_OFFSET, clr);
	if (xfer_more)
		__xiic_start_xfer(i2c);
	if (wakeup_req)
		xiic_wakeup(i2c, wakeup_code);

	WARN_ON(xfer_more && wakeup_req);

	mutex_unlock(&i2c->lock);
	return IRQ_HANDLED;
}

static int xiic_bus_busy(struct xiic_i2c *i2c)
{
	u8 sr = xiic_getreg8(i2c, XIIC_SR_REG_OFFSET);

	return (sr & XIIC_SR_BUS_BUSY_MASK) ? -EBUSY : 0;
}

static int xiic_busy(struct xiic_i2c *i2c)
{
	int tries = 3;
	int err;

	if (i2c->tx_msg || i2c->rx_msg)
		return -EBUSY;

	/* In single master mode bus can only be busy, when in use by this
	 * driver. If the register indicates bus being busy for some reason we
	 * should ignore it, since bus will never be released and i2c will be
	 * stuck forever.
	 */
	if (i2c->singlemaster) {
		return 0;
	}

	/* for instance if previous transfer was terminated due to TX error
	 * it might be that the bus is on it's way to become available
	 * give it at most 3 ms to wake
	 */
	err = xiic_bus_busy(i2c);
	while (err && tries--) {
		msleep(1);
		err = xiic_bus_busy(i2c);
	}

	return err;
}

static void xiic_start_recv(struct xiic_i2c *i2c)
{
	u16 rx_watermark;
	u8 cr = 0, rfd_set = 0;
	struct i2c_msg *msg = i2c->rx_msg = i2c->tx_msg;

	dev_dbg(i2c->adap.dev.parent, "%s entry, ISR: 0x%x, CR: 0x%x\n",
		__func__, xiic_getreg32(i2c, XIIC_IISR_OFFSET),
		xiic_getreg8(i2c, XIIC_CR_REG_OFFSET));

	/* Disable Tx interrupts */
	xiic_irq_dis(i2c, XIIC_INTR_TX_HALF_MASK | XIIC_INTR_TX_EMPTY_MASK);

	if (i2c->dynamic) {
		u8 bytes;
		u16 val;

		/* Clear and enable Rx full interrupt. */
		xiic_irq_clr_en(i2c, XIIC_INTR_RX_FULL_MASK |
				XIIC_INTR_TX_ERROR_MASK);

		/*
		 * We want to get all but last byte, because the TX_ERROR IRQ
		 * is used to indicate error ACK on the address, and
		 * negative ack on the last received byte, so to not mix
		 * them receive all but last.
		 * In the case where there is only one byte to receive
		 * we can check if ERROR and RX full is set at the same time
		 */
		rx_watermark = msg->len;
		bytes = min_t(u8, rx_watermark, IIC_RX_FIFO_DEPTH);
<<<<<<< HEAD
		bytes--;

		xiic_setreg8(i2c, XIIC_RFD_REG_OFFSET, bytes);

		if (!(msg->flags & I2C_M_NOSTART))
			/* write the address */
			xiic_setreg16(i2c, XIIC_DTR_REG_OFFSET,
				      i2c_8bit_addr_from_msg(msg) |
				      XIIC_TX_DYN_START_MASK);

		/* If last message, include dynamic stop bit with length */
		val = (i2c->nmsgs == 1) ? XIIC_TX_DYN_STOP_MASK : 0;
		val |= msg->len;

		xiic_setreg16(i2c, XIIC_DTR_REG_OFFSET, val);

		xiic_irq_clr_en(i2c, XIIC_INTR_BNB_MASK);
	} else {
		/*
		 * If previous message is Tx, make sure that Tx FIFO is empty
		 * before starting a new transfer as the repeated start in
		 * standard mode can corrupt the transaction if there are
		 * still bytes to be transmitted in FIFO
		 */
		if (i2c->prev_msg_tx) {
			int status;

			status = xiic_wait_tx_empty(i2c);
			if (status)
				return;
		}

		cr = xiic_getreg8(i2c, XIIC_CR_REG_OFFSET);

		/* Set Receive fifo depth */
		rx_watermark = msg->len;
		if (rx_watermark > IIC_RX_FIFO_DEPTH) {
			rfd_set = IIC_RX_FIFO_DEPTH - 1;
		} else if ((rx_watermark == 1) || (rx_watermark == 0)) {
			rfd_set = rx_watermark - 1;

			/* Set No_ACK, except for smbus_block_read */
			if (!(i2c->rx_msg->flags & I2C_M_RECV_LEN)) {
				/* Handle single byte transfer separately */
				cr |= XIIC_CR_NO_ACK_MASK;
			}
		} else {
			rfd_set = rx_watermark - 2;
		}

		/* Check if RSTA should be set */
		if (cr & XIIC_CR_MSMS_MASK) {
			/* Already a master, RSTA should be set */
			xiic_setreg8(i2c, XIIC_CR_REG_OFFSET, (cr |
				     XIIC_CR_REPEATED_START_MASK) &
				     ~(XIIC_CR_DIR_IS_TX_MASK));
		}

		xiic_setreg8(i2c, XIIC_RFD_REG_OFFSET, rfd_set);

		/* Clear and enable Rx full and transmit complete interrupts */
		xiic_irq_clr_en(i2c, XIIC_INTR_RX_FULL_MASK |
				XIIC_INTR_TX_ERROR_MASK);

		/* Write the address */
		xiic_setreg16(i2c, XIIC_DTR_REG_OFFSET,
			      i2c_8bit_addr_from_msg(msg));

		/* Write to Control Register,to start transaction in Rx mode */
		if ((cr & XIIC_CR_MSMS_MASK) == 0) {
			xiic_setreg8(i2c, XIIC_CR_REG_OFFSET, (cr |
				     XIIC_CR_MSMS_MASK)
				     & ~(XIIC_CR_DIR_IS_TX_MASK));
		}

=======

		if (rx_watermark > 0)
			bytes--;
		xiic_setreg8(i2c, XIIC_RFD_REG_OFFSET, bytes);

		/* write the address */
		xiic_setreg16(i2c, XIIC_DTR_REG_OFFSET,
			      i2c_8bit_addr_from_msg(msg) |
			      XIIC_TX_DYN_START_MASK);

		/* If last message, include dynamic stop bit with length */
		val = (i2c->nmsgs == 1) ? XIIC_TX_DYN_STOP_MASK : 0;
		val |= msg->len;

		xiic_setreg16(i2c, XIIC_DTR_REG_OFFSET, val);

		xiic_irq_clr_en(i2c, XIIC_INTR_BNB_MASK);
	} else {
		/*
		 * If previous message is Tx, make sure that Tx FIFO is empty
		 * before starting a new transfer as the repeated start in
		 * standard mode can corrupt the transaction if there are
		 * still bytes to be transmitted in FIFO
		 */
		if (i2c->prev_msg_tx) {
			int status;

			status = xiic_wait_tx_empty(i2c);
			if (status)
				return;
		}

		cr = xiic_getreg8(i2c, XIIC_CR_REG_OFFSET);

		/* Set Receive fifo depth */
		rx_watermark = msg->len;
		if (rx_watermark > IIC_RX_FIFO_DEPTH) {
			rfd_set = IIC_RX_FIFO_DEPTH - 1;
		} else if (rx_watermark == 1) {
			rfd_set = rx_watermark - 1;

			/* Set No_ACK, except for smbus_block_read */
			if (!(i2c->rx_msg->flags & I2C_M_RECV_LEN)) {
				/* Handle single byte transfer separately */
				cr |= XIIC_CR_NO_ACK_MASK;
			}
		} else if (rx_watermark == 0) {
			rfd_set = rx_watermark;
		} else {
			rfd_set = rx_watermark - 2;
		}
		/* Check if RSTA should be set */
		if (cr & XIIC_CR_MSMS_MASK) {
			/* Already a master, RSTA should be set */
			xiic_setreg8(i2c, XIIC_CR_REG_OFFSET, (cr |
					XIIC_CR_REPEATED_START_MASK) &
					~(XIIC_CR_DIR_IS_TX_MASK));
		}

		xiic_setreg8(i2c, XIIC_RFD_REG_OFFSET, rfd_set);

		/* Clear and enable Rx full and transmit complete interrupts */
		xiic_irq_clr_en(i2c, XIIC_INTR_RX_FULL_MASK |
				XIIC_INTR_TX_ERROR_MASK);

		/* Write the address */
		xiic_setreg16(i2c, XIIC_DTR_REG_OFFSET,
			      i2c_8bit_addr_from_msg(msg));

		/* Write to Control Register,to start transaction in Rx mode */
		if ((cr & XIIC_CR_MSMS_MASK) == 0) {
			xiic_setreg8(i2c, XIIC_CR_REG_OFFSET, (cr |
					XIIC_CR_MSMS_MASK)
					& ~(XIIC_CR_DIR_IS_TX_MASK));
		}
>>>>>>> d82b0891
		dev_dbg(i2c->adap.dev.parent, "%s end, ISR: 0x%x, CR: 0x%x\n",
			__func__, xiic_getreg32(i2c, XIIC_IISR_OFFSET),
			xiic_getreg8(i2c, XIIC_CR_REG_OFFSET));
	}

	if (i2c->nmsgs == 1)
		/* very last, enable bus not busy as well */
		xiic_irq_clr_en(i2c, XIIC_INTR_BNB_MASK);

	/* the message is tx:ed */
	i2c->tx_pos = msg->len;

	/* Enable interrupts */
	xiic_setreg32(i2c, XIIC_DGIER_OFFSET, XIIC_GINTR_ENABLE_MASK);

	i2c->prev_msg_tx = false;
}

static void xiic_start_send(struct xiic_i2c *i2c)
{
	u8 cr = 0;
	u16 data;
	struct i2c_msg *msg = i2c->tx_msg;

	dev_dbg(i2c->adap.dev.parent, "%s entry, msg: %p, len: %d",
		__func__, msg, msg->len);
	dev_dbg(i2c->adap.dev.parent, "%s entry, ISR: 0x%x, CR: 0x%x\n",
		__func__, xiic_getreg32(i2c, XIIC_IISR_OFFSET),
		xiic_getreg8(i2c, XIIC_CR_REG_OFFSET));

	if (i2c->dynamic) {
<<<<<<< HEAD
		if (!(msg->flags & I2C_M_NOSTART)) {
			/* write the address */
			data = i2c_8bit_addr_from_msg(msg) |
				XIIC_TX_DYN_START_MASK;

			if (i2c->nmsgs == 1 && msg->len == 0)
				/* no data and last message -> add STOP */
				data |= XIIC_TX_DYN_STOP_MASK;

			xiic_setreg16(i2c, XIIC_DTR_REG_OFFSET, data);
		}

		xiic_fill_tx_fifo(i2c);

		/* Clear any pending Tx empty, Tx Error and then enable them */
		xiic_irq_clr_en(i2c, (XIIC_INTR_TX_EMPTY_MASK |
				      XIIC_INTR_TX_ERROR_MASK |
				      XIIC_INTR_BNB_MASK));
	} else {
		/*
		 * If previous message is Tx, make sure that Tx FIFO is empty
		 * before starting a new transfer as the repeated start in
		 * standard mode can corrupt the transaction if there are
		 * still bytes to be transmitted in FIFO
		 */
		if (i2c->prev_msg_tx) {
			int status;

			status = xiic_wait_tx_empty(i2c);
			if (status)
				return;
		}

		/* Check if RSTA should be set */
		cr = xiic_getreg8(i2c, XIIC_CR_REG_OFFSET);
		if (cr & XIIC_CR_MSMS_MASK) {
			/* Already a master, RSTA should be set */
			xiic_setreg8(i2c, XIIC_CR_REG_OFFSET, (cr |
				     XIIC_CR_REPEATED_START_MASK |
				     XIIC_CR_DIR_IS_TX_MASK) &
				     ~(XIIC_CR_NO_ACK_MASK));
		}
=======
		/* write the address */
		data = i2c_8bit_addr_from_msg(msg) |
				XIIC_TX_DYN_START_MASK;

		if (i2c->nmsgs == 1 && msg->len == 0)
			/* no data and last message -> add STOP */
			data |= XIIC_TX_DYN_STOP_MASK;
>>>>>>> d82b0891

		/* Write address to FIFO */
		data = i2c_8bit_addr_from_msg(msg);
		xiic_setreg16(i2c, XIIC_DTR_REG_OFFSET, data);
<<<<<<< HEAD
		/* Fill fifo */
		xiic_std_fill_tx_fifo(i2c);

		if ((cr & XIIC_CR_MSMS_MASK) == 0) {

			/* Start Tx by writing to CR */
			cr = xiic_getreg8(i2c, XIIC_CR_REG_OFFSET);
			xiic_setreg8(i2c, XIIC_CR_REG_OFFSET, cr |
				     XIIC_CR_MSMS_MASK |
				     XIIC_CR_DIR_IS_TX_MASK);
		}

		/* Clear any pending Tx empty, Tx Error and then enable them */
		xiic_irq_clr_en(i2c, XIIC_INTR_TX_EMPTY_MASK |
				XIIC_INTR_TX_ERROR_MASK |
				XIIC_INTR_BNB_MASK);
	}
	i2c->prev_msg_tx = true;
}
=======

		/* Clear any pending Tx empty, Tx Error and then enable them */
		xiic_irq_clr_en(i2c, XIIC_INTR_TX_EMPTY_MASK |
				XIIC_INTR_TX_ERROR_MASK |
				XIIC_INTR_BNB_MASK |
				((i2c->nmsgs > 1 || xiic_tx_space(i2c)) ?
				XIIC_INTR_TX_HALF_MASK : 0));

		xiic_fill_tx_fifo(i2c);
	} else {
		/*
		 * If previous message is Tx, make sure that Tx FIFO is empty
		 * before starting a new transfer as the repeated start in
		 * standard mode can corrupt the transaction if there are
		 * still bytes to be transmitted in FIFO
		 */
		if (i2c->prev_msg_tx) {
			int status;
>>>>>>> d82b0891

			status = xiic_wait_tx_empty(i2c);
			if (status)
				return;
		}
		/* Check if RSTA should be set */
		cr = xiic_getreg8(i2c, XIIC_CR_REG_OFFSET);
		if (cr & XIIC_CR_MSMS_MASK) {
			/* Already a master, RSTA should be set */
			xiic_setreg8(i2c, XIIC_CR_REG_OFFSET, (cr |
					XIIC_CR_REPEATED_START_MASK |
					XIIC_CR_DIR_IS_TX_MASK) &
					~(XIIC_CR_NO_ACK_MASK));
		}

		/* Write address to FIFO */
		data = i2c_8bit_addr_from_msg(msg);
		xiic_setreg16(i2c, XIIC_DTR_REG_OFFSET, data);

		/* Fill fifo */
		xiic_fill_tx_fifo(i2c);

		if ((cr & XIIC_CR_MSMS_MASK) == 0) {
			/* Start Tx by writing to CR */
			cr = xiic_getreg8(i2c, XIIC_CR_REG_OFFSET);
			xiic_setreg8(i2c, XIIC_CR_REG_OFFSET, cr |
					XIIC_CR_MSMS_MASK |
					XIIC_CR_DIR_IS_TX_MASK);
		}

		/* Clear any pending Tx empty, Tx Error and then enable them */
		xiic_irq_clr_en(i2c, XIIC_INTR_TX_EMPTY_MASK |
				XIIC_INTR_TX_ERROR_MASK |
				XIIC_INTR_BNB_MASK);
	}
	i2c->prev_msg_tx = true;
}

static void __xiic_start_xfer(struct xiic_i2c *i2c)
{
	int fifo_space = xiic_tx_fifo_space(i2c);

	dev_dbg(i2c->adap.dev.parent, "%s entry, msg: %p, fifos space: %d\n",
		__func__, i2c->tx_msg, fifo_space);

	if (!i2c->tx_msg)
		return;

	i2c->rx_pos = 0;
	i2c->tx_pos = 0;
	i2c->state = STATE_START;
<<<<<<< HEAD
	while ((fifo_space >= 2) && (first || (i2c->nmsgs > 1))) {
		if (!first) {
			i2c->nmsgs--;
			i2c->tx_msg++;
			i2c->tx_pos = 0;
		} else {
			first = 0;
		}

		if (i2c->tx_msg->flags & I2C_M_RD) {
			/* we dont date putting several reads in the FIFO */
			xiic_start_recv(i2c);
			return;
		}

		xiic_start_send(i2c);
		if (xiic_tx_space(i2c) != 0) {
			/* the message could not be completely sent */
			break;
		}

		fifo_space = xiic_tx_fifo_space(i2c);
	}

	/* there are more messages or the current one could not be completely
	 * put into the FIFO, also enable the half empty interrupt
	 */
	if (i2c->nmsgs > 1 || xiic_tx_space(i2c))
		xiic_irq_clr_en(i2c, XIIC_INTR_TX_HALF_MASK);
=======
	if (i2c->tx_msg->flags & I2C_M_RD) {
		/* we dont date putting several reads in the FIFO */
		xiic_start_recv(i2c);
	} else {
		xiic_start_send(i2c);
	}
>>>>>>> d82b0891
}

static int xiic_start_xfer(struct xiic_i2c *i2c, struct i2c_msg *msgs, int num)
{
<<<<<<< HEAD
	int ret;
=======
	bool broken_read, max_read_len, smbus_blk_read;
	int ret, count;
>>>>>>> d82b0891

	mutex_lock(&i2c->lock);

	ret = xiic_busy(i2c);
	if (ret)
		goto out;

	i2c->tx_msg = msgs;
	i2c->rx_msg = NULL;
	i2c->nmsgs = num;
	init_completion(&i2c->completion);

	/* Decide standard mode or Dynamic mode */
	i2c->dynamic = true;

	/* Initialize prev message type */
	i2c->prev_msg_tx = false;

	/*
	 * Scan through nmsgs, use dynamic mode when none of the below three
	 * conditions occur. We need standard mode even if one condition holds
	 * true in the entire array of messages in a single transfer.
	 * If read transaction as dynamic mode is broken for delayed reads
	 * in xlnx,axi-iic-2.0 / xlnx,xps-iic-2.00.a IP versions.
	 * If read length is > 255 bytes.
	 * If smbus_block_read transaction.
	 */
	for (count = 0; count < i2c->nmsgs; count++) {
		broken_read = (i2c->quirks & DYNAMIC_MODE_READ_BROKEN_BIT) &&
				(i2c->tx_msg[count].flags & I2C_M_RD);
		max_read_len = (i2c->tx_msg[count].flags & I2C_M_RD) &&
				(i2c->tx_msg[count].len > MAX_READ_LENGTH_DYNAMIC);
		smbus_blk_read = (i2c->tx_msg[count].flags & I2C_M_RECV_LEN);

		if (broken_read || max_read_len || smbus_blk_read) {
			i2c->dynamic = false;
			break;
		}
	}

	ret = xiic_reinit(i2c);
	if (!ret)
		__xiic_start_xfer(i2c);

out:
	mutex_unlock(&i2c->lock);

	return ret;
}

static int xiic_xfer(struct i2c_adapter *adap, struct i2c_msg *msgs, int num)
{
	bool broken_read, max_read_len, smbus_blk_read;
	struct xiic_i2c *i2c = i2c_get_adapdata(adap);
	int err, count;

	dev_dbg(adap->dev.parent, "%s entry SR: 0x%x\n", __func__,
		xiic_getreg8(i2c, XIIC_SR_REG_OFFSET));

	err = pm_runtime_resume_and_get(i2c->dev);
	if (err < 0)
		return err;

<<<<<<< HEAD
	err = xiic_busy(i2c);
	if (err)
		goto out;

	i2c->tx_msg = msgs;
	i2c->nmsgs = num;

	/* Decide standard mode or Dynamic mode */
	i2c->dynamic = true;

	/* Initialize prev message type */
	i2c->prev_msg_tx = false;

	/*
	 * Scan through nmsgs, use dynamic mode when none of the below three
	 * conditions occur. We need standard mode even if one condition holds
	 * true in the entire array of messages in a single transfer.
	 * If read transaction as dynamic mode is broken for delayed reads
	 * in xlnx,axi-iic-2.0 / xlnx,xps-iic-2.00.a IP versions.
	 * If read length is > 255 bytes.
	 * If smbus_block_read transaction.
	 */
	for (count = 0; count < i2c->nmsgs; count++) {
		broken_read = (i2c->quirks & DYNAMIC_MODE_READ_BROKEN_BIT) &&
			       (i2c->tx_msg[count].flags & I2C_M_RD);
		max_read_len = (i2c->tx_msg[count].flags & I2C_M_RD) &&
				(i2c->tx_msg[count].len > MAX_READ_LENGTH_DYNAMIC);
		smbus_blk_read = (i2c->tx_msg[count].flags & I2C_M_RECV_LEN);

		if (broken_read || max_read_len || smbus_blk_read) {
			i2c->dynamic = false;
			break;
		}
	}

	err = xiic_start_xfer(i2c);
=======
	err = xiic_start_xfer(i2c, msgs, num);
>>>>>>> d82b0891
	if (err < 0) {
		dev_err(adap->dev.parent, "Error xiic_start_xfer\n");
		return err;
	}

<<<<<<< HEAD
	if (wait_event_timeout(i2c->wait, i2c->state == STATE_ERROR ||
			       i2c->state == STATE_DONE, HZ)) {
		err = (i2c->state == STATE_DONE) ? num : -EIO;
		goto out;
	} else {
=======
	err = wait_for_completion_timeout(&i2c->completion, XIIC_XFER_TIMEOUT);
	mutex_lock(&i2c->lock);
	if (err == 0) {	/* Timeout */
>>>>>>> d82b0891
		i2c->tx_msg = NULL;
		i2c->rx_msg = NULL;
		i2c->nmsgs = 0;
		err = -ETIMEDOUT;
	} else if (err < 0) {	/* Completion error */
		i2c->tx_msg = NULL;
		i2c->rx_msg = NULL;
		i2c->nmsgs = 0;
	} else {
		err = (i2c->state == STATE_DONE) ? num : -EIO;
	}
	mutex_unlock(&i2c->lock);
	pm_runtime_mark_last_busy(i2c->dev);
	pm_runtime_put_autosuspend(i2c->dev);
	return err;
}

static u32 xiic_func(struct i2c_adapter *adap)
{
	return I2C_FUNC_I2C | I2C_FUNC_SMBUS_EMUL | I2C_FUNC_SMBUS_BLOCK_DATA;
}

static const struct i2c_algorithm xiic_algorithm = {
	.master_xfer = xiic_xfer,
	.functionality = xiic_func,
};

static const struct i2c_adapter xiic_adapter = {
	.owner = THIS_MODULE,
	.class = I2C_CLASS_DEPRECATED,
	.algo = &xiic_algorithm,
};

static const struct xiic_version_data xiic_2_00 = {
	.quirks = DYNAMIC_MODE_READ_BROKEN_BIT,
};

#if defined(CONFIG_OF)
static const struct of_device_id xiic_of_match[] = {
	{ .compatible = "xlnx,xps-iic-2.00.a", .data = &xiic_2_00 },
	{ .compatible = "xlnx,axi-iic-2.1", },
	{},
};
MODULE_DEVICE_TABLE(of, xiic_of_match);
#endif
<<<<<<< HEAD

enum i2c_scl_freq {
	REG_VALUES_100KHZ = 0,
	REG_VALUES_400KHZ = 1,
	REG_VALUES_1MHZ = 2
};

/* Reg values in ns derived from I2C spec and AXI I2C PG for different frequencies */
static const struct timing_regs timing_reg_values[] = {
	{ 5700, 5000, 4300, 550, 5000 }, /* Reg values for 100KHz */
	{ 900, 900, 900, 400, 1600 },    /* Reg values for 400KHz */
	{ 380, 380, 380, 170, 620 },     /* Reg values for 1MHz   */
};

/**
 * xiic_setclk - Sets the configured clock rate
 * @i2c: Pointer to the xiic device structure
 *
 * The timing register values are calculated according to the input clock
 * frequency and configured scl frequency. For details, please refer the
 * AXI I2C PG and NXP I2C Spec.
 * Supported frequencies are 100KHz, 400KHz and 1MHz.
 *
 * Return: 0 on success (Supported frequency selected or not configurable in SW)
 *	   -EINVAL on failure (scl frequency not supported or THIGH is 0)
 */
static int xiic_setclk(struct xiic_i2c *i2c)
{
	unsigned int clk_in_mhz;
	unsigned int index = 0;
	u32 reg_val;

	dev_dbg(i2c->adap.dev.parent,
		"%s entry, i2c->input_clk: %ld, i2c->i2c_clk: %d\n",
		__func__, i2c->input_clk, i2c->i2c_clk);

	/* If not specified in DT, do not configure in SW. Rely only on Vivado design */
	if (!i2c->i2c_clk)
		return 0;

	clk_in_mhz = DIV_ROUND_UP(i2c->input_clk, 1000000);

	switch (i2c->i2c_clk) {
	case I2C_MAX_FAST_MODE_PLUS_FREQ:
		index = REG_VALUES_1MHZ;
		break;
	case I2C_MAX_FAST_MODE_FREQ:
		index = REG_VALUES_400KHZ;
		break;
	case I2C_MAX_STANDARD_MODE_FREQ:
		index = REG_VALUES_100KHZ;
		break;
	default:
		dev_warn(i2c->adap.dev.parent, "Unsupported scl frequency\n");
		return -EINVAL;
	}

	/*
	 * Value to be stored in a register is the number of clock cycles required
	 * for the time duration. So the time is divided by the input clock time
	 * period to get the number of clock cycles required. Refer Xilinx AXI I2C
	 * PG document and I2C specification for further details.
	 */

	/* THIGH - Depends on SCL clock frequency(i2c_clk) as below */
	reg_val = (DIV_ROUND_UP(i2c->input_clk, 2 * i2c->i2c_clk)) - 7;
	if (reg_val == 0)
		return -EINVAL;

	xiic_setreg32(i2c, XIIC_THIGH_REG_OFFSET, reg_val - 1);

	/* TLOW - Value same as THIGH */
	xiic_setreg32(i2c, XIIC_TLOW_REG_OFFSET, reg_val - 1);

	/* TSUSTA */
	reg_val = (timing_reg_values[index].tsusta * clk_in_mhz) / 1000;
	xiic_setreg32(i2c, XIIC_TSUSTA_REG_OFFSET, reg_val - 1);

	/* TSUSTO */
	reg_val = (timing_reg_values[index].tsusto * clk_in_mhz) / 1000;
	xiic_setreg32(i2c, XIIC_TSUSTO_REG_OFFSET, reg_val - 1);

	/* THDSTA */
	reg_val = (timing_reg_values[index].thdsta * clk_in_mhz) / 1000;
	xiic_setreg32(i2c, XIIC_THDSTA_REG_OFFSET, reg_val - 1);

	/* TSUDAT */
	reg_val = (timing_reg_values[index].tsudat * clk_in_mhz) / 1000;
	xiic_setreg32(i2c, XIIC_TSUDAT_REG_OFFSET, reg_val - 1);

	/* TBUF */
	reg_val = (timing_reg_values[index].tbuf * clk_in_mhz) / 1000;
	xiic_setreg32(i2c, XIIC_TBUF_REG_OFFSET, reg_val - 1);

	/* THDDAT */
	xiic_setreg32(i2c, XIIC_THDDAT_REG_OFFSET, 1);

	return 0;
}
=======
>>>>>>> d82b0891

static int xiic_i2c_probe(struct platform_device *pdev)
{
	struct xiic_i2c *i2c;
	struct xiic_i2c_platform_data *pdata;
	const struct of_device_id *match;
	struct resource *res;
	int ret, irq;
	u8 i;
	u32 sr;

	i2c = devm_kzalloc(&pdev->dev, sizeof(*i2c), GFP_KERNEL);
	if (!i2c)
		return -ENOMEM;

	match = of_match_node(xiic_of_match, pdev->dev.of_node);
	if (match && match->data) {
		const struct xiic_version_data *data = match->data;

		i2c->quirks = data->quirks;
	}

	res = platform_get_resource(pdev, IORESOURCE_MEM, 0);
	i2c->base = devm_ioremap_resource(&pdev->dev, res);
	if (IS_ERR(i2c->base))
		return PTR_ERR(i2c->base);

	irq = platform_get_irq(pdev, 0);
	if (irq < 0)
		return irq;

	pdata = dev_get_platdata(&pdev->dev);

	/* hook up driver to tree */
	platform_set_drvdata(pdev, i2c);
	i2c->adap = xiic_adapter;
	i2c_set_adapdata(&i2c->adap, i2c);
	i2c->adap.dev.parent = &pdev->dev;
	i2c->adap.dev.of_node = pdev->dev.of_node;
	snprintf(i2c->adap.name, sizeof(i2c->adap.name),
		 DRIVER_NAME " %s", pdev->name);

	mutex_init(&i2c->lock);

	i2c->clk = devm_clk_get(&pdev->dev, NULL);
	if (IS_ERR(i2c->clk))
		return dev_err_probe(&pdev->dev, PTR_ERR(i2c->clk),
				     "input clock not found.\n");

	ret = clk_prepare_enable(i2c->clk);
	if (ret) {
		dev_err(&pdev->dev, "Unable to enable clock.\n");
		return ret;
	}
	i2c->dev = &pdev->dev;
	pm_runtime_set_autosuspend_delay(i2c->dev, XIIC_PM_TIMEOUT);
	pm_runtime_use_autosuspend(i2c->dev);
	pm_runtime_set_active(i2c->dev);
	pm_runtime_enable(i2c->dev);

	/* SCL frequency configuration */
	i2c->input_clk = clk_get_rate(i2c->clk);
	ret = of_property_read_u32(pdev->dev.of_node, "clock-frequency",
				   &i2c->i2c_clk);
	/* If clock-frequency not specified in DT, do not configure in SW */
	if (ret || i2c->i2c_clk > I2C_MAX_FAST_MODE_PLUS_FREQ)
		i2c->i2c_clk = 0;

<<<<<<< HEAD
	ret = devm_request_threaded_irq(&pdev->dev, irq, xiic_isr,
=======
	ret = devm_request_threaded_irq(&pdev->dev, irq, NULL,
>>>>>>> d82b0891
					xiic_process, IRQF_ONESHOT,
					pdev->name, i2c);

	if (ret < 0) {
		dev_err(&pdev->dev, "Cannot claim IRQ\n");
		goto err_clk_dis;
	}

	i2c->singlemaster =
		of_property_read_bool(pdev->dev.of_node, "single-master");

	/*
	 * Detect endianness
	 * Try to reset the TX FIFO. Then check the EMPTY flag. If it is not
	 * set, assume that the endianness was wrong and swap.
	 */
	i2c->endianness = LITTLE;
	xiic_setreg32(i2c, XIIC_CR_REG_OFFSET, XIIC_CR_TX_FIFO_RESET_MASK);
	/* Reset is cleared in xiic_reinit */
	sr = xiic_getreg32(i2c, XIIC_SR_REG_OFFSET);
	if (!(sr & XIIC_SR_TX_FIFO_EMPTY_MASK))
		i2c->endianness = BIG;

	ret = xiic_reinit(i2c);
	if (ret < 0) {
		dev_err(&pdev->dev, "Cannot xiic_reinit\n");
		goto err_clk_dis;
	}

	/* add i2c adapter to i2c tree */
	ret = i2c_add_adapter(&i2c->adap);
	if (ret) {
		xiic_deinit(i2c);
		goto err_clk_dis;
	}

	if (pdata) {
		/* add in known devices to the bus */
		for (i = 0; i < pdata->num_devices; i++)
			i2c_new_client_device(&i2c->adap, pdata->devices + i);
	}

	dev_dbg(&pdev->dev, "mmio %08lx irq %d scl clock frequency %d\n",
		(unsigned long)res->start, irq, i2c->i2c_clk);

	return 0;

err_clk_dis:
	pm_runtime_set_suspended(&pdev->dev);
	pm_runtime_disable(&pdev->dev);
	clk_disable_unprepare(i2c->clk);
	return ret;
}

static int xiic_i2c_remove(struct platform_device *pdev)
{
	struct xiic_i2c *i2c = platform_get_drvdata(pdev);
	int ret;

	/* remove adapter & data */
	i2c_del_adapter(&i2c->adap);

	ret = pm_runtime_get_sync(i2c->dev);

	if (ret < 0)
		dev_warn(&pdev->dev, "Failed to activate device for removal (%pe)\n",
			 ERR_PTR(ret));
	else
		xiic_deinit(i2c);

	pm_runtime_put_sync(i2c->dev);
	clk_disable_unprepare(i2c->clk);
	pm_runtime_disable(&pdev->dev);
	pm_runtime_set_suspended(&pdev->dev);
	pm_runtime_dont_use_autosuspend(&pdev->dev);

	return 0;
}

static int __maybe_unused xiic_i2c_runtime_suspend(struct device *dev)
{
	struct xiic_i2c *i2c = dev_get_drvdata(dev);

	clk_disable(i2c->clk);

	return 0;
}

static int __maybe_unused xiic_i2c_runtime_resume(struct device *dev)
{
	struct xiic_i2c *i2c = dev_get_drvdata(dev);
	int ret;

	ret = clk_enable(i2c->clk);
	if (ret) {
		dev_err(dev, "Cannot enable clock.\n");
		return ret;
	}

	return 0;
}

static const struct dev_pm_ops xiic_dev_pm_ops = {
	SET_RUNTIME_PM_OPS(xiic_i2c_runtime_suspend,
			   xiic_i2c_runtime_resume, NULL)
};

static struct platform_driver xiic_i2c_driver = {
	.probe   = xiic_i2c_probe,
	.remove  = xiic_i2c_remove,
	.driver  = {
		.name = DRIVER_NAME,
		.of_match_table = of_match_ptr(xiic_of_match),
		.pm = &xiic_dev_pm_ops,
	},
};

module_platform_driver(xiic_i2c_driver);

MODULE_ALIAS("platform:" DRIVER_NAME);
MODULE_AUTHOR("info@mocean-labs.com");
MODULE_DESCRIPTION("Xilinx I2C bus driver");
MODULE_LICENSE("GPL v2");<|MERGE_RESOLUTION|>--- conflicted
+++ resolved
@@ -35,8 +35,6 @@
 #define DYNAMIC_MODE_READ_BROKEN_BIT	BIT(0)
 #define SMBUS_BLOCK_READ_MIN_LEN	3
 
-#define DYNAMIC_MODE_READ_BROKEN_BIT	BIT(0)
-
 enum xilinx_i2c_state {
 	STATE_DONE,
 	STATE_ERROR,
@@ -72,13 +70,8 @@
  * @singlemaster: Indicates bus is single master
  * @dynamic: Mode of controller
  * @prev_msg_tx: Previous message is Tx
-<<<<<<< HEAD
- * @smbus_block_read: Flag to handle block read
- * @quirks: To hold platform specific bug info
-=======
  * @quirks: To hold platform specific bug info
  * @smbus_block_read: Flag to handle block read
->>>>>>> d82b0891
  * @input_clk: Input clock to I2C controller
  * @i2c_clk: I2C SCL frequency
  */
@@ -99,18 +92,6 @@
 	bool singlemaster;
 	bool dynamic;
 	bool prev_msg_tx;
-<<<<<<< HEAD
-	bool smbus_block_read;
-	u32 quirks;
-	unsigned long input_clk;
-	unsigned int i2c_clk;
-};
-
-struct xiic_version_data {
-	u32 quirks;
-};
-
-=======
 	u32 quirks;
 	bool smbus_block_read;
 	unsigned long input_clk;
@@ -121,7 +102,6 @@
 	u32 quirks;
 };
 
->>>>>>> d82b0891
 /**
  * struct timing_regs - AXI I2C timing registers that depend on I2C spec
  * @tsusta: setup time for a repeated START condition
@@ -137,8 +117,6 @@
 	unsigned int tsudat;
 	unsigned int tbuf;
 };
-<<<<<<< HEAD
-=======
 
 /* Reg values in ns derived from I2C spec and AXI I2C PG for different frequencies */
 static const struct timing_regs timing_reg_values[] = {
@@ -146,7 +124,6 @@
 	{ 900, 900, 900, 400, 1600 },    /* Reg values for 400KHz */
 	{ 380, 380, 380, 170, 620 },     /* Reg values for 1MHz   */
 };
->>>>>>> d82b0891
 
 #define XIIC_MSB_OFFSET 0
 #define XIIC_REG_OFFSET (0x100 + XIIC_MSB_OFFSET)
@@ -170,16 +147,6 @@
  * Timing register offsets from RegisterBase. These are used only for
  * setting i2c clock frequency for the line.
  */
-<<<<<<< HEAD
-#define XIIC_TSUSTA_REG_OFFSET	(0x28 + XIIC_REG_OFFSET) /* TSUSTA Register */
-#define XIIC_TSUSTO_REG_OFFSET	(0x2C + XIIC_REG_OFFSET) /* TSUSTO Register */
-#define XIIC_THDSTA_REG_OFFSET	(0x30 + XIIC_REG_OFFSET) /* THDSTA Register */
-#define XIIC_TSUDAT_REG_OFFSET	(0x34 + XIIC_REG_OFFSET) /* TSUDAT Register */
-#define XIIC_TBUF_REG_OFFSET	(0x38 + XIIC_REG_OFFSET) /* TBUF Register */
-#define XIIC_THIGH_REG_OFFSET	(0x3C + XIIC_REG_OFFSET) /* THIGH Register */
-#define XIIC_TLOW_REG_OFFSET	(0x40 + XIIC_REG_OFFSET) /* TLOW Register */
-#define XIIC_THDDAT_REG_OFFSET	(0x44 + XIIC_REG_OFFSET) /* THDDAT Register */
-=======
 #define XIIC_TSUSTA_REG_OFFSET (0x28 + XIIC_REG_OFFSET) /* TSUSTA Register */
 #define XIIC_TSUSTO_REG_OFFSET (0x2C + XIIC_REG_OFFSET) /* TSUSTO Register */
 #define XIIC_THDSTA_REG_OFFSET (0x30 + XIIC_REG_OFFSET) /* THDSTA Register */
@@ -188,7 +155,6 @@
 #define XIIC_THIGH_REG_OFFSET  (0x3C + XIIC_REG_OFFSET) /* THIGH Register */
 #define XIIC_TLOW_REG_OFFSET   (0x40 + XIIC_REG_OFFSET) /* TLOW Register */
 #define XIIC_THDDAT_REG_OFFSET (0x44 + XIIC_REG_OFFSET) /* THDDAT Register */
->>>>>>> d82b0891
 
 /* Control Register masks */
 #define XIIC_CR_ENABLE_DEVICE_MASK        0x01	/* Device enable = 1      */
@@ -238,11 +204,7 @@
 #define XIIC_TX_DYN_STOP_MASK             0x0200 /* 1 = Set dynamic stop */
 
 /* Dynamic mode constants */
-<<<<<<< HEAD
-#define MAX_READ_LENGTH_DYNAMIC		255 /* Max length for dynamic read */
-=======
 #define MAX_READ_LENGTH_DYNAMIC                255 /* Max length for dynamic read */
->>>>>>> d82b0891
 
 /*
  * The following constants define the register offsets for the Interrupt
@@ -275,7 +237,6 @@
 
 static int xiic_start_xfer(struct xiic_i2c *i2c, struct i2c_msg *msgs, int num);
 static void __xiic_start_xfer(struct xiic_i2c *i2c);
-static int xiic_setclk(struct xiic_i2c *i2c);
 
 /*
  * For the register read and write functions, a little-endian and big-endian
@@ -384,11 +345,7 @@
 
 	timeout = jiffies + XIIC_I2C_TIMEOUT;
 	for (isr = xiic_getreg32(i2c, XIIC_IISR_OFFSET);
-<<<<<<< HEAD
-			!(isr & XIIC_INTR_TX_EMPTY_MASK);
-=======
 		!(isr & XIIC_INTR_TX_EMPTY_MASK);
->>>>>>> d82b0891
 			isr = xiic_getreg32(i2c, XIIC_IISR_OFFSET)) {
 		if (time_after(jiffies, timeout)) {
 			dev_err(i2c->dev, "Timeout waiting at Tx empty\n");
@@ -399,8 +356,6 @@
 	return 0;
 }
 
-<<<<<<< HEAD
-=======
 /**
  * xiic_setclk - Sets the configured clock rate
  * @i2c: Pointer to the xiic device structure
@@ -487,7 +442,6 @@
 	return 0;
 }
 
->>>>>>> d82b0891
 static int xiic_reinit(struct xiic_i2c *i2c)
 {
 	int ret;
@@ -533,12 +487,7 @@
 
 static void xiic_smbus_block_read_setup(struct xiic_i2c *i2c)
 {
-<<<<<<< HEAD
-	u8 rxmsg_len;
-	u8 rfd_set = 0;
-=======
 	u8 rxmsg_len, rfd_set = 0;
->>>>>>> d82b0891
 
 	/*
 	 * Clear the I2C_M_RECV_LEN flag to avoid setting
@@ -550,11 +499,7 @@
 	i2c->smbus_block_read = true;
 
 	/* Read byte from rx fifo and set message length */
-<<<<<<< HEAD
-	rxmsg_len  = xiic_getreg8(i2c, XIIC_DRR_REG_OFFSET);
-=======
 	rxmsg_len = xiic_getreg8(i2c, XIIC_DRR_REG_OFFSET);
->>>>>>> d82b0891
 
 	i2c->rx_msg->buf[i2c->rx_pos++] = rxmsg_len;
 
@@ -562,12 +507,6 @@
 	if (rxmsg_len <= I2C_SMBUS_BLOCK_MAX) {
 		/* Set Receive fifo depth */
 		if (rxmsg_len > IIC_RX_FIFO_DEPTH) {
-<<<<<<< HEAD
-			rfd_set = IIC_RX_FIFO_DEPTH - 1;
-			i2c->rx_msg->len = rxmsg_len + 1;
-		} else if ((rxmsg_len == 1) ||
-			   (rxmsg_len == 0)) {
-=======
 			/*
 			 * When Rx msg len greater than or equal to Rx fifo capacity
 			 * Receive fifo depth should set to Rx fifo capacity minus 1
@@ -576,16 +515,11 @@
 			i2c->rx_msg->len = rxmsg_len + 1;
 		} else if ((rxmsg_len == 1) ||
 			(rxmsg_len == 0)) {
->>>>>>> d82b0891
 			/*
 			 * Minimum of 3 bytes required to exit cleanly. 1 byte
 			 * already received, Second byte is being received. Have
 			 * to set NACK in read_rx before receiving the last byte
 			 */
-<<<<<<< HEAD
-			i2c->rx_msg->len = 3;
-		} else {
-=======
 			rfd_set = 0;
 			i2c->rx_msg->len = SMBUS_BLOCK_READ_MIN_LEN;
 		} else {
@@ -593,7 +527,6 @@
 			 * When Rx msg len less than Rx fifo capacity
 			 * Receive fifo depth should set to Rx msg len minus 2
 			 */
->>>>>>> d82b0891
 			rfd_set = rxmsg_len - 2;
 			i2c->rx_msg->len = rxmsg_len + 1;
 		}
@@ -645,11 +578,7 @@
 			/* Set NACK in CR to indicate slave transmitter */
 			cr = xiic_getreg8(i2c, XIIC_CR_REG_OFFSET);
 			xiic_setreg8(i2c, XIIC_CR_REG_OFFSET, cr |
-<<<<<<< HEAD
-				     XIIC_CR_NO_ACK_MASK);
-=======
 					XIIC_CR_NO_ACK_MASK);
->>>>>>> d82b0891
 		} else if (bytes_rem == 0) {
 			bytes_to_read = bytes_in_fifo;
 
@@ -657,21 +586,13 @@
 			if (i2c->nmsgs == 1) {
 				cr = xiic_getreg8(i2c, XIIC_CR_REG_OFFSET);
 				xiic_setreg8(i2c, XIIC_CR_REG_OFFSET, cr &
-<<<<<<< HEAD
-					     ~XIIC_CR_MSMS_MASK);
-=======
 						~XIIC_CR_MSMS_MASK);
->>>>>>> d82b0891
 			}
 
 			/* Make TXACK=0, clean up for next transaction */
 			cr = xiic_getreg8(i2c, XIIC_CR_REG_OFFSET);
 			xiic_setreg8(i2c, XIIC_CR_REG_OFFSET, cr &
-<<<<<<< HEAD
-				     ~XIIC_CR_NO_ACK_MASK);
-=======
 					~XIIC_CR_NO_ACK_MASK);
->>>>>>> d82b0891
 		}
 	}
 
@@ -680,7 +601,6 @@
 		i2c->rx_msg->buf[i2c->rx_pos++] =
 			xiic_getreg8(i2c, XIIC_DRR_REG_OFFSET);
 	}
-<<<<<<< HEAD
 
 	if (i2c->dynamic) {
 		u8 bytes;
@@ -688,16 +608,6 @@
 		/* Receive remaining bytes if less than fifo depth */
 		bytes = min_t(u8, xiic_rx_space(i2c), IIC_RX_FIFO_DEPTH);
 		bytes--;
-
-=======
-
-	if (i2c->dynamic) {
-		u8 bytes;
-
-		/* Receive remaining bytes if less than fifo depth */
-		bytes = min_t(u8, xiic_rx_space(i2c), IIC_RX_FIFO_DEPTH);
-		bytes--;
->>>>>>> d82b0891
 		xiic_setreg8(i2c, XIIC_RFD_REG_OFFSET, bytes);
 	}
 }
@@ -745,65 +655,6 @@
 	}
 }
 
-<<<<<<< HEAD
-static void xiic_std_fill_tx_fifo(struct xiic_i2c *i2c)
-{
-	u8 fifo_space = xiic_tx_fifo_space(i2c);
-	u16 data = 0;
-	int len = xiic_tx_space(i2c);
-
-	dev_dbg(i2c->adap.dev.parent, "%s entry, len: %d, fifo space: %d\n",
-		__func__, len, fifo_space);
-
-	if (len > fifo_space)
-		len = fifo_space;
-	else if (len && !(i2c->nmsgs > 1))
-		len--;
-
-	while (len--) {
-		data = i2c->tx_msg->buf[i2c->tx_pos++];
-		xiic_setreg16(i2c, XIIC_DTR_REG_OFFSET, data);
-	}
-}
-
-static void xiic_send_tx(struct xiic_i2c *i2c)
-{
-	dev_dbg(i2c->adap.dev.parent,
-		"%s entry, rem: %d, SR: 0x%x, CR: 0x%x\n",
-		__func__, xiic_tx_space(i2c),
-		xiic_getreg8(i2c, XIIC_SR_REG_OFFSET),
-		xiic_getreg8(i2c, XIIC_CR_REG_OFFSET));
-
-	if (xiic_tx_space(i2c) > 1) {
-		xiic_std_fill_tx_fifo(i2c);
-		return;
-	}
-
-	if ((xiic_tx_space(i2c) == 1)) {
-		u16 data;
-
-		if (i2c->nmsgs == 1) {
-			u8 cr;
-			int status;
-
-			/* Wait till FIFO is empty so STOP is sent last */
-			status = xiic_wait_tx_empty(i2c);
-			if (status)
-				return;
-
-			/* Write to CR to stop */
-			cr = xiic_getreg8(i2c, XIIC_CR_REG_OFFSET);
-			xiic_setreg8(i2c, XIIC_CR_REG_OFFSET, cr &
-				     ~XIIC_CR_MSMS_MASK);
-		}
-		/* Send last byte */
-		data = i2c->tx_msg->buf[i2c->tx_pos++];
-		xiic_setreg16(i2c, XIIC_DTR_REG_OFFSET, data);
-	}
-}
-
-=======
->>>>>>> d82b0891
 static void xiic_wakeup(struct xiic_i2c *i2c, enum xilinx_i2c_state code)
 {
 	i2c->tx_msg = NULL;
@@ -818,12 +669,9 @@
 	struct xiic_i2c *i2c = dev_id;
 	u32 pend, isr, ier;
 	u32 clr = 0;
-<<<<<<< HEAD
-=======
 	int xfer_more = 0;
 	int wakeup_req = 0;
 	enum xilinx_i2c_state wakeup_code = STATE_DONE;
->>>>>>> d82b0891
 	int ret;
 
 	/* Get the interrupt Status from the IPIF. There is no clearing of
@@ -922,10 +770,7 @@
 			goto out;
 		}
 
-		if (i2c->dynamic)
-			xiic_fill_tx_fifo(i2c);
-		else
-			xiic_send_tx(i2c);
+		xiic_fill_tx_fifo(i2c);
 
 		/* current message sent and there is space in the fifo */
 		if (!xiic_tx_space(i2c) && xiic_tx_fifo_space(i2c) >= 2) {
@@ -966,13 +811,6 @@
 		if (!i2c->tx_msg)
 			goto out;
 
-<<<<<<< HEAD
-		if (i2c->nmsgs == 1 && !i2c->rx_msg &&
-		    xiic_tx_space(i2c) == 0)
-			xiic_wakeup(i2c, STATE_DONE);
-		else
-			xiic_wakeup(i2c, STATE_ERROR);
-=======
 		wakeup_req = 1;
 
 		if (i2c->nmsgs == 1 && !i2c->rx_msg &&
@@ -980,7 +818,6 @@
 			wakeup_code = STATE_DONE;
 		else
 			wakeup_code = STATE_ERROR;
->>>>>>> d82b0891
 	}
 
 out:
@@ -1066,16 +903,15 @@
 		 */
 		rx_watermark = msg->len;
 		bytes = min_t(u8, rx_watermark, IIC_RX_FIFO_DEPTH);
-<<<<<<< HEAD
-		bytes--;
-
+
+		if (rx_watermark > 0)
+			bytes--;
 		xiic_setreg8(i2c, XIIC_RFD_REG_OFFSET, bytes);
 
-		if (!(msg->flags & I2C_M_NOSTART))
-			/* write the address */
-			xiic_setreg16(i2c, XIIC_DTR_REG_OFFSET,
-				      i2c_8bit_addr_from_msg(msg) |
-				      XIIC_TX_DYN_START_MASK);
+		/* write the address */
+		xiic_setreg16(i2c, XIIC_DTR_REG_OFFSET,
+			      i2c_8bit_addr_from_msg(msg) |
+			      XIIC_TX_DYN_START_MASK);
 
 		/* If last message, include dynamic stop bit with length */
 		val = (i2c->nmsgs == 1) ? XIIC_TX_DYN_STOP_MASK : 0;
@@ -1105,82 +941,6 @@
 		rx_watermark = msg->len;
 		if (rx_watermark > IIC_RX_FIFO_DEPTH) {
 			rfd_set = IIC_RX_FIFO_DEPTH - 1;
-		} else if ((rx_watermark == 1) || (rx_watermark == 0)) {
-			rfd_set = rx_watermark - 1;
-
-			/* Set No_ACK, except for smbus_block_read */
-			if (!(i2c->rx_msg->flags & I2C_M_RECV_LEN)) {
-				/* Handle single byte transfer separately */
-				cr |= XIIC_CR_NO_ACK_MASK;
-			}
-		} else {
-			rfd_set = rx_watermark - 2;
-		}
-
-		/* Check if RSTA should be set */
-		if (cr & XIIC_CR_MSMS_MASK) {
-			/* Already a master, RSTA should be set */
-			xiic_setreg8(i2c, XIIC_CR_REG_OFFSET, (cr |
-				     XIIC_CR_REPEATED_START_MASK) &
-				     ~(XIIC_CR_DIR_IS_TX_MASK));
-		}
-
-		xiic_setreg8(i2c, XIIC_RFD_REG_OFFSET, rfd_set);
-
-		/* Clear and enable Rx full and transmit complete interrupts */
-		xiic_irq_clr_en(i2c, XIIC_INTR_RX_FULL_MASK |
-				XIIC_INTR_TX_ERROR_MASK);
-
-		/* Write the address */
-		xiic_setreg16(i2c, XIIC_DTR_REG_OFFSET,
-			      i2c_8bit_addr_from_msg(msg));
-
-		/* Write to Control Register,to start transaction in Rx mode */
-		if ((cr & XIIC_CR_MSMS_MASK) == 0) {
-			xiic_setreg8(i2c, XIIC_CR_REG_OFFSET, (cr |
-				     XIIC_CR_MSMS_MASK)
-				     & ~(XIIC_CR_DIR_IS_TX_MASK));
-		}
-
-=======
-
-		if (rx_watermark > 0)
-			bytes--;
-		xiic_setreg8(i2c, XIIC_RFD_REG_OFFSET, bytes);
-
-		/* write the address */
-		xiic_setreg16(i2c, XIIC_DTR_REG_OFFSET,
-			      i2c_8bit_addr_from_msg(msg) |
-			      XIIC_TX_DYN_START_MASK);
-
-		/* If last message, include dynamic stop bit with length */
-		val = (i2c->nmsgs == 1) ? XIIC_TX_DYN_STOP_MASK : 0;
-		val |= msg->len;
-
-		xiic_setreg16(i2c, XIIC_DTR_REG_OFFSET, val);
-
-		xiic_irq_clr_en(i2c, XIIC_INTR_BNB_MASK);
-	} else {
-		/*
-		 * If previous message is Tx, make sure that Tx FIFO is empty
-		 * before starting a new transfer as the repeated start in
-		 * standard mode can corrupt the transaction if there are
-		 * still bytes to be transmitted in FIFO
-		 */
-		if (i2c->prev_msg_tx) {
-			int status;
-
-			status = xiic_wait_tx_empty(i2c);
-			if (status)
-				return;
-		}
-
-		cr = xiic_getreg8(i2c, XIIC_CR_REG_OFFSET);
-
-		/* Set Receive fifo depth */
-		rx_watermark = msg->len;
-		if (rx_watermark > IIC_RX_FIFO_DEPTH) {
-			rfd_set = IIC_RX_FIFO_DEPTH - 1;
 		} else if (rx_watermark == 1) {
 			rfd_set = rx_watermark - 1;
 
@@ -1218,7 +978,6 @@
 					XIIC_CR_MSMS_MASK)
 					& ~(XIIC_CR_DIR_IS_TX_MASK));
 		}
->>>>>>> d82b0891
 		dev_dbg(i2c->adap.dev.parent, "%s end, ISR: 0x%x, CR: 0x%x\n",
 			__func__, xiic_getreg32(i2c, XIIC_IISR_OFFSET),
 			xiic_getreg8(i2c, XIIC_CR_REG_OFFSET));
@@ -1250,50 +1009,6 @@
 		xiic_getreg8(i2c, XIIC_CR_REG_OFFSET));
 
 	if (i2c->dynamic) {
-<<<<<<< HEAD
-		if (!(msg->flags & I2C_M_NOSTART)) {
-			/* write the address */
-			data = i2c_8bit_addr_from_msg(msg) |
-				XIIC_TX_DYN_START_MASK;
-
-			if (i2c->nmsgs == 1 && msg->len == 0)
-				/* no data and last message -> add STOP */
-				data |= XIIC_TX_DYN_STOP_MASK;
-
-			xiic_setreg16(i2c, XIIC_DTR_REG_OFFSET, data);
-		}
-
-		xiic_fill_tx_fifo(i2c);
-
-		/* Clear any pending Tx empty, Tx Error and then enable them */
-		xiic_irq_clr_en(i2c, (XIIC_INTR_TX_EMPTY_MASK |
-				      XIIC_INTR_TX_ERROR_MASK |
-				      XIIC_INTR_BNB_MASK));
-	} else {
-		/*
-		 * If previous message is Tx, make sure that Tx FIFO is empty
-		 * before starting a new transfer as the repeated start in
-		 * standard mode can corrupt the transaction if there are
-		 * still bytes to be transmitted in FIFO
-		 */
-		if (i2c->prev_msg_tx) {
-			int status;
-
-			status = xiic_wait_tx_empty(i2c);
-			if (status)
-				return;
-		}
-
-		/* Check if RSTA should be set */
-		cr = xiic_getreg8(i2c, XIIC_CR_REG_OFFSET);
-		if (cr & XIIC_CR_MSMS_MASK) {
-			/* Already a master, RSTA should be set */
-			xiic_setreg8(i2c, XIIC_CR_REG_OFFSET, (cr |
-				     XIIC_CR_REPEATED_START_MASK |
-				     XIIC_CR_DIR_IS_TX_MASK) &
-				     ~(XIIC_CR_NO_ACK_MASK));
-		}
-=======
 		/* write the address */
 		data = i2c_8bit_addr_from_msg(msg) |
 				XIIC_TX_DYN_START_MASK;
@@ -1301,32 +1016,8 @@
 		if (i2c->nmsgs == 1 && msg->len == 0)
 			/* no data and last message -> add STOP */
 			data |= XIIC_TX_DYN_STOP_MASK;
->>>>>>> d82b0891
-
-		/* Write address to FIFO */
-		data = i2c_8bit_addr_from_msg(msg);
+
 		xiic_setreg16(i2c, XIIC_DTR_REG_OFFSET, data);
-<<<<<<< HEAD
-		/* Fill fifo */
-		xiic_std_fill_tx_fifo(i2c);
-
-		if ((cr & XIIC_CR_MSMS_MASK) == 0) {
-
-			/* Start Tx by writing to CR */
-			cr = xiic_getreg8(i2c, XIIC_CR_REG_OFFSET);
-			xiic_setreg8(i2c, XIIC_CR_REG_OFFSET, cr |
-				     XIIC_CR_MSMS_MASK |
-				     XIIC_CR_DIR_IS_TX_MASK);
-		}
-
-		/* Clear any pending Tx empty, Tx Error and then enable them */
-		xiic_irq_clr_en(i2c, XIIC_INTR_TX_EMPTY_MASK |
-				XIIC_INTR_TX_ERROR_MASK |
-				XIIC_INTR_BNB_MASK);
-	}
-	i2c->prev_msg_tx = true;
-}
-=======
 
 		/* Clear any pending Tx empty, Tx Error and then enable them */
 		xiic_irq_clr_en(i2c, XIIC_INTR_TX_EMPTY_MASK |
@@ -1345,7 +1036,6 @@
 		 */
 		if (i2c->prev_msg_tx) {
 			int status;
->>>>>>> d82b0891
 
 			status = xiic_wait_tx_empty(i2c);
 			if (status)
@@ -1397,54 +1087,18 @@
 	i2c->rx_pos = 0;
 	i2c->tx_pos = 0;
 	i2c->state = STATE_START;
-<<<<<<< HEAD
-	while ((fifo_space >= 2) && (first || (i2c->nmsgs > 1))) {
-		if (!first) {
-			i2c->nmsgs--;
-			i2c->tx_msg++;
-			i2c->tx_pos = 0;
-		} else {
-			first = 0;
-		}
-
-		if (i2c->tx_msg->flags & I2C_M_RD) {
-			/* we dont date putting several reads in the FIFO */
-			xiic_start_recv(i2c);
-			return;
-		}
-
-		xiic_start_send(i2c);
-		if (xiic_tx_space(i2c) != 0) {
-			/* the message could not be completely sent */
-			break;
-		}
-
-		fifo_space = xiic_tx_fifo_space(i2c);
-	}
-
-	/* there are more messages or the current one could not be completely
-	 * put into the FIFO, also enable the half empty interrupt
-	 */
-	if (i2c->nmsgs > 1 || xiic_tx_space(i2c))
-		xiic_irq_clr_en(i2c, XIIC_INTR_TX_HALF_MASK);
-=======
 	if (i2c->tx_msg->flags & I2C_M_RD) {
 		/* we dont date putting several reads in the FIFO */
 		xiic_start_recv(i2c);
 	} else {
 		xiic_start_send(i2c);
 	}
->>>>>>> d82b0891
 }
 
 static int xiic_start_xfer(struct xiic_i2c *i2c, struct i2c_msg *msgs, int num)
 {
-<<<<<<< HEAD
-	int ret;
-=======
 	bool broken_read, max_read_len, smbus_blk_read;
 	int ret, count;
->>>>>>> d82b0891
 
 	mutex_lock(&i2c->lock);
 
@@ -1497,9 +1151,8 @@
 
 static int xiic_xfer(struct i2c_adapter *adap, struct i2c_msg *msgs, int num)
 {
-	bool broken_read, max_read_len, smbus_blk_read;
 	struct xiic_i2c *i2c = i2c_get_adapdata(adap);
-	int err, count;
+	int err;
 
 	dev_dbg(adap->dev.parent, "%s entry SR: 0x%x\n", __func__,
 		xiic_getreg8(i2c, XIIC_SR_REG_OFFSET));
@@ -1508,62 +1161,15 @@
 	if (err < 0)
 		return err;
 
-<<<<<<< HEAD
-	err = xiic_busy(i2c);
-	if (err)
-		goto out;
-
-	i2c->tx_msg = msgs;
-	i2c->nmsgs = num;
-
-	/* Decide standard mode or Dynamic mode */
-	i2c->dynamic = true;
-
-	/* Initialize prev message type */
-	i2c->prev_msg_tx = false;
-
-	/*
-	 * Scan through nmsgs, use dynamic mode when none of the below three
-	 * conditions occur. We need standard mode even if one condition holds
-	 * true in the entire array of messages in a single transfer.
-	 * If read transaction as dynamic mode is broken for delayed reads
-	 * in xlnx,axi-iic-2.0 / xlnx,xps-iic-2.00.a IP versions.
-	 * If read length is > 255 bytes.
-	 * If smbus_block_read transaction.
-	 */
-	for (count = 0; count < i2c->nmsgs; count++) {
-		broken_read = (i2c->quirks & DYNAMIC_MODE_READ_BROKEN_BIT) &&
-			       (i2c->tx_msg[count].flags & I2C_M_RD);
-		max_read_len = (i2c->tx_msg[count].flags & I2C_M_RD) &&
-				(i2c->tx_msg[count].len > MAX_READ_LENGTH_DYNAMIC);
-		smbus_blk_read = (i2c->tx_msg[count].flags & I2C_M_RECV_LEN);
-
-		if (broken_read || max_read_len || smbus_blk_read) {
-			i2c->dynamic = false;
-			break;
-		}
-	}
-
-	err = xiic_start_xfer(i2c);
-=======
 	err = xiic_start_xfer(i2c, msgs, num);
->>>>>>> d82b0891
 	if (err < 0) {
 		dev_err(adap->dev.parent, "Error xiic_start_xfer\n");
 		return err;
 	}
 
-<<<<<<< HEAD
-	if (wait_event_timeout(i2c->wait, i2c->state == STATE_ERROR ||
-			       i2c->state == STATE_DONE, HZ)) {
-		err = (i2c->state == STATE_DONE) ? num : -EIO;
-		goto out;
-	} else {
-=======
 	err = wait_for_completion_timeout(&i2c->completion, XIIC_XFER_TIMEOUT);
 	mutex_lock(&i2c->lock);
 	if (err == 0) {	/* Timeout */
->>>>>>> d82b0891
 		i2c->tx_msg = NULL;
 		i2c->rx_msg = NULL;
 		i2c->nmsgs = 0;
@@ -1609,108 +1215,6 @@
 };
 MODULE_DEVICE_TABLE(of, xiic_of_match);
 #endif
-<<<<<<< HEAD
-
-enum i2c_scl_freq {
-	REG_VALUES_100KHZ = 0,
-	REG_VALUES_400KHZ = 1,
-	REG_VALUES_1MHZ = 2
-};
-
-/* Reg values in ns derived from I2C spec and AXI I2C PG for different frequencies */
-static const struct timing_regs timing_reg_values[] = {
-	{ 5700, 5000, 4300, 550, 5000 }, /* Reg values for 100KHz */
-	{ 900, 900, 900, 400, 1600 },    /* Reg values for 400KHz */
-	{ 380, 380, 380, 170, 620 },     /* Reg values for 1MHz   */
-};
-
-/**
- * xiic_setclk - Sets the configured clock rate
- * @i2c: Pointer to the xiic device structure
- *
- * The timing register values are calculated according to the input clock
- * frequency and configured scl frequency. For details, please refer the
- * AXI I2C PG and NXP I2C Spec.
- * Supported frequencies are 100KHz, 400KHz and 1MHz.
- *
- * Return: 0 on success (Supported frequency selected or not configurable in SW)
- *	   -EINVAL on failure (scl frequency not supported or THIGH is 0)
- */
-static int xiic_setclk(struct xiic_i2c *i2c)
-{
-	unsigned int clk_in_mhz;
-	unsigned int index = 0;
-	u32 reg_val;
-
-	dev_dbg(i2c->adap.dev.parent,
-		"%s entry, i2c->input_clk: %ld, i2c->i2c_clk: %d\n",
-		__func__, i2c->input_clk, i2c->i2c_clk);
-
-	/* If not specified in DT, do not configure in SW. Rely only on Vivado design */
-	if (!i2c->i2c_clk)
-		return 0;
-
-	clk_in_mhz = DIV_ROUND_UP(i2c->input_clk, 1000000);
-
-	switch (i2c->i2c_clk) {
-	case I2C_MAX_FAST_MODE_PLUS_FREQ:
-		index = REG_VALUES_1MHZ;
-		break;
-	case I2C_MAX_FAST_MODE_FREQ:
-		index = REG_VALUES_400KHZ;
-		break;
-	case I2C_MAX_STANDARD_MODE_FREQ:
-		index = REG_VALUES_100KHZ;
-		break;
-	default:
-		dev_warn(i2c->adap.dev.parent, "Unsupported scl frequency\n");
-		return -EINVAL;
-	}
-
-	/*
-	 * Value to be stored in a register is the number of clock cycles required
-	 * for the time duration. So the time is divided by the input clock time
-	 * period to get the number of clock cycles required. Refer Xilinx AXI I2C
-	 * PG document and I2C specification for further details.
-	 */
-
-	/* THIGH - Depends on SCL clock frequency(i2c_clk) as below */
-	reg_val = (DIV_ROUND_UP(i2c->input_clk, 2 * i2c->i2c_clk)) - 7;
-	if (reg_val == 0)
-		return -EINVAL;
-
-	xiic_setreg32(i2c, XIIC_THIGH_REG_OFFSET, reg_val - 1);
-
-	/* TLOW - Value same as THIGH */
-	xiic_setreg32(i2c, XIIC_TLOW_REG_OFFSET, reg_val - 1);
-
-	/* TSUSTA */
-	reg_val = (timing_reg_values[index].tsusta * clk_in_mhz) / 1000;
-	xiic_setreg32(i2c, XIIC_TSUSTA_REG_OFFSET, reg_val - 1);
-
-	/* TSUSTO */
-	reg_val = (timing_reg_values[index].tsusto * clk_in_mhz) / 1000;
-	xiic_setreg32(i2c, XIIC_TSUSTO_REG_OFFSET, reg_val - 1);
-
-	/* THDSTA */
-	reg_val = (timing_reg_values[index].thdsta * clk_in_mhz) / 1000;
-	xiic_setreg32(i2c, XIIC_THDSTA_REG_OFFSET, reg_val - 1);
-
-	/* TSUDAT */
-	reg_val = (timing_reg_values[index].tsudat * clk_in_mhz) / 1000;
-	xiic_setreg32(i2c, XIIC_TSUDAT_REG_OFFSET, reg_val - 1);
-
-	/* TBUF */
-	reg_val = (timing_reg_values[index].tbuf * clk_in_mhz) / 1000;
-	xiic_setreg32(i2c, XIIC_TBUF_REG_OFFSET, reg_val - 1);
-
-	/* THDDAT */
-	xiic_setreg32(i2c, XIIC_THDDAT_REG_OFFSET, 1);
-
-	return 0;
-}
-=======
->>>>>>> d82b0891
 
 static int xiic_i2c_probe(struct platform_device *pdev)
 {
@@ -1779,11 +1283,7 @@
 	if (ret || i2c->i2c_clk > I2C_MAX_FAST_MODE_PLUS_FREQ)
 		i2c->i2c_clk = 0;
 
-<<<<<<< HEAD
-	ret = devm_request_threaded_irq(&pdev->dev, irq, xiic_isr,
-=======
 	ret = devm_request_threaded_irq(&pdev->dev, irq, NULL,
->>>>>>> d82b0891
 					xiic_process, IRQF_ONESHOT,
 					pdev->name, i2c);
 
