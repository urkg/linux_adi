/* SPDX-License-Identifier: GPL-2.0 WITH Linux-syscall-note */
#ifndef _LINUX_ELF_EM_H
#define _LINUX_ELF_EM_H

/* These constants define the various ELF target machines */
#define EM_NONE		0
#define EM_M32		1
#define EM_SPARC	2
#define EM_386		3
#define EM_68K		4
#define EM_88K		5
#define EM_486		6	/* Perhaps disused */
#define EM_860		7
#define EM_MIPS		8	/* MIPS R3000 (officially, big-endian only) */
				/* Next two are historical and binaries and
				   modules of these types will be rejected by
				   Linux.  */
#define EM_MIPS_RS3_LE	10	/* MIPS R3000 little-endian */
#define EM_MIPS_RS4_BE	10	/* MIPS R4000 big-endian */

#define EM_PARISC	15	/* HPPA */
#define EM_SPARC32PLUS	18	/* Sun's "v8plus" */
#define EM_PPC		20	/* PowerPC */
#define EM_PPC64	21	 /* PowerPC64 */
#define EM_SPU		23	/* Cell BE SPU */
#define EM_ARM		40	/* ARM 32 bit */
#define EM_SH		42	/* SuperH */
#define EM_SPARCV9	43	/* SPARC v9 64-bit */
#define EM_H8_300	46	/* Renesas H8/300 */
#define EM_IA_64	50	/* HP/Intel IA-64 */
#define EM_X86_64	62	/* AMD x86-64 */
#define EM_S390		22	/* IBM S/390 */
#define EM_CRIS		76	/* Axis Communications 32-bit embedded processor */
#define EM_M32R		88	/* Renesas M32R */
#define EM_MN10300	89	/* Panasonic/MEI MN10300, AM33 */
#define EM_OPENRISC     92     /* OpenRISC 32-bit embedded processor */
<<<<<<< HEAD
=======
#define EM_ARCOMPACT	93	/* ARCompact processor */
>>>>>>> 0ecfebd2
#define EM_XTENSA	94	/* Tensilica Xtensa Architecture */
#define EM_BLACKFIN     106     /* ADI Blackfin Processor */
#define EM_UNICORE	110	/* UniCore-32 */
#define EM_ALTERA_NIOS2	113	/* Altera Nios II soft-core processor */
#define EM_TI_C6000	140	/* TI C6X DSPs */
#define EM_HEXAGON	164	/* QUALCOMM Hexagon */
#define EM_NDS32	167	/* Andes Technology compact code size
				   embedded RISC processor family */
#define EM_AARCH64	183	/* ARM 64 bit */
#define EM_TILEPRO	188	/* Tilera TILEPro */
#define EM_MICROBLAZE	189	/* Xilinx MicroBlaze */
#define EM_TILEGX	191	/* Tilera TILE-Gx */
#define EM_ARCV2	195	/* ARCv2 Cores */
#define EM_RISCV	243	/* RISC-V */
#define EM_BPF		247	/* Linux BPF - in-kernel virtual machine */
#define EM_CSKY		252	/* C-SKY */
#define EM_FRV		0x5441	/* Fujitsu FR-V */

/*
 * This is an interim value that we will use until the committee comes
 * up with a final number.
 */
#define EM_ALPHA	0x9026

/* Bogus old m32r magic number, used by old tools. */
#define EM_CYGNUS_M32R	0x9041
/* This is the old interim value for S/390 architecture */
#define EM_S390_OLD	0xA390
/* Also Panasonic/MEI MN10300, AM33 */
#define EM_CYGNUS_MN10300 0xbeef


#endif /* _LINUX_ELF_EM_H */<|MERGE_RESOLUTION|>--- conflicted
+++ resolved
@@ -34,10 +34,7 @@
 #define EM_M32R		88	/* Renesas M32R */
 #define EM_MN10300	89	/* Panasonic/MEI MN10300, AM33 */
 #define EM_OPENRISC     92     /* OpenRISC 32-bit embedded processor */
-<<<<<<< HEAD
-=======
 #define EM_ARCOMPACT	93	/* ARCompact processor */
->>>>>>> 0ecfebd2
 #define EM_XTENSA	94	/* Tensilica Xtensa Architecture */
 #define EM_BLACKFIN     106     /* ADI Blackfin Processor */
 #define EM_UNICORE	110	/* UniCore-32 */
