/* SPDX-License-Identifier: GPL-2.0 WITH Linux-syscall-note */
#ifndef _UAPI_LINUX_KERNEL_H
#define _UAPI_LINUX_KERNEL_H

#if defined(__KERNEL__) || defined( __GLIBC__)
#include <linux/sysinfo.h>
<<<<<<< HEAD
#endif

/*
 * 'kernel.h' contains some often-used function prototypes etc
 */
#define __ALIGN_KERNEL(x, a)		__ALIGN_KERNEL_MASK(x, (typeof(x))(a) - 1)
#define __ALIGN_KERNEL_MASK(x, mask)	(((x) + (mask)) & ~(mask))

#define __KERNEL_DIV_ROUND_UP(n, d) (((n) + (d) - 1) / (d))
=======
#include <linux/const.h>
>>>>>>> e2662117

#endif /* _UAPI_LINUX_KERNEL_H */<|MERGE_RESOLUTION|>--- conflicted
+++ resolved
@@ -2,20 +2,7 @@
 #ifndef _UAPI_LINUX_KERNEL_H
 #define _UAPI_LINUX_KERNEL_H
 
-#if defined(__KERNEL__) || defined( __GLIBC__)
 #include <linux/sysinfo.h>
-<<<<<<< HEAD
-#endif
-
-/*
- * 'kernel.h' contains some often-used function prototypes etc
- */
-#define __ALIGN_KERNEL(x, a)		__ALIGN_KERNEL_MASK(x, (typeof(x))(a) - 1)
-#define __ALIGN_KERNEL_MASK(x, mask)	(((x) + (mask)) & ~(mask))
-
-#define __KERNEL_DIV_ROUND_UP(n, d) (((n) + (d) - 1) / (d))
-=======
 #include <linux/const.h>
->>>>>>> e2662117
 
 #endif /* _UAPI_LINUX_KERNEL_H */