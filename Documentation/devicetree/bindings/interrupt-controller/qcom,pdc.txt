--- conflicted
+++ resolved
@@ -21,15 +21,10 @@
 		    - "qcom,sc7180-pdc": For SC7180
 		    - "qcom,sc7280-pdc": For SC7280
 		    - "qcom,sdm845-pdc": For SDM845
-<<<<<<< HEAD
 		    - "qcom,sm6350-pdc": For SM6350
+		    - "qcom,sm8150-pdc": For SM8150
 		    - "qcom,sm8250-pdc": For SM8250
 		    - "qcom,sm8350-pdc": For SM8350
-=======
-		    - "qcom,sdm8150-pdc": For SM8150
-		    - "qcom,sdm8250-pdc": For SM8250
-		    - "qcom,sdm8350-pdc": For SM8350
->>>>>>> 83969805
 
 - reg:
 	Usage: required
