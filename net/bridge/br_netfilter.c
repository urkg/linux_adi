/*
 *	Handle firewalling
 *	Linux ethernet bridge
 *
 *	Authors:
 *	Lennert Buytenhek		<buytenh@gnu.org>
 *	Bart De Schuymer		<bdschuym@pandora.be>
 *
 *	This program is free software; you can redistribute it and/or
 *	modify it under the terms of the GNU General Public License
 *	as published by the Free Software Foundation; either version
 *	2 of the License, or (at your option) any later version.
 *
 *	Lennert dedicates this file to Kerstin Wurdinger.
 */

#include <linux/module.h>
#include <linux/kernel.h>
#include <linux/slab.h>
#include <linux/ip.h>
#include <linux/netdevice.h>
#include <linux/skbuff.h>
#include <linux/if_arp.h>
#include <linux/if_ether.h>
#include <linux/if_vlan.h>
#include <linux/if_pppox.h>
#include <linux/ppp_defs.h>
#include <linux/netfilter_bridge.h>
#include <linux/netfilter_ipv4.h>
#include <linux/netfilter_ipv6.h>
#include <linux/netfilter_arp.h>
#include <linux/in_route.h>
#include <linux/inetdevice.h>

#include <net/ip.h>
#include <net/ipv6.h>
#include <net/route.h>

#include <asm/uaccess.h>
#include "br_private.h"
#ifdef CONFIG_SYSCTL
#include <linux/sysctl.h>
#endif

#define skb_origaddr(skb)	 (((struct bridge_skb_cb *) \
				 (skb->nf_bridge->data))->daddr.ipv4)
#define store_orig_dstaddr(skb)	 (skb_origaddr(skb) = ip_hdr(skb)->daddr)
#define dnat_took_place(skb)	 (skb_origaddr(skb) != ip_hdr(skb)->daddr)

#ifdef CONFIG_SYSCTL
static struct ctl_table_header *brnf_sysctl_header;
static int brnf_call_iptables __read_mostly = 1;
static int brnf_call_ip6tables __read_mostly = 1;
static int brnf_call_arptables __read_mostly = 1;
static int brnf_filter_vlan_tagged __read_mostly = 0;
static int brnf_filter_pppoe_tagged __read_mostly = 0;
#else
#define brnf_filter_vlan_tagged 0
#define brnf_filter_pppoe_tagged 0
#endif

static inline __be16 vlan_proto(const struct sk_buff *skb)
{
	return vlan_eth_hdr(skb)->h_vlan_encapsulated_proto;
}

#define IS_VLAN_IP(skb) \
	(skb->protocol == htons(ETH_P_8021Q) && \
	 vlan_proto(skb) == htons(ETH_P_IP) && 	\
	 brnf_filter_vlan_tagged)

#define IS_VLAN_IPV6(skb) \
	(skb->protocol == htons(ETH_P_8021Q) && \
	 vlan_proto(skb) == htons(ETH_P_IPV6) &&\
	 brnf_filter_vlan_tagged)

#define IS_VLAN_ARP(skb) \
	(skb->protocol == htons(ETH_P_8021Q) &&	\
	 vlan_proto(skb) == htons(ETH_P_ARP) &&	\
	 brnf_filter_vlan_tagged)

static inline __be16 pppoe_proto(const struct sk_buff *skb)
{
	return *((__be16 *)(skb_mac_header(skb) + ETH_HLEN +
			    sizeof(struct pppoe_hdr)));
}

#define IS_PPPOE_IP(skb) \
	(skb->protocol == htons(ETH_P_PPP_SES) && \
	 pppoe_proto(skb) == htons(PPP_IP) && \
	 brnf_filter_pppoe_tagged)

#define IS_PPPOE_IPV6(skb) \
	(skb->protocol == htons(ETH_P_PPP_SES) && \
	 pppoe_proto(skb) == htons(PPP_IPV6) && \
	 brnf_filter_pppoe_tagged)

static void fake_update_pmtu(struct dst_entry *dst, u32 mtu)
{
}

static struct dst_ops fake_dst_ops = {
	.family =		AF_INET,
	.protocol =		cpu_to_be16(ETH_P_IP),
	.update_pmtu =		fake_update_pmtu,
	.entries =		ATOMIC_INIT(0),
};

/*
 * Initialize bogus route table used to keep netfilter happy.
 * Currently, we fill in the PMTU entry because netfilter
 * refragmentation needs it, and the rt_flags entry because
 * ipt_REJECT needs it.  Future netfilter modules might
 * require us to fill additional fields.
 */
void br_netfilter_rtable_init(struct net_bridge *br)
{
	struct rtable *rt = &br->fake_rtable;

	atomic_set(&rt->dst.__refcnt, 1);
	rt->dst.dev = br->dev;
	rt->dst.path = &rt->dst;
	rt->dst.metrics[RTAX_MTU - 1] = 1500;
	rt->dst.flags	= DST_NOXFRM;
	rt->dst.ops = &fake_dst_ops;
}

static inline struct rtable *bridge_parent_rtable(const struct net_device *dev)
{
	struct net_bridge_port *port = rcu_dereference(dev->br_port);

	return port ? &port->br->fake_rtable : NULL;
}

static inline struct net_device *bridge_parent(const struct net_device *dev)
{
	struct net_bridge_port *port = rcu_dereference(dev->br_port);

	return port ? port->br->dev : NULL;
}

static inline struct nf_bridge_info *nf_bridge_alloc(struct sk_buff *skb)
{
	skb->nf_bridge = kzalloc(sizeof(struct nf_bridge_info), GFP_ATOMIC);
	if (likely(skb->nf_bridge))
		atomic_set(&(skb->nf_bridge->use), 1);

	return skb->nf_bridge;
}

static inline struct nf_bridge_info *nf_bridge_unshare(struct sk_buff *skb)
{
	struct nf_bridge_info *nf_bridge = skb->nf_bridge;

	if (atomic_read(&nf_bridge->use) > 1) {
		struct nf_bridge_info *tmp = nf_bridge_alloc(skb);

		if (tmp) {
			memcpy(tmp, nf_bridge, sizeof(struct nf_bridge_info));
			atomic_set(&tmp->use, 1);
			nf_bridge_put(nf_bridge);
		}
		nf_bridge = tmp;
	}
	return nf_bridge;
}

static inline void nf_bridge_push_encap_header(struct sk_buff *skb)
{
	unsigned int len = nf_bridge_encap_header_len(skb);

	skb_push(skb, len);
	skb->network_header -= len;
}

static inline void nf_bridge_pull_encap_header(struct sk_buff *skb)
{
	unsigned int len = nf_bridge_encap_header_len(skb);

	skb_pull(skb, len);
	skb->network_header += len;
}

static inline void nf_bridge_pull_encap_header_rcsum(struct sk_buff *skb)
{
	unsigned int len = nf_bridge_encap_header_len(skb);

	skb_pull_rcsum(skb, len);
	skb->network_header += len;
}

static inline void nf_bridge_save_header(struct sk_buff *skb)
{
	int header_size = ETH_HLEN + nf_bridge_encap_header_len(skb);

	skb_copy_from_linear_data_offset(skb, -header_size,
					 skb->nf_bridge->data, header_size);
}

static inline void nf_bridge_update_protocol(struct sk_buff *skb)
{
	if (skb->nf_bridge->mask & BRNF_8021Q)
		skb->protocol = htons(ETH_P_8021Q);
	else if (skb->nf_bridge->mask & BRNF_PPPoE)
		skb->protocol = htons(ETH_P_PPP_SES);
}

/* Fill in the header for fragmented IP packets handled by
 * the IPv4 connection tracking code.
 */
int nf_bridge_copy_header(struct sk_buff *skb)
{
	int err;
	unsigned int header_size;

	nf_bridge_update_protocol(skb);
	header_size = ETH_HLEN + nf_bridge_encap_header_len(skb);
	err = skb_cow_head(skb, header_size);
	if (err)
		return err;

	skb_copy_to_linear_data_offset(skb, -header_size,
				       skb->nf_bridge->data, header_size);
	__skb_push(skb, nf_bridge_encap_header_len(skb));
	return 0;
}

/* PF_BRIDGE/PRE_ROUTING *********************************************/
/* Undo the changes made for ip6tables PREROUTING and continue the
 * bridge PRE_ROUTING hook. */
static int br_nf_pre_routing_finish_ipv6(struct sk_buff *skb)
{
	struct nf_bridge_info *nf_bridge = skb->nf_bridge;
	struct rtable *rt;

	if (nf_bridge->mask & BRNF_PKT_TYPE) {
		skb->pkt_type = PACKET_OTHERHOST;
		nf_bridge->mask ^= BRNF_PKT_TYPE;
	}
	nf_bridge->mask ^= BRNF_NF_BRIDGE_PREROUTING;

	rt = bridge_parent_rtable(nf_bridge->physindev);
	if (!rt) {
		kfree_skb(skb);
		return 0;
	}
<<<<<<< HEAD
	skb_dst_set_noref(skb, &rt->u.dst);
=======
	dst_hold(&rt->dst);
	skb_dst_set(skb, &rt->dst);
>>>>>>> 1ab6c163

	skb->dev = nf_bridge->physindev;
	nf_bridge_update_protocol(skb);
	nf_bridge_push_encap_header(skb);
	NF_HOOK_THRESH(NFPROTO_BRIDGE, NF_BR_PRE_ROUTING, skb, skb->dev, NULL,
		       br_handle_frame_finish, 1);

	return 0;
}

/* Obtain the correct destination MAC address, while preserving the original
 * source MAC address. If we already know this address, we just copy it. If we
 * don't, we use the neighbour framework to find out. In both cases, we make
 * sure that br_handle_frame_finish() is called afterwards.
 */
static int br_nf_pre_routing_finish_bridge(struct sk_buff *skb)
{
	struct nf_bridge_info *nf_bridge = skb->nf_bridge;
	struct dst_entry *dst;

	skb->dev = bridge_parent(skb->dev);
	if (!skb->dev)
		goto free_skb;
	dst = skb_dst(skb);
	if (dst->hh) {
		neigh_hh_bridge(dst->hh, skb);
		skb->dev = nf_bridge->physindev;
		return br_handle_frame_finish(skb);
	} else if (dst->neighbour) {
		/* the neighbour function below overwrites the complete
		 * MAC header, so we save the Ethernet source address and
		 * protocol number. */
		skb_copy_from_linear_data_offset(skb, -(ETH_HLEN-ETH_ALEN), skb->nf_bridge->data, ETH_HLEN-ETH_ALEN);
		/* tell br_dev_xmit to continue with forwarding */
		nf_bridge->mask |= BRNF_BRIDGED_DNAT;
		return dst->neighbour->output(skb);
	}
free_skb:
	kfree_skb(skb);
	return 0;
}

/* This requires some explaining. If DNAT has taken place,
 * we will need to fix up the destination Ethernet address.
 *
 * There are two cases to consider:
 * 1. The packet was DNAT'ed to a device in the same bridge
 *    port group as it was received on. We can still bridge
 *    the packet.
 * 2. The packet was DNAT'ed to a different device, either
 *    a non-bridged device or another bridge port group.
 *    The packet will need to be routed.
 *
 * The correct way of distinguishing between these two cases is to
 * call ip_route_input() and to look at skb->dst->dev, which is
 * changed to the destination device if ip_route_input() succeeds.
 *
 * Let's first consider the case that ip_route_input() succeeds:
 *
 * If the output device equals the logical bridge device the packet
 * came in on, we can consider this bridging. The corresponding MAC
 * address will be obtained in br_nf_pre_routing_finish_bridge.
 * Otherwise, the packet is considered to be routed and we just
 * change the destination MAC address so that the packet will
 * later be passed up to the IP stack to be routed. For a redirected
 * packet, ip_route_input() will give back the localhost as output device,
 * which differs from the bridge device.
 *
 * Let's now consider the case that ip_route_input() fails:
 *
 * This can be because the destination address is martian, in which case
 * the packet will be dropped.
 * If IP forwarding is disabled, ip_route_input() will fail, while
 * ip_route_output_key() can return success. The source
 * address for ip_route_output_key() is set to zero, so ip_route_output_key()
 * thinks we're handling a locally generated packet and won't care
 * if IP forwarding is enabled. If the output device equals the logical bridge
 * device, we proceed as if ip_route_input() succeeded. If it differs from the
 * logical bridge port or if ip_route_output_key() fails we drop the packet.
 */
static int br_nf_pre_routing_finish(struct sk_buff *skb)
{
	struct net_device *dev = skb->dev;
	struct iphdr *iph = ip_hdr(skb);
	struct nf_bridge_info *nf_bridge = skb->nf_bridge;
	struct rtable *rt;
	int err;

	if (nf_bridge->mask & BRNF_PKT_TYPE) {
		skb->pkt_type = PACKET_OTHERHOST;
		nf_bridge->mask ^= BRNF_PKT_TYPE;
	}
	nf_bridge->mask ^= BRNF_NF_BRIDGE_PREROUTING;
	if (dnat_took_place(skb)) {
		if ((err = ip_route_input(skb, iph->daddr, iph->saddr, iph->tos, dev))) {
			struct flowi fl = {
				.nl_u = {
					.ip4_u = {
						 .daddr = iph->daddr,
						 .saddr = 0,
						 .tos = RT_TOS(iph->tos) },
				},
				.proto = 0,
			};
			struct in_device *in_dev = __in_dev_get_rcu(dev);

			/* If err equals -EHOSTUNREACH the error is due to a
			 * martian destination or due to the fact that
			 * forwarding is disabled. For most martian packets,
			 * ip_route_output_key() will fail. It won't fail for 2 types of
			 * martian destinations: loopback destinations and destination
			 * 0.0.0.0. In both cases the packet will be dropped because the
			 * destination is the loopback device and not the bridge. */
			if (err != -EHOSTUNREACH || !in_dev || IN_DEV_FORWARD(in_dev))
				goto free_skb;

			if (!ip_route_output_key(dev_net(dev), &rt, &fl)) {
				/* - Bridged-and-DNAT'ed traffic doesn't
				 *   require ip_forwarding. */
				if (((struct dst_entry *)rt)->dev == dev) {
					skb_dst_set(skb, (struct dst_entry *)rt);
					goto bridged_dnat;
				}
				dst_release((struct dst_entry *)rt);
			}
free_skb:
			kfree_skb(skb);
			return 0;
		} else {
			if (skb_dst(skb)->dev == dev) {
bridged_dnat:
				skb->dev = nf_bridge->physindev;
				nf_bridge_update_protocol(skb);
				nf_bridge_push_encap_header(skb);
				NF_HOOK_THRESH(NFPROTO_BRIDGE,
					       NF_BR_PRE_ROUTING,
					       skb, skb->dev, NULL,
					       br_nf_pre_routing_finish_bridge,
					       1);
				return 0;
			}
			memcpy(eth_hdr(skb)->h_dest, dev->dev_addr, ETH_ALEN);
			skb->pkt_type = PACKET_HOST;
		}
	} else {
		rt = bridge_parent_rtable(nf_bridge->physindev);
		if (!rt) {
			kfree_skb(skb);
			return 0;
		}
<<<<<<< HEAD
		skb_dst_set_noref(skb, &rt->u.dst);
=======
		dst_hold(&rt->dst);
		skb_dst_set(skb, &rt->dst);
>>>>>>> 1ab6c163
	}

	skb->dev = nf_bridge->physindev;
	nf_bridge_update_protocol(skb);
	nf_bridge_push_encap_header(skb);
	NF_HOOK_THRESH(NFPROTO_BRIDGE, NF_BR_PRE_ROUTING, skb, skb->dev, NULL,
		       br_handle_frame_finish, 1);

	return 0;
}

/* Some common code for IPv4/IPv6 */
static struct net_device *setup_pre_routing(struct sk_buff *skb)
{
	struct nf_bridge_info *nf_bridge = skb->nf_bridge;

	if (skb->pkt_type == PACKET_OTHERHOST) {
		skb->pkt_type = PACKET_HOST;
		nf_bridge->mask |= BRNF_PKT_TYPE;
	}

	nf_bridge->mask |= BRNF_NF_BRIDGE_PREROUTING;
	nf_bridge->physindev = skb->dev;
	skb->dev = bridge_parent(skb->dev);
	if (skb->protocol == htons(ETH_P_8021Q))
		nf_bridge->mask |= BRNF_8021Q;
	else if (skb->protocol == htons(ETH_P_PPP_SES))
		nf_bridge->mask |= BRNF_PPPoE;

	return skb->dev;
}

/* We only check the length. A bridge shouldn't do any hop-by-hop stuff anyway */
static int check_hbh_len(struct sk_buff *skb)
{
	unsigned char *raw = (u8 *)(ipv6_hdr(skb) + 1);
	u32 pkt_len;
	const unsigned char *nh = skb_network_header(skb);
	int off = raw - nh;
	int len = (raw[1] + 1) << 3;

	if ((raw + len) - skb->data > skb_headlen(skb))
		goto bad;

	off += 2;
	len -= 2;

	while (len > 0) {
		int optlen = nh[off + 1] + 2;

		switch (nh[off]) {
		case IPV6_TLV_PAD0:
			optlen = 1;
			break;

		case IPV6_TLV_PADN:
			break;

		case IPV6_TLV_JUMBO:
			if (nh[off + 1] != 4 || (off & 3) != 2)
				goto bad;
			pkt_len = ntohl(*(__be32 *) (nh + off + 2));
			if (pkt_len <= IPV6_MAXPLEN ||
			    ipv6_hdr(skb)->payload_len)
				goto bad;
			if (pkt_len > skb->len - sizeof(struct ipv6hdr))
				goto bad;
			if (pskb_trim_rcsum(skb,
					    pkt_len + sizeof(struct ipv6hdr)))
				goto bad;
			nh = skb_network_header(skb);
			break;
		default:
			if (optlen > len)
				goto bad;
			break;
		}
		off += optlen;
		len -= optlen;
	}
	if (len == 0)
		return 0;
bad:
	return -1;

}

/* Replicate the checks that IPv6 does on packet reception and pass the packet
 * to ip6tables, which doesn't support NAT, so things are fairly simple. */
static unsigned int br_nf_pre_routing_ipv6(unsigned int hook,
					   struct sk_buff *skb,
					   const struct net_device *in,
					   const struct net_device *out,
					   int (*okfn)(struct sk_buff *))
{
	struct ipv6hdr *hdr;
	u32 pkt_len;

	if (skb->len < sizeof(struct ipv6hdr))
		goto inhdr_error;

	if (!pskb_may_pull(skb, sizeof(struct ipv6hdr)))
		goto inhdr_error;

	hdr = ipv6_hdr(skb);

	if (hdr->version != 6)
		goto inhdr_error;

	pkt_len = ntohs(hdr->payload_len);

	if (pkt_len || hdr->nexthdr != NEXTHDR_HOP) {
		if (pkt_len + sizeof(struct ipv6hdr) > skb->len)
			goto inhdr_error;
		if (pskb_trim_rcsum(skb, pkt_len + sizeof(struct ipv6hdr)))
			goto inhdr_error;
	}
	if (hdr->nexthdr == NEXTHDR_HOP && check_hbh_len(skb))
		goto inhdr_error;

	nf_bridge_put(skb->nf_bridge);
	if (!nf_bridge_alloc(skb))
		return NF_DROP;
	if (!setup_pre_routing(skb))
		return NF_DROP;

	skb->protocol = htons(ETH_P_IPV6);
	NF_HOOK(NFPROTO_IPV6, NF_INET_PRE_ROUTING, skb, skb->dev, NULL,
		br_nf_pre_routing_finish_ipv6);

	return NF_STOLEN;

inhdr_error:
	return NF_DROP;
}

/* Direct IPv6 traffic to br_nf_pre_routing_ipv6.
 * Replicate the checks that IPv4 does on packet reception.
 * Set skb->dev to the bridge device (i.e. parent of the
 * receiving device) to make netfilter happy, the REDIRECT
 * target in particular.  Save the original destination IP
 * address to be able to detect DNAT afterwards. */
static unsigned int br_nf_pre_routing(unsigned int hook, struct sk_buff *skb,
				      const struct net_device *in,
				      const struct net_device *out,
				      int (*okfn)(struct sk_buff *))
{
	struct iphdr *iph;
	__u32 len = nf_bridge_encap_header_len(skb);

	if (unlikely(!pskb_may_pull(skb, len)))
		goto out;

	if (skb->protocol == htons(ETH_P_IPV6) || IS_VLAN_IPV6(skb) ||
	    IS_PPPOE_IPV6(skb)) {
#ifdef CONFIG_SYSCTL
		if (!brnf_call_ip6tables)
			return NF_ACCEPT;
#endif
		nf_bridge_pull_encap_header_rcsum(skb);
		return br_nf_pre_routing_ipv6(hook, skb, in, out, okfn);
	}
#ifdef CONFIG_SYSCTL
	if (!brnf_call_iptables)
		return NF_ACCEPT;
#endif

	if (skb->protocol != htons(ETH_P_IP) && !IS_VLAN_IP(skb) &&
	    !IS_PPPOE_IP(skb))
		return NF_ACCEPT;

	nf_bridge_pull_encap_header_rcsum(skb);

	if (!pskb_may_pull(skb, sizeof(struct iphdr)))
		goto inhdr_error;

	iph = ip_hdr(skb);
	if (iph->ihl < 5 || iph->version != 4)
		goto inhdr_error;

	if (!pskb_may_pull(skb, 4 * iph->ihl))
		goto inhdr_error;

	iph = ip_hdr(skb);
	if (ip_fast_csum((__u8 *) iph, iph->ihl) != 0)
		goto inhdr_error;

	len = ntohs(iph->tot_len);
	if (skb->len < len || len < 4 * iph->ihl)
		goto inhdr_error;

	pskb_trim_rcsum(skb, len);

	nf_bridge_put(skb->nf_bridge);
	if (!nf_bridge_alloc(skb))
		return NF_DROP;
	if (!setup_pre_routing(skb))
		return NF_DROP;
	store_orig_dstaddr(skb);
	skb->protocol = htons(ETH_P_IP);

	NF_HOOK(NFPROTO_IPV4, NF_INET_PRE_ROUTING, skb, skb->dev, NULL,
		br_nf_pre_routing_finish);

	return NF_STOLEN;

inhdr_error:
//      IP_INC_STATS_BH(IpInHdrErrors);
out:
	return NF_DROP;
}


/* PF_BRIDGE/LOCAL_IN ************************************************/
/* The packet is locally destined, which requires a real
 * dst_entry, so detach the fake one.  On the way up, the
 * packet would pass through PRE_ROUTING again (which already
 * took place when the packet entered the bridge), but we
 * register an IPv4 PRE_ROUTING 'sabotage' hook that will
 * prevent this from happening. */
static unsigned int br_nf_local_in(unsigned int hook, struct sk_buff *skb,
				   const struct net_device *in,
				   const struct net_device *out,
				   int (*okfn)(struct sk_buff *))
{
	struct rtable *rt = skb_rtable(skb);

	if (rt && rt == bridge_parent_rtable(in))
		skb_dst_drop(skb);

	return NF_ACCEPT;
}

/* PF_BRIDGE/FORWARD *************************************************/
static int br_nf_forward_finish(struct sk_buff *skb)
{
	struct nf_bridge_info *nf_bridge = skb->nf_bridge;
	struct net_device *in;

	if (skb->protocol != htons(ETH_P_ARP) && !IS_VLAN_ARP(skb)) {
		in = nf_bridge->physindev;
		if (nf_bridge->mask & BRNF_PKT_TYPE) {
			skb->pkt_type = PACKET_OTHERHOST;
			nf_bridge->mask ^= BRNF_PKT_TYPE;
		}
		nf_bridge_update_protocol(skb);
	} else {
		in = *((struct net_device **)(skb->cb));
	}
	nf_bridge_push_encap_header(skb);

	NF_HOOK_THRESH(NFPROTO_BRIDGE, NF_BR_FORWARD, skb, in,
		       skb->dev, br_forward_finish, 1);
	return 0;
}

/* This is the 'purely bridged' case.  For IP, we pass the packet to
 * netfilter with indev and outdev set to the bridge device,
 * but we are still able to filter on the 'real' indev/outdev
 * because of the physdev module. For ARP, indev and outdev are the
 * bridge ports. */
static unsigned int br_nf_forward_ip(unsigned int hook, struct sk_buff *skb,
				     const struct net_device *in,
				     const struct net_device *out,
				     int (*okfn)(struct sk_buff *))
{
	struct nf_bridge_info *nf_bridge;
	struct net_device *parent;
	u_int8_t pf;

	if (!skb->nf_bridge)
		return NF_ACCEPT;

	/* Need exclusive nf_bridge_info since we might have multiple
	 * different physoutdevs. */
	if (!nf_bridge_unshare(skb))
		return NF_DROP;

	parent = bridge_parent(out);
	if (!parent)
		return NF_DROP;

	if (skb->protocol == htons(ETH_P_IP) || IS_VLAN_IP(skb) ||
	    IS_PPPOE_IP(skb))
		pf = PF_INET;
	else if (skb->protocol == htons(ETH_P_IPV6) || IS_VLAN_IPV6(skb) ||
		 IS_PPPOE_IPV6(skb))
		pf = PF_INET6;
	else
		return NF_ACCEPT;

	nf_bridge_pull_encap_header(skb);

	nf_bridge = skb->nf_bridge;
	if (skb->pkt_type == PACKET_OTHERHOST) {
		skb->pkt_type = PACKET_HOST;
		nf_bridge->mask |= BRNF_PKT_TYPE;
	}

	/* The physdev module checks on this */
	nf_bridge->mask |= BRNF_BRIDGED;
	nf_bridge->physoutdev = skb->dev;
	if (pf == PF_INET)
		skb->protocol = htons(ETH_P_IP);
	else
		skb->protocol = htons(ETH_P_IPV6);

	NF_HOOK(pf, NF_INET_FORWARD, skb, bridge_parent(in), parent,
		br_nf_forward_finish);

	return NF_STOLEN;
}

static unsigned int br_nf_forward_arp(unsigned int hook, struct sk_buff *skb,
				      const struct net_device *in,
				      const struct net_device *out,
				      int (*okfn)(struct sk_buff *))
{
	struct net_device **d = (struct net_device **)(skb->cb);

#ifdef CONFIG_SYSCTL
	if (!brnf_call_arptables)
		return NF_ACCEPT;
#endif

	if (skb->protocol != htons(ETH_P_ARP)) {
		if (!IS_VLAN_ARP(skb))
			return NF_ACCEPT;
		nf_bridge_pull_encap_header(skb);
	}

	if (arp_hdr(skb)->ar_pln != 4) {
		if (IS_VLAN_ARP(skb))
			nf_bridge_push_encap_header(skb);
		return NF_ACCEPT;
	}
	*d = (struct net_device *)in;
	NF_HOOK(NFPROTO_ARP, NF_ARP_FORWARD, skb, (struct net_device *)in,
		(struct net_device *)out, br_nf_forward_finish);

	return NF_STOLEN;
}

#if defined(CONFIG_NF_CONNTRACK_IPV4) || defined(CONFIG_NF_CONNTRACK_IPV4_MODULE)
static int br_nf_dev_queue_xmit(struct sk_buff *skb)
{
	if (skb->nfct != NULL && skb->protocol == htons(ETH_P_IP) &&
	    skb->len + nf_bridge_mtu_reduction(skb) > skb->dev->mtu &&
	    !skb_is_gso(skb))
		return ip_fragment(skb, br_dev_queue_push_xmit);
	else
		return br_dev_queue_push_xmit(skb);
}
#else
static int br_nf_dev_queue_xmit(struct sk_buff *skb)
{
        return br_dev_queue_push_xmit(skb);
}
#endif

/* PF_BRIDGE/POST_ROUTING ********************************************/
static unsigned int br_nf_post_routing(unsigned int hook, struct sk_buff *skb,
				       const struct net_device *in,
				       const struct net_device *out,
				       int (*okfn)(struct sk_buff *))
{
	struct nf_bridge_info *nf_bridge = skb->nf_bridge;
	struct net_device *realoutdev = bridge_parent(skb->dev);
	u_int8_t pf;

	if (!nf_bridge || !(nf_bridge->mask & BRNF_BRIDGED))
		return NF_ACCEPT;

	if (!realoutdev)
		return NF_DROP;

	if (skb->protocol == htons(ETH_P_IP) || IS_VLAN_IP(skb) ||
	    IS_PPPOE_IP(skb))
		pf = PF_INET;
	else if (skb->protocol == htons(ETH_P_IPV6) || IS_VLAN_IPV6(skb) ||
		 IS_PPPOE_IPV6(skb))
		pf = PF_INET6;
	else
		return NF_ACCEPT;

	/* We assume any code from br_dev_queue_push_xmit onwards doesn't care
	 * about the value of skb->pkt_type. */
	if (skb->pkt_type == PACKET_OTHERHOST) {
		skb->pkt_type = PACKET_HOST;
		nf_bridge->mask |= BRNF_PKT_TYPE;
	}

	nf_bridge_pull_encap_header(skb);
	nf_bridge_save_header(skb);
	if (pf == PF_INET)
		skb->protocol = htons(ETH_P_IP);
	else
		skb->protocol = htons(ETH_P_IPV6);

	NF_HOOK(pf, NF_INET_POST_ROUTING, skb, NULL, realoutdev,
		br_nf_dev_queue_xmit);

	return NF_STOLEN;
}

/* IP/SABOTAGE *****************************************************/
/* Don't hand locally destined packets to PF_INET(6)/PRE_ROUTING
 * for the second time. */
static unsigned int ip_sabotage_in(unsigned int hook, struct sk_buff *skb,
				   const struct net_device *in,
				   const struct net_device *out,
				   int (*okfn)(struct sk_buff *))
{
	if (skb->nf_bridge &&
	    !(skb->nf_bridge->mask & BRNF_NF_BRIDGE_PREROUTING)) {
		return NF_STOP;
	}

	return NF_ACCEPT;
}

/* For br_nf_post_routing, we need (prio = NF_BR_PRI_LAST), because
 * br_dev_queue_push_xmit is called afterwards */
static struct nf_hook_ops br_nf_ops[] __read_mostly = {
	{
		.hook = br_nf_pre_routing,
		.owner = THIS_MODULE,
		.pf = PF_BRIDGE,
		.hooknum = NF_BR_PRE_ROUTING,
		.priority = NF_BR_PRI_BRNF,
	},
	{
		.hook = br_nf_local_in,
		.owner = THIS_MODULE,
		.pf = PF_BRIDGE,
		.hooknum = NF_BR_LOCAL_IN,
		.priority = NF_BR_PRI_BRNF,
	},
	{
		.hook = br_nf_forward_ip,
		.owner = THIS_MODULE,
		.pf = PF_BRIDGE,
		.hooknum = NF_BR_FORWARD,
		.priority = NF_BR_PRI_BRNF - 1,
	},
	{
		.hook = br_nf_forward_arp,
		.owner = THIS_MODULE,
		.pf = PF_BRIDGE,
		.hooknum = NF_BR_FORWARD,
		.priority = NF_BR_PRI_BRNF,
	},
	{
		.hook = br_nf_post_routing,
		.owner = THIS_MODULE,
		.pf = PF_BRIDGE,
		.hooknum = NF_BR_POST_ROUTING,
		.priority = NF_BR_PRI_LAST,
	},
	{
		.hook = ip_sabotage_in,
		.owner = THIS_MODULE,
		.pf = PF_INET,
		.hooknum = NF_INET_PRE_ROUTING,
		.priority = NF_IP_PRI_FIRST,
	},
	{
		.hook = ip_sabotage_in,
		.owner = THIS_MODULE,
		.pf = PF_INET6,
		.hooknum = NF_INET_PRE_ROUTING,
		.priority = NF_IP6_PRI_FIRST,
	},
};

#ifdef CONFIG_SYSCTL
static
int brnf_sysctl_call_tables(ctl_table * ctl, int write,
			    void __user * buffer, size_t * lenp, loff_t * ppos)
{
	int ret;

	ret = proc_dointvec(ctl, write, buffer, lenp, ppos);

	if (write && *(int *)(ctl->data))
		*(int *)(ctl->data) = 1;
	return ret;
}

static ctl_table brnf_table[] = {
	{
		.procname	= "bridge-nf-call-arptables",
		.data		= &brnf_call_arptables,
		.maxlen		= sizeof(int),
		.mode		= 0644,
		.proc_handler	= brnf_sysctl_call_tables,
	},
	{
		.procname	= "bridge-nf-call-iptables",
		.data		= &brnf_call_iptables,
		.maxlen		= sizeof(int),
		.mode		= 0644,
		.proc_handler	= brnf_sysctl_call_tables,
	},
	{
		.procname	= "bridge-nf-call-ip6tables",
		.data		= &brnf_call_ip6tables,
		.maxlen		= sizeof(int),
		.mode		= 0644,
		.proc_handler	= brnf_sysctl_call_tables,
	},
	{
		.procname	= "bridge-nf-filter-vlan-tagged",
		.data		= &brnf_filter_vlan_tagged,
		.maxlen		= sizeof(int),
		.mode		= 0644,
		.proc_handler	= brnf_sysctl_call_tables,
	},
	{
		.procname	= "bridge-nf-filter-pppoe-tagged",
		.data		= &brnf_filter_pppoe_tagged,
		.maxlen		= sizeof(int),
		.mode		= 0644,
		.proc_handler	= brnf_sysctl_call_tables,
	},
	{ }
};

static struct ctl_path brnf_path[] = {
	{ .procname = "net", },
	{ .procname = "bridge", },
	{ }
};
#endif

int __init br_netfilter_init(void)
{
	int ret;

	ret = nf_register_hooks(br_nf_ops, ARRAY_SIZE(br_nf_ops));
	if (ret < 0)
		return ret;
#ifdef CONFIG_SYSCTL
	brnf_sysctl_header = register_sysctl_paths(brnf_path, brnf_table);
	if (brnf_sysctl_header == NULL) {
		printk(KERN_WARNING
		       "br_netfilter: can't register to sysctl.\n");
		nf_unregister_hooks(br_nf_ops, ARRAY_SIZE(br_nf_ops));
		return -ENOMEM;
	}
#endif
	printk(KERN_NOTICE "Bridge firewalling registered\n");
	return 0;
}

void br_netfilter_fini(void)
{
	nf_unregister_hooks(br_nf_ops, ARRAY_SIZE(br_nf_ops));
#ifdef CONFIG_SYSCTL
	unregister_sysctl_table(brnf_sysctl_header);
#endif
}<|MERGE_RESOLUTION|>--- conflicted
+++ resolved
@@ -244,12 +244,7 @@
 		kfree_skb(skb);
 		return 0;
 	}
-<<<<<<< HEAD
-	skb_dst_set_noref(skb, &rt->u.dst);
-=======
-	dst_hold(&rt->dst);
-	skb_dst_set(skb, &rt->dst);
->>>>>>> 1ab6c163
+	skb_dst_set_noref(skb, &rt->dst);
 
 	skb->dev = nf_bridge->physindev;
 	nf_bridge_update_protocol(skb);
@@ -400,12 +395,7 @@
 			kfree_skb(skb);
 			return 0;
 		}
-<<<<<<< HEAD
-		skb_dst_set_noref(skb, &rt->u.dst);
-=======
-		dst_hold(&rt->dst);
-		skb_dst_set(skb, &rt->dst);
->>>>>>> 1ab6c163
+		skb_dst_set_noref(skb, &rt->dst);
 	}
 
 	skb->dev = nf_bridge->physindev;
