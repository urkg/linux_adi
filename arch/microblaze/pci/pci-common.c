--- conflicted
+++ resolved
@@ -153,31 +153,7 @@
 	return NULL;
 }
 
-<<<<<<< HEAD
-static ssize_t pci_show_devspec(struct device *dev,
-		struct device_attribute *attr, char *buf)
-{
-	struct pci_dev *pdev;
-	struct device_node *np;
-
-	pdev = to_pci_dev(dev);
-	np = pci_device_to_OF_node(pdev);
-	if (np == NULL || np->full_name == NULL)
-		return 0;
-	return sprintf(buf, "%s", np->full_name);
-}
-static DEVICE_ATTR(devspec, S_IRUGO, pci_show_devspec, NULL);
-
-/* Add sysfs properties */
-int pcibios_add_platform_entries(struct pci_dev *pdev)
-{
-	return device_create_file(&pdev->dev, &dev_attr_devspec);
-}
-
 void __weak pcibios_set_master(struct pci_dev *dev)
-=======
-void pcibios_set_master(struct pci_dev *dev)
->>>>>>> 19583ca5
 {
 	/* No special bus mastering setup handling */
 }
