/*
 * Copyright (C) 2007-2013 Michal Simek <monstr@monstr.eu>
 * Copyright (C) 2012-2013 Xilinx, Inc.
 * Copyright (C) 2007-2009 PetaLogix
 * Copyright (C) 2006 Atmark Techno, Inc.
 *
 * This file is subject to the terms and conditions of the GNU General Public
 * License. See the file "COPYING" in the main directory of this archive
 * for more details.
 */

#include <linux/interrupt.h>
#include <linux/delay.h>
#include <linux/sched.h>
#include <linux/sched/clock.h>
#include <linux/sched_clock.h>
#include <linux/clk.h>
#include <linux/clockchips.h>
#include <linux/cpuhotplug.h>
#include <linux/of_address.h>
#include <linux/of_irq.h>
#include <linux/timecounter.h>
#include <asm/cpuinfo.h>

static void __iomem *clocksource_baseaddr;

struct xilinx_timer {
	void __iomem *timer_baseaddr;
	u32 irq;
	unsigned int freq_div_hz;
	unsigned int timer_clock_freq;
};

static DEFINE_PER_CPU(struct xilinx_timer, timer_priv);

#define TCSR0	(0x00)
#define TLR0	(0x04)
#define TCR0	(0x08)
#define TCSR1	(0x10)
#define TLR1	(0x14)
#define TCR1	(0x18)

#define TCSR_MDT	(1<<0)
#define TCSR_UDT	(1<<1)
#define TCSR_GENT	(1<<2)
#define TCSR_CAPT	(1<<3)
#define TCSR_ARHT	(1<<4)
#define TCSR_LOAD	(1<<5)
#define TCSR_ENIT	(1<<6)
#define TCSR_ENT	(1<<7)
#define TCSR_TINT	(1<<8)
#define TCSR_PWMA	(1<<9)
#define TCSR_ENALL	(1<<10)

static unsigned int (*read_fn)(void __iomem *);
static void (*write_fn)(u32, void __iomem *);

static void timer_write32(u32 val, void __iomem *addr)
{
	iowrite32(val, addr);
}

static unsigned int timer_read32(void __iomem *addr)
{
	return ioread32(addr);
}

static void timer_write32_be(u32 val, void __iomem *addr)
{
	iowrite32be(val, addr);
}

static unsigned int timer_read32_be(void __iomem *addr)
{
	return ioread32be(addr);
}

static inline void xilinx_timer0_stop(void)
{
	int cpu = smp_processor_id();
	struct xilinx_timer *timer = per_cpu_ptr(&timer_priv, cpu);
	void __iomem *timer_baseaddr = timer->timer_baseaddr;

	write_fn(read_fn(timer_baseaddr + TCSR0) & ~TCSR_ENT,
		 timer_baseaddr + TCSR0);
}

static inline void xilinx_timer0_start_periodic(void)
{
	int cpu = smp_processor_id();
	struct xilinx_timer *timer = per_cpu_ptr(&timer_priv, cpu);
	void __iomem *timer_baseaddr = timer->timer_baseaddr;
	unsigned long load_val = timer->freq_div_hz;

	if (!load_val)
		load_val = 1;
	/* loading value to timer reg */
	write_fn(load_val, timer_baseaddr + TLR0);

	/* load the initial value */
	write_fn(TCSR_LOAD, timer_baseaddr + TCSR0);

	/* see timer data sheet for detail
	 * !ENALL - don't enable 'em all
	 * !PWMA - disable pwm
	 * TINT - clear interrupt status
	 * ENT- enable timer itself
	 * ENIT - enable interrupt
	 * !LOAD - clear the bit to let go
	 * ARHT - auto reload
	 * !CAPT - no external trigger
	 * !GENT - no external signal
	 * UDT - set the timer as down counter
	 * !MDT0 - generate mode
	 */
	write_fn(TCSR_TINT|TCSR_ENIT|TCSR_ENT|TCSR_ARHT|TCSR_UDT,
		 timer_baseaddr + TCSR0);
}

static inline void xilinx_timer0_start_oneshot(unsigned long load_val)
{
	int cpu = smp_processor_id();
	struct xilinx_timer *timer = per_cpu_ptr(&timer_priv, cpu);
	void __iomem *timer_baseaddr = timer->timer_baseaddr;

	if (!load_val)
		load_val = 1;
	/* loading value to timer reg */
	write_fn(load_val, timer_baseaddr + TLR0);

	/* load the initial value */
	write_fn(TCSR_LOAD, timer_baseaddr + TCSR0);

	write_fn(TCSR_TINT|TCSR_ENIT|TCSR_ENT|TCSR_ARHT|TCSR_UDT,
		 timer_baseaddr + TCSR0);
}

static int xilinx_timer_set_next_event(unsigned long delta,
					struct clock_event_device *dev)
{
	pr_debug("%s: next event, delta %x\n", __func__, (u32)delta);
	xilinx_timer0_start_oneshot(delta);
	return 0;
}

static int xilinx_timer_shutdown(struct clock_event_device *evt)
{
	pr_info("%s\n", __func__);
	xilinx_timer0_stop();
	return 0;
}

static int xilinx_timer_set_periodic(struct clock_event_device *evt)
{
	pr_info("%s\n", __func__);
	xilinx_timer0_start_periodic();
	return 0;
}

static DEFINE_PER_CPU(struct clock_event_device, clockevent_xilinx_timer) = {
	.name			= "xilinx_clockevent",
	.features		= CLOCK_EVT_FEAT_ONESHOT |
				  CLOCK_EVT_FEAT_PERIODIC,
	.shift			= 8,
	.rating			= 300,
	.set_next_event		= xilinx_timer_set_next_event,
	.set_state_shutdown	= xilinx_timer_shutdown,
	.set_state_periodic	= xilinx_timer_set_periodic,
};

static inline void timer_ack(void)
{
	int cpu = smp_processor_id();
	struct xilinx_timer *timer = per_cpu_ptr(&timer_priv, cpu);
	void __iomem *timer_baseaddr = timer->timer_baseaddr;

	write_fn(read_fn(timer_baseaddr + TCSR0), timer_baseaddr + TCSR0);
}

static irqreturn_t timer_interrupt(int irq, void *dev_id)
{
	struct clock_event_device *evt = dev_id;

	timer_ack();
	evt->event_handler(evt);
	return IRQ_HANDLED;
}

static __init int xilinx_clockevent_init(int cpu, struct xilinx_timer *timer)
{
	struct clock_event_device *ce = per_cpu_ptr(&clockevent_xilinx_timer,
						    cpu);

	ce->mult = div_sc(timer->timer_clock_freq, NSEC_PER_SEC, ce->shift);
	ce->max_delta_ns = clockevent_delta2ns((u32)~0, ce);
	ce->max_delta_ticks = (u32)~0;
	ce->min_delta_ns = clockevent_delta2ns(1, ce);
	ce->min_delta_ticks = 1;
	ce->cpumask = cpumask_of(cpu);
	clockevents_register_device(ce);

	return 0;
}

static int microblaze_timer_starting(unsigned int cpu)
{
	int ret;
	struct xilinx_timer *timer = per_cpu_ptr(&timer_priv, cpu);
	struct clock_event_device *ce = per_cpu_ptr(&clockevent_xilinx_timer,
						    cpu);

	pr_debug("%s: cpu %d\n", __func__, cpu);

	if (!timer->timer_baseaddr) {
		/* It should never fail */
		pr_err("%s: clockevent timer for cpu %d failed\n",
		       __func__, cpu);
		return -EINVAL;
	}

	ret = request_irq(timer->irq, timer_interrupt, IRQF_TIMER |
			  IRQF_PERCPU | IRQF_NOBALANCING,
			  "timer", ce);
	if (ret) {
		pr_err("%s: request_irq failed\n", __func__);
		return ret;
	}

	return xilinx_clockevent_init(cpu, timer);
}

static int microblaze_timer_dying(unsigned int cpu)
{
	pr_debug("%s: cpu %d\n", __func__, cpu);

	return 0;
}

static u64 xilinx_clock_read(void)
{
	return read_fn(clocksource_baseaddr + TCR0);
}

static u64 xilinx_read(struct clocksource *cs)
{
	/* reading actual value of timer 1 */
	return (u64)xilinx_clock_read();
}

static struct timecounter xilinx_tc = {
	.cc = NULL,
};

static u64 xilinx_cc_read(const struct cyclecounter *cc)
{
	return xilinx_read(NULL);
}

static struct cyclecounter xilinx_cc = {
	.read = xilinx_cc_read,
	.mask = CLOCKSOURCE_MASK(32),
	.shift = 8,
};

static struct clocksource clocksource_microblaze = {
	.name		= "xilinx_clocksource",
	.rating		= 300,
	.read		= xilinx_read,
	.mask		= CLOCKSOURCE_MASK(32),
	.flags		= CLOCK_SOURCE_IS_CONTINUOUS,
};

static int __init xilinx_clocksource_init(unsigned int timer_clock_freq)
{
	int ret;

	ret = clocksource_register_hz(&clocksource_microblaze,
				      timer_clock_freq);
	if (ret) {
		pr_err("failed to register clocksource");
		return ret;
	}

	/* stop timer1 */
	write_fn(read_fn(clocksource_baseaddr + TCSR0) & ~TCSR_ENT,
		 clocksource_baseaddr + TCSR0);
	/* start timer1 - up counting without interrupt */
	write_fn(TCSR_TINT|TCSR_ENT|TCSR_ARHT, clocksource_baseaddr + TCSR0);

	/* register timecounter - for ftrace support */
	xilinx_cc.mult = div_sc(timer_clock_freq, NSEC_PER_SEC,
				xilinx_cc.shift);

	timecounter_init(&xilinx_tc, &xilinx_cc, sched_clock());

	sched_clock_register(xilinx_clock_read, 32, timer_clock_freq);

	return 0;
}

static int __init xilinx_timer_init(struct device_node *timer)
{
	struct clk *clk;
	static int initialized;
	u32 timer_num = 1;
	int ret = 0, cpu_id = 0;
	void __iomem *timer_baseaddr;
	unsigned int timer_clock_freq;
	bool clocksource = false;
	bool clockevent = false;

<<<<<<< HEAD
=======
	/* If this property is present, the device is a PWM and not a timer */
	if (of_property_read_bool(timer, "#pwm-cells"))
		return 0;

>>>>>>> d82b0891
	ret = of_property_read_u32(timer, "cpu-id", (u32 *)&cpu_id);
	if (!ret && NR_CPUS > 1) {
		/* cpu_id will say if this is clocksource or clockevent */
		if (cpu_id >= NR_CPUS)
			clocksource = true;
		else
			clockevent = true;
	} else {
		/* No cpu_id property continue to work in old style */
		clocksource = true;
		clockevent = true;
	}

	if (clocksource) {
		/* TODO Add support for clocksource from one timer only */
		ret = of_property_read_u32(timer, "xlnx,one-timer-only",
					   &timer_num);
		if (ret) {
			pr_err("%pOF: missing %s property\n",
				timer, "xlnx,one-timer-only");
			return -EINVAL;
		}

		if (timer_num) {
			pr_err("%pOF: Please enable two timers in HW\n", timer);
			return -EINVAL;
		}
	}

	timer_baseaddr = of_iomap(timer, 0);
	if (!timer_baseaddr) {
		pr_err("ERROR: invalid timer base address\n");
		return -ENXIO;
	}

	write_fn = timer_write32;
	read_fn = timer_read32;

	write_fn(TCSR_MDT, timer_baseaddr + TCSR0);
	if (!(read_fn(timer_baseaddr + TCSR0) & TCSR_MDT)) {
		write_fn = timer_write32_be;
		read_fn = timer_read32_be;
	}

	clk = of_clk_get(timer, 0);
	if (IS_ERR(clk)) {
		pr_err("ERROR: timer CCF input clock not found\n");
		/* If there is clock-frequency property than use it */
		of_property_read_u32(timer, "clock-frequency",
				    &timer_clock_freq);
	} else {
		timer_clock_freq = clk_get_rate(clk);
	}

	if (!timer_clock_freq) {
		pr_err("ERROR: Using CPU clock frequency\n");
		return -EINVAL;
	}

	if (clocksource) {
		if (clocksource_baseaddr) {
			pr_err("%s: cpu %d has already clocksource timer\n",
			       __func__, cpu_id);
			return -EINVAL;
		}

		/* At this point we know that clocksource timer is second one */
		clocksource_baseaddr = timer_baseaddr + TCSR1;
		pr_info("%s: Timer base: 0x%x, Clocksource base: 0x%x\n",
			__func__, (u32)timer_baseaddr,
			(u32)clocksource_baseaddr);

		ret = xilinx_clocksource_init(timer_clock_freq);
		if (ret)
			return ret;
	}

	if (clockevent) {
		struct xilinx_timer *timer_st;

		/* Record what we know already */
		timer_st = per_cpu_ptr(&timer_priv, cpu_id);
		if (timer_st->timer_baseaddr) {
			pr_err("%s: cpu %d has already clockevent timer\n",
			       __func__, cpu_id);
			return -EINVAL;
		}

		timer_st->timer_baseaddr = timer_baseaddr;

		timer_st->irq = irq_of_parse_and_map(timer, 0);
		if (timer_st->irq <= 0) {
			pr_err("Failed to parse and map irq");
			return -EINVAL;
		}

		pr_info("%pOF: irq=%d, cpu_id %d\n",
			timer, timer_st->irq, cpu_id);

		timer_st->timer_clock_freq = timer_clock_freq;

		timer_st->freq_div_hz = timer_clock_freq / HZ;

		/* Can't call it several times */
		if (!initialized && !cpu_id) {
			ret = cpuhp_setup_state(CPUHP_AP_MICROBLAZE_TIMER_STARTING,
					"clockevents/microblaze/arch_timer:starting",
					microblaze_timer_starting,
					microblaze_timer_dying);
			if (!ret)
				initialized++;
		}
	}

	return ret;
}

TIMER_OF_DECLARE(xilinx_timer, "xlnx,xps-timer-1.00.a",
		       xilinx_timer_init);<|MERGE_RESOLUTION|>--- conflicted
+++ resolved
@@ -309,13 +309,10 @@
 	bool clocksource = false;
 	bool clockevent = false;
 
-<<<<<<< HEAD
-=======
 	/* If this property is present, the device is a PWM and not a timer */
 	if (of_property_read_bool(timer, "#pwm-cells"))
 		return 0;
 
->>>>>>> d82b0891
 	ret = of_property_read_u32(timer, "cpu-id", (u32 *)&cpu_id);
 	if (!ret && NR_CPUS > 1) {
 		/* cpu_id will say if this is clocksource or clockevent */
