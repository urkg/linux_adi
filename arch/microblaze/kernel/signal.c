/*
 * Signal handling
 *
 * Copyright (C) 2008-2009 Michal Simek <monstr@monstr.eu>
 * Copyright (C) 2008-2009 PetaLogix
 * Copyright (C) 2003,2004 John Williams <jwilliams@itee.uq.edu.au>
 * Copyright (C) 2001 NEC Corporation
 * Copyright (C) 2001 Miles Bader <miles@gnu.org>
 * Copyright (C) 1999,2000 Niibe Yutaka & Kaz Kojima
 * Copyright (C) 1991,1992 Linus Torvalds
 *
 * 1997-11-28 Modified for POSIX.1b signals by Richard Henderson
 *
 * This file was was derived from the sh version, arch/sh/kernel/signal.c
 *
 * This file is subject to the terms and conditions of the GNU General
 * Public License. See the file COPYING in the main directory of this
 * archive for more details.
 */

#include <linux/sched.h>
#include <linux/mm.h>
#include <linux/smp.h>
#include <linux/kernel.h>
#include <linux/signal.h>
#include <linux/errno.h>
#include <linux/wait.h>
#include <linux/ptrace.h>
#include <linux/unistd.h>
#include <linux/stddef.h>
#include <linux/personality.h>
#include <linux/percpu.h>
#include <linux/linkage.h>
#include <linux/tracehook.h>
#include <asm/entry.h>
#include <asm/ucontext.h>
#include <linux/uaccess.h>
#include <asm/pgtable.h>
#include <asm/pgalloc.h>
#include <linux/syscalls.h>
#include <asm/cacheflush.h>
#include <asm/syscalls.h>

/*
 * Do a signal return; undo the signal stack.
 */
struct sigframe {
	struct sigcontext sc;
	unsigned long extramask[_NSIG_WORDS-1];
	unsigned long tramp[2];	/* signal trampoline */
};

struct rt_sigframe {
	struct siginfo info;
	struct ucontext uc;
	unsigned long tramp[2];	/* signal trampoline */
};

static int restore_sigcontext(struct pt_regs *regs,
				struct sigcontext __user *sc, int *rval_p)
{
	unsigned int err = 0;

#define COPY(x)		{err |= __get_user(regs->x, &sc->regs.x); }
	COPY(r0);
	COPY(r1);
	COPY(r2);	COPY(r3);	COPY(r4);	COPY(r5);
	COPY(r6);	COPY(r7);	COPY(r8);	COPY(r9);
	COPY(r10);	COPY(r11);	COPY(r12);	COPY(r13);
	COPY(r14);	COPY(r15);	COPY(r16);	COPY(r17);
	COPY(r18);	COPY(r19);	COPY(r20);	COPY(r21);
	COPY(r22);	COPY(r23);	COPY(r24);	COPY(r25);
	COPY(r26);	COPY(r27);	COPY(r28);	COPY(r29);
	COPY(r30);	COPY(r31);
	COPY(pc);	COPY(ear);	COPY(esr);	COPY(fsr);
#undef COPY

	*rval_p = regs->r3;

	return err;
}

asmlinkage long sys_rt_sigreturn(struct pt_regs *regs)
{
	struct rt_sigframe __user *frame =
		(struct rt_sigframe __user *)(regs->r1);

	sigset_t set;
	int rval;

	/* Always make any pending restarted system calls return -EINTR */
	current_thread_info()->restart_block.fn = do_no_restart_syscall;

	if (!access_ok(VERIFY_READ, frame, sizeof(*frame)))
		goto badframe;

	if (__copy_from_user(&set, &frame->uc.uc_sigmask, sizeof(set)))
		goto badframe;

	set_current_blocked(&set);

	if (restore_sigcontext(regs, &frame->uc.uc_mcontext, &rval))
		goto badframe;

	if (restore_altstack(&frame->uc.uc_stack))
		goto badframe;

	return rval;

badframe:
	force_sig(SIGSEGV, current);
	return 0;
}

/*
 * Set up a signal frame.
 */

static int
setup_sigcontext(struct sigcontext __user *sc, struct pt_regs *regs,
		unsigned long mask)
{
	int err = 0;

#define COPY(x)		{err |= __put_user(regs->x, &sc->regs.x); }
	COPY(r0);
	COPY(r1);
	COPY(r2);	COPY(r3);	COPY(r4);	COPY(r5);
	COPY(r6);	COPY(r7);	COPY(r8);	COPY(r9);
	COPY(r10);	COPY(r11);	COPY(r12);	COPY(r13);
	COPY(r14);	COPY(r15);	COPY(r16);	COPY(r17);
	COPY(r18);	COPY(r19);	COPY(r20);	COPY(r21);
	COPY(r22);	COPY(r23);	COPY(r24);	COPY(r25);
	COPY(r26);	COPY(r27);	COPY(r28);	COPY(r29);
	COPY(r30);	COPY(r31);
	COPY(pc);	COPY(ear);	COPY(esr);	COPY(fsr);
#undef COPY

	err |= __put_user(mask, &sc->oldmask);

	return err;
}

/*
 * Determine which stack to use..
 */
static inline void __user *
get_sigframe(struct k_sigaction *ka, struct pt_regs *regs, size_t frame_size)
{
	/* Default to using normal stack */
	unsigned long sp = regs->r1;

	if ((ka->sa.sa_flags & SA_ONSTACK) != 0 && !on_sig_stack(sp))
		sp = current->sas_ss_sp + current->sas_ss_size;

	return (void __user *)((sp - frame_size) & -8UL);
}

static int setup_rt_frame(int sig, struct k_sigaction *ka, siginfo_t *info,
			sigset_t *set, struct pt_regs *regs)
{
	struct rt_sigframe __user *frame;
	int err = 0;
	int signal;
	unsigned long address = 0;
#ifdef CONFIG_MMU
	pmd_t *pmdp;
	pte_t *ptep;
#endif

	frame = get_sigframe(ka, regs, sizeof(*frame));

	if (!access_ok(VERIFY_WRITE, frame, sizeof(*frame)))
		goto give_sigsegv;

	signal = current_thread_info()->exec_domain
		&& current_thread_info()->exec_domain->signal_invmap
		&& sig < 32
		? current_thread_info()->exec_domain->signal_invmap[sig]
		: sig;

	if (info)
		err |= copy_siginfo_to_user(&frame->info, info);

	/* Create the ucontext. */
	err |= __put_user(0, &frame->uc.uc_flags);
	err |= __put_user(NULL, &frame->uc.uc_link);
	err |= __save_altstack(&frame->uc.uc_stack, regs->r1);
	err |= setup_sigcontext(&frame->uc.uc_mcontext,
			regs, set->sig[0]);
	err |= __copy_to_user(&frame->uc.uc_sigmask, set, sizeof(*set));

	/* Set up to return from userspace. If provided, use a stub
	 already in userspace. */
	/* minus 8 is offset to cater for "rtsd r15,8" */
	/* addi r12, r0, __NR_sigreturn */
	err |= __put_user(0x31800000 | __NR_rt_sigreturn ,
			frame->tramp + 0);
	/* brki r14, 0x8 */
	err |= __put_user(0xb9cc0008, frame->tramp + 1);

	/* Return from sighandler will jump to the tramp.
	 Negative 8 offset because return is rtsd r15, 8 */
	regs->r15 = ((unsigned long)frame->tramp)-8;

	address = ((unsigned long)frame->tramp);
#ifdef CONFIG_MMU
	pmdp = pmd_offset(pud_offset(
			pgd_offset(current->mm, address),
					address), address);

	preempt_disable();
	ptep = pte_offset_map(pmdp, address);
	if (pte_present(*ptep)) {
		address = (unsigned long) page_address(pte_page(*ptep));
		/* MS: I need add offset in page */
		address += ((unsigned long)frame->tramp) & ~PAGE_MASK;
		/* MS address is virtual */
<<<<<<< HEAD
		address = virt_to_phys((void *)address);
=======
		address = __virt_to_phys(address);
>>>>>>> 1860e379
		invalidate_icache_range(address, address + 8);
		flush_dcache_range(address, address + 8);
	}
	pte_unmap(ptep);
	preempt_enable();
#else
	flush_icache_range(address, address + 8);
	flush_dcache_range(address, address + 8);
#endif
	if (err)
		goto give_sigsegv;

	/* Set up registers for signal handler */
	regs->r1 = (unsigned long) frame;

	/* Signal handler args: */
	regs->r5 = signal; /* arg 0: signum */
	regs->r6 = (unsigned long) &frame->info; /* arg 1: siginfo */
	regs->r7 = (unsigned long) &frame->uc; /* arg2: ucontext */
	/* Offset to handle microblaze rtid r14, 0 */
	regs->pc = (unsigned long)ka->sa.sa_handler;

	set_fs(USER_DS);

#ifdef DEBUG_SIG
	pr_info("SIG deliver (%s:%d): sp=%p pc=%08lx\n",
		current->comm, current->pid, frame, regs->pc);
#endif

	return 0;

give_sigsegv:
	force_sigsegv(sig, current);
	return -EFAULT;
}

/* Handle restarting system calls */
static inline void
handle_restart(struct pt_regs *regs, struct k_sigaction *ka, int has_handler)
{
	switch (regs->r3) {
	case -ERESTART_RESTARTBLOCK:
	case -ERESTARTNOHAND:
		if (!has_handler)
			goto do_restart;
		regs->r3 = -EINTR;
		break;
	case -ERESTARTSYS:
		if (has_handler && !(ka->sa.sa_flags & SA_RESTART)) {
			regs->r3 = -EINTR;
			break;
	}
	/* fallthrough */
	case -ERESTARTNOINTR:
do_restart:
		/* offset of 4 bytes to re-execute trap (brki) instruction */
		regs->pc -= 4;
		break;
	}
}

/*
 * OK, we're invoking a handler
 */

static void
handle_signal(unsigned long sig, struct k_sigaction *ka,
		siginfo_t *info, struct pt_regs *regs)
{
	sigset_t *oldset = sigmask_to_save();
	int ret;

	/* Set up the stack frame */
	if (ka->sa.sa_flags & SA_SIGINFO)
		ret = setup_rt_frame(sig, ka, info, oldset, regs);
	else
		ret = setup_rt_frame(sig, ka, NULL, oldset, regs);

	if (ret)
		return;

	signal_delivered(sig, info, ka, regs,
			test_thread_flag(TIF_SINGLESTEP));
}

/*
 * Note that 'init' is a special process: it doesn't get signals it doesn't
 * want to handle. Thus you cannot kill init even with a SIGKILL even by
 * mistake.
 *
 * Note that we go through the signals twice: once to check the signals that
 * the kernel can handle, and then we build all the user-level signal handling
 * stack-frames in one go after that.
 */
static void do_signal(struct pt_regs *regs, int in_syscall)
{
	siginfo_t info;
	int signr;
	struct k_sigaction ka;
#ifdef DEBUG_SIG
	pr_info("do signal: %p %d\n", regs, in_syscall);
	pr_info("do signal2: %lx %lx %ld [%lx]\n", regs->pc, regs->r1,
			regs->r12, current_thread_info()->flags);
#endif

	signr = get_signal_to_deliver(&info, &ka, regs, NULL);
	if (signr > 0) {
		/* Whee! Actually deliver the signal. */
		if (in_syscall)
			handle_restart(regs, &ka, 1);
		handle_signal(signr, &ka, &info, regs);
		return;
	}

	if (in_syscall)
		handle_restart(regs, NULL, 0);

	/*
	 * If there's no signal to deliver, we just put the saved sigmask
	 * back.
	 */
	restore_saved_sigmask();
}

asmlinkage void do_notify_resume(struct pt_regs *regs, int in_syscall)
{
	if (test_thread_flag(TIF_SIGPENDING))
		do_signal(regs, in_syscall);

	if (test_and_clear_thread_flag(TIF_NOTIFY_RESUME))
		tracehook_notify_resume(regs);
}<|MERGE_RESOLUTION|>--- conflicted
+++ resolved
@@ -216,11 +216,7 @@
 		/* MS: I need add offset in page */
 		address += ((unsigned long)frame->tramp) & ~PAGE_MASK;
 		/* MS address is virtual */
-<<<<<<< HEAD
-		address = virt_to_phys((void *)address);
-=======
 		address = __virt_to_phys(address);
->>>>>>> 1860e379
 		invalidate_icache_range(address, address + 8);
 		flush_dcache_range(address, address + 8);
 	}
