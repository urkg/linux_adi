/*
 * Kernel execution entry point code.
 *
 *    Copyright (c) 1995-1996 Gary Thomas <gdt@linuxppc.org>
 *      Initial PowerPC version.
 *    Copyright (c) 1996 Cort Dougan <cort@cs.nmt.edu>
 *      Rewritten for PReP
 *    Copyright (c) 1996 Paul Mackerras <paulus@cs.anu.edu.au>
 *      Low-level exception handers, MMU support, and rewrite.
 *    Copyright (c) 1997 Dan Malek <dmalek@jlc.net>
 *      PowerPC 8xx modifications.
 *    Copyright (c) 1998-1999 TiVo, Inc.
 *      PowerPC 403GCX modifications.
 *    Copyright (c) 1999 Grant Erickson <grant@lcse.umn.edu>
 *      PowerPC 403GCX/405GP modifications.
 *    Copyright 2000 MontaVista Software Inc.
 *	PPC405 modifications
 *      PowerPC 403GCX/405GP modifications.
 * 	Author: MontaVista Software, Inc.
 *         	frank_rowand@mvista.com or source@mvista.com
 * 	   	debbie_chu@mvista.com
 *    Copyright 2002-2005 MontaVista Software, Inc.
 *      PowerPC 44x support, Matt Porter <mporter@kernel.crashing.org>
 *
 * This program is free software; you can redistribute  it and/or modify it
 * under  the terms of  the GNU General  Public License as published by the
 * Free Software Foundation;  either version 2 of the  License, or (at your
 * option) any later version.
 */

#include <asm/processor.h>
#include <asm/page.h>
#include <asm/mmu.h>
#include <asm/pgtable.h>
#include <asm/cputable.h>
#include <asm/thread_info.h>
#include <asm/ppc_asm.h>
#include <asm/asm-offsets.h>
#include "head_booke.h"


/* As with the other PowerPC ports, it is expected that when code
 * execution begins here, the following registers contain valid, yet
 * optional, information:
 *
 *   r3 - Board info structure pointer (DRAM, frequency, MAC address, etc.)
 *   r4 - Starting address of the init RAM disk
 *   r5 - Ending address of the init RAM disk
 *   r6 - Start of kernel command line string (e.g. "mem=128")
 *   r7 - End of kernel command line string
 *
 */
	.section	.text.head, "ax"
_ENTRY(_stext);
_ENTRY(_start);
	/*
	 * Reserve a word at a fixed location to store the address
	 * of abatron_pteptrs
	 */
	nop
/*
 * Save parameters we are passed
 */
	mr	r31,r3
	mr	r30,r4
	mr	r29,r5
	mr	r28,r6
	mr	r27,r7
	li	r24,0		/* CPU number */

/*
 * Set up the initial MMU state
 *
 * We are still executing code at the virtual address
 * mappings set by the firmware for the base of RAM.
 *
 * We first invalidate all TLB entries but the one
 * we are running from.  We then load the KERNELBASE
 * mappings so we can begin to use kernel addresses
 * natively and so the interrupt vector locations are
 * permanently pinned (necessary since Book E
 * implementations always have translation enabled).
 *
 * TODO: Use the known TLB entry we are running from to
 *	 determine which physical region we are located
 *	 in.  This can be used to determine where in RAM
 *	 (on a shared CPU system) or PCI memory space
 *	 (on a DRAMless system) we are located.
 *       For now, we assume a perfect world which means
 *	 we are located at the base of DRAM (physical 0).
 */

/*
 * Search TLB for entry that we are currently using.
 * Invalidate all entries but the one we are using.
 */
	/* Load our current PID->MMUCR TID and MSR IS->MMUCR STS */
	mfspr	r3,SPRN_PID			/* Get PID */
	mfmsr	r4				/* Get MSR */
	andi.	r4,r4,MSR_IS@l			/* TS=1? */
	beq	wmmucr				/* If not, leave STS=0 */
	oris	r3,r3,PPC44x_MMUCR_STS@h	/* Set STS=1 */
wmmucr:	mtspr	SPRN_MMUCR,r3			/* Put MMUCR */
	sync

	bl	invstr				/* Find our address */
invstr:	mflr	r5				/* Make it accessible */
	tlbsx	r23,0,r5			/* Find entry we are in */
	li	r4,0				/* Start at TLB entry 0 */
	li	r3,0				/* Set PAGEID inval value */
1:	cmpw	r23,r4				/* Is this our entry? */
	beq	skpinv				/* If so, skip the inval */
	tlbwe	r3,r4,PPC44x_TLB_PAGEID		/* If not, inval the entry */
skpinv:	addi	r4,r4,1				/* Increment */
	cmpwi	r4,64				/* Are we done? */
	bne	1b				/* If not, repeat */
	isync					/* If so, context change */

/*
 * Configure and load pinned entry into TLB slot 63.
 */

	lis	r3,PAGE_OFFSET@h
	ori	r3,r3,PAGE_OFFSET@l

	/* Kernel is at the base of RAM */
	li r4, 0			/* Load the kernel physical address */

	/* Load the kernel PID = 0 */
	li	r0,0
	mtspr	SPRN_PID,r0
	sync

	/* Initialize MMUCR */
	li	r5,0
	mtspr	SPRN_MMUCR,r5
	sync

	/* Initialize the DVLIM and IVLIM */
	lis     r5,0x0001F800@h
	ori     r5,r5,0x0001F800@l

	mtspr   0x398,r5
	mtspr   0x399,r5

	li      r5,0
	/* Initialize the DNV0-3 and DTV0-3 */
	mtspr   0x390,r5
	mtspr   0x391,r5
	mtspr   0x392,r5
	mtspr   0x393,r5
	mtspr   0x394,r5
	mtspr   0x395,r5
	mtspr   0x396,r5
	mtspr   0x397,r5

	/* Initialize the INV0-3 and ITV0-3 */
	mtspr   0x370,r5
	mtspr   0x371,r5
	mtspr   0x372,r5
	mtspr   0x373,r5
	mtspr   0x374,r5
	mtspr   0x375,r5
	mtspr   0x376,r5
	mtspr   0x377,r5

 	/* pageid fields */
	clrrwi	r3,r3,10		/* Mask off the effective page number */
	ori	r3,r3,PPC44x_TLB_VALID | PPC44x_TLB_256M

	/* xlat fields */
	clrrwi	r4,r4,10		/* Mask off the real page number */
					/* ERPN is 0 for first 4GB page */

	/* attrib fields */
	/* Added guarded bit to protect against speculative loads/stores */
	li	r5,0
#ifdef CONFIG_XILINX_DISABLE_44x_CACHE
	ori	r5,r5,(PPC44x_TLB_SW | PPC44x_TLB_SR | PPC44x_TLB_SX | PPC44x_TLB_G | PPC44x_TLB_I)
#else
	ori	r5,r5,(PPC44x_TLB_SW | PPC44x_TLB_SR | PPC44x_TLB_SX | PPC44x_TLB_G)
#endif

        li      r0,63                    /* TLB slot 63 */

	tlbwe	r3,r0,PPC44x_TLB_PAGEID	/* Load the pageid fields */
	tlbwe	r4,r0,PPC44x_TLB_XLAT	/* Load the translation fields */
	tlbwe	r5,r0,PPC44x_TLB_ATTRIB	/* Load the attrib/access fields */

	/* Force context change */
#ifdef CONFIG_XILINX_ML5XX
	/* We can not use the content of the MSR register when we are using XMD
	 * to connect to a ml5xx board as XMD changes the contents of the MSR
	 * register. We load the default value instead.
	 */
        lis     r0,MSR_KERNEL@h
        ori     r0,r0,MSR_KERNEL@l
#else
	mfmsr	r0
#endif
	mtspr	SPRN_SRR1, r0
	lis	r0,3f@h
	ori	r0,r0,3f@l
	mtspr	SPRN_SRR0,r0
	sync
	rfi

	/* If necessary, invalidate original entry we used */
3:	cmpwi	r23,63
	beq	4f
	li	r6,0
	tlbwe   r6,r23,PPC44x_TLB_PAGEID
	isync

4:
#ifdef CONFIG_PPC_EARLY_DEBUG_44x
	/* Add UART mapping for early debug. */

 	/* pageid fields */
	lis	r3,PPC44x_EARLY_DEBUG_VIRTADDR@h
	ori	r3,r3,PPC44x_TLB_VALID|PPC44x_TLB_TS|PPC44x_TLB_64K

	/* xlat fields */
	lis	r4,CONFIG_PPC_EARLY_DEBUG_44x_PHYSLOW@h
	ori	r4,r4,CONFIG_PPC_EARLY_DEBUG_44x_PHYSHIGH

	/* attrib fields */
	li	r5,(PPC44x_TLB_SW|PPC44x_TLB_SR|PPC44x_TLB_I|PPC44x_TLB_G)
        li      r0,62                    /* TLB slot 62 */

	tlbwe	r3,r0,PPC44x_TLB_PAGEID
	tlbwe	r4,r0,PPC44x_TLB_XLAT
	tlbwe	r5,r0,PPC44x_TLB_ATTRIB

	/* Force context change */
	isync
#endif /* CONFIG_PPC_EARLY_DEBUG_44x */

	/* Establish the interrupt vector offsets */
	SET_IVOR(0,  CriticalInput);
	SET_IVOR(1,  MachineCheck);
	SET_IVOR(2,  DataStorage);
	SET_IVOR(3,  InstructionStorage);
	SET_IVOR(4,  ExternalInput);
	SET_IVOR(5,  Alignment);
	SET_IVOR(6,  Program);
	SET_IVOR(7,  FloatingPointUnavailable);
	SET_IVOR(8,  SystemCall);
	SET_IVOR(9,  AuxillaryProcessorUnavailable);
	SET_IVOR(10, Decrementer);
	SET_IVOR(11, FixedIntervalTimer);
	SET_IVOR(12, WatchdogTimer);
	SET_IVOR(13, DataTLBError);
	SET_IVOR(14, InstructionTLBError);
	SET_IVOR(15, DebugCrit);

	/* Establish the interrupt vector base */
	lis	r4,interrupt_base@h	/* IVPR only uses the high 16-bits */
	mtspr	SPRN_IVPR,r4

	/*
	 * This is where the main kernel code starts.
	 */

	/* ptr to current */
	lis	r2,init_task@h
	ori	r2,r2,init_task@l

	/* ptr to current thread */
	addi	r4,r2,THREAD	/* init task's THREAD */
	mtspr	SPRN_SPRG3,r4

	/* stack */
	lis	r1,init_thread_union@h
	ori	r1,r1,init_thread_union@l
	li	r0,0
	stwu	r0,THREAD_SIZE-STACK_FRAME_OVERHEAD(r1)

	bl	early_init

/*
 * Decide what sort of machine this is and initialize the MMU.
 */
	mr	r3,r31
	mr	r4,r30
	mr	r5,r29
	mr	r6,r28
	mr	r7,r27
	bl	machine_init
	bl	MMU_init

	/* Setup PTE pointers for the Abatron bdiGDB */
	lis	r6, swapper_pg_dir@h
	ori	r6, r6, swapper_pg_dir@l
	lis	r5, abatron_pteptrs@h
	ori	r5, r5, abatron_pteptrs@l
	lis	r4, KERNELBASE@h
	ori	r4, r4, KERNELBASE@l
	stw	r5, 0(r4)	/* Save abatron_pteptrs at a fixed location */
	stw	r6, 0(r5)

	/* Let's move on */
	lis	r4,start_kernel@h
	ori	r4,r4,start_kernel@l
	lis	r3,MSR_KERNEL@h
	ori	r3,r3,MSR_KERNEL@l
	mtspr	SPRN_SRR0,r4
	mtspr	SPRN_SRR1,r3
	rfi			/* change context and jump to start_kernel */

/*
 * Interrupt vector entry code
 *
 * The Book E MMUs are always on so we don't need to handle
 * interrupts in real mode as with previous PPC processors. In
 * this case we handle interrupts in the kernel virtual address
 * space.
 *
 * Interrupt vectors are dynamically placed relative to the
 * interrupt prefix as determined by the address of interrupt_base.
 * The interrupt vectors offsets are programmed using the labels
 * for each interrupt vector entry.
 *
 * Interrupt vectors must be aligned on a 16 byte boundary.
 * We align on a 32 byte cache line boundary for good measure.
 */

interrupt_base:
	/* Critical Input Interrupt */
	CRITICAL_EXCEPTION(0x0100, CriticalInput, unknown_exception)

	/* Machine Check Interrupt */
	CRITICAL_EXCEPTION(0x0200, MachineCheck, machine_check_exception)
	MCHECK_EXCEPTION(0x0210, MachineCheckA, machine_check_exception)

	/* Data Storage Interrupt */
	START_EXCEPTION(DataStorage)
	mtspr	SPRN_SPRG0, r10		/* Save some working registers */
	mtspr	SPRN_SPRG1, r11
	mtspr	SPRN_SPRG4W, r12
	mtspr	SPRN_SPRG5W, r13
	mfcr	r11
	mtspr	SPRN_SPRG7W, r11

	/*
	 * Check if it was a store fault, if not then bail
	 * because a user tried to access a kernel or
	 * read-protected page.  Otherwise, get the
	 * offending address and handle it.
	 */
	mfspr	r10, SPRN_ESR
	andis.	r10, r10, ESR_ST@h
	beq	2f

	mfspr	r10, SPRN_DEAR		/* Get faulting address */

	/* If we are faulting a kernel address, we have to use the
	 * kernel page tables.
	 */
	lis	r11, PAGE_OFFSET@h
	cmplw	r10, r11
	blt+	3f
	lis	r11, swapper_pg_dir@h
	ori	r11, r11, swapper_pg_dir@l

	mfspr   r12,SPRN_MMUCR
	rlwinm	r12,r12,0,0,23		/* Clear TID */

	b	4f

	/* Get the PGD for the current thread */
3:
	mfspr	r11,SPRN_SPRG3
	lwz	r11,PGDIR(r11)

	/* Load PID into MMUCR TID */
	mfspr	r12,SPRN_MMUCR		/* Get MMUCR */
	mfspr   r13,SPRN_PID		/* Get PID */
	rlwimi	r12,r13,0,24,31		/* Set TID */

4:
	mtspr   SPRN_MMUCR,r12

	rlwinm  r12, r10, 13, 19, 29    /* Compute pgdir/pmd offset */
	lwzx    r11, r12, r11           /* Get pgd/pmd entry */
	rlwinm. r12, r11, 0, 0, 20      /* Extract pt base address */
	beq     2f                      /* Bail if no table */

	rlwimi  r12, r10, 23, 20, 28    /* Compute pte address */
	lwz     r11, 4(r12)             /* Get pte entry */

	andi.	r13, r11, _PAGE_RW	/* Is it writeable? */
	beq	2f			/* Bail if not */

	/* Update 'changed'.
	*/
	ori	r11, r11, _PAGE_DIRTY|_PAGE_ACCESSED|_PAGE_HWWRITE
	stw	r11, 4(r12)		/* Update Linux page table */

	li	r13, PPC44x_TLB_SR@l	/* Set SR */
	rlwimi	r13, r11, 29, 29, 29	/* SX = _PAGE_HWEXEC */
	rlwimi	r13, r11, 0, 30, 30	/* SW = _PAGE_RW */
	rlwimi	r13, r11, 29, 28, 28	/* UR = _PAGE_USER */
	rlwimi	r12, r11, 31, 26, 26	/* (_PAGE_USER>>1)->r12 */
	rlwimi	r12, r11, 29, 30, 30	/* (_PAGE_USER>>3)->r12 */
	and	r12, r12, r11		/* HWEXEC/RW & USER */
	rlwimi	r13, r12, 0, 26, 26	/* UX = HWEXEC & USER */
	rlwimi	r13, r12, 3, 27, 27	/* UW = RW & USER */

	rlwimi	r11,r13,0,26,31		/* Insert static perms */

	rlwinm	r11,r11,0,20,15		/* Clear U0-U3 */

	/* find the TLB index that caused the fault.  It has to be here. */
	tlbsx	r10, 0, r10

#ifdef CONFIG_XILINX_DISABLE_44x_CACHE
	ori	r11, r11, PPC44x_TLB_I
#endif
	tlbwe	r11, r10, PPC44x_TLB_ATTRIB	/* Write ATTRIB */

	/* Done...restore registers and get out of here.
	*/
	mfspr	r11, SPRN_SPRG7R
	mtcr	r11
	mfspr	r13, SPRN_SPRG5R
	mfspr	r12, SPRN_SPRG4R

	mfspr	r11, SPRN_SPRG1
	mfspr	r10, SPRN_SPRG0
	rfi			/* Force context change */

2:
	/*
	 * The bailout.  Restore registers to pre-exception conditions
	 * and call the heavyweights to help us out.
	 */
	mfspr	r11, SPRN_SPRG7R
	mtcr	r11
	mfspr	r13, SPRN_SPRG5R
	mfspr	r12, SPRN_SPRG4R

	mfspr	r11, SPRN_SPRG1
	mfspr	r10, SPRN_SPRG0
	b	data_access

	/* Instruction Storage Interrupt */
	INSTRUCTION_STORAGE_EXCEPTION

	/* External Input Interrupt */
	EXCEPTION(0x0500, ExternalInput, do_IRQ, EXC_XFER_LITE)

	/* Alignment Interrupt */
	ALIGNMENT_EXCEPTION

	/* Program Interrupt */
	PROGRAM_EXCEPTION

	/* Floating Point Unavailable Interrupt */
#ifdef CONFIG_PPC_FPU
	FP_UNAVAILABLE_EXCEPTION
#else
	EXCEPTION(0x2010, FloatingPointUnavailable, unknown_exception, EXC_XFER_EE)
#endif

	/* System Call Interrupt */
	START_EXCEPTION(SystemCall)
	NORMAL_EXCEPTION_PROLOG
	EXC_XFER_EE_LITE(0x0c00, DoSyscall)

	/* Auxillary Processor Unavailable Interrupt */
	EXCEPTION(0x2020, AuxillaryProcessorUnavailable, unknown_exception, EXC_XFER_EE)

	/* Decrementer Interrupt */
	DECREMENTER_EXCEPTION

	/* Fixed Internal Timer Interrupt */
	/* TODO: Add FIT support */
	EXCEPTION(0x1010, FixedIntervalTimer, unknown_exception, EXC_XFER_EE)

	/* Watchdog Timer Interrupt */
	/* TODO: Add watchdog support */
#ifdef CONFIG_BOOKE_WDT
	CRITICAL_EXCEPTION(0x1020, WatchdogTimer, WatchdogException)
#else
	CRITICAL_EXCEPTION(0x1020, WatchdogTimer, unknown_exception)
#endif

	/* Data TLB Error Interrupt */
	START_EXCEPTION(DataTLBError)
	mtspr	SPRN_SPRG0, r10		/* Save some working registers */
	mtspr	SPRN_SPRG1, r11
	mtspr	SPRN_SPRG4W, r12
	mtspr	SPRN_SPRG5W, r13
	mfcr	r11
	mtspr	SPRN_SPRG7W, r11
	mfspr	r10, SPRN_DEAR		/* Get faulting address */

	/* If we are faulting a kernel address, we have to use the
	 * kernel page tables.
	 */
	lis	r11, PAGE_OFFSET@h
	cmplw	r10, r11
	blt+	3f
	lis	r11, swapper_pg_dir@h
	ori	r11, r11, swapper_pg_dir@l

	mfspr	r12,SPRN_MMUCR
	rlwinm	r12,r12,0,0,23		/* Clear TID */

	b	4f

	/* Get the PGD for the current thread */
3:
	mfspr	r11,SPRN_SPRG3
	lwz	r11,PGDIR(r11)

	/* Load PID into MMUCR TID */
	mfspr	r12,SPRN_MMUCR
	mfspr   r13,SPRN_PID		/* Get PID */
	rlwimi	r12,r13,0,24,31		/* Set TID */

4:
	mtspr	SPRN_MMUCR,r12

	rlwinm 	r12, r10, 13, 19, 29	/* Compute pgdir/pmd offset */
	lwzx	r11, r12, r11		/* Get pgd/pmd entry */
	rlwinm.	r12, r11, 0, 0, 20	/* Extract pt base address */
	beq	2f			/* Bail if no table */

	rlwimi	r12, r10, 23, 20, 28	/* Compute pte address */
	lwz	r11, 4(r12)		/* Get pte entry */
	andi.	r13, r11, _PAGE_PRESENT	/* Is the page present? */
	beq	2f			/* Bail if not present */

	ori	r11, r11, _PAGE_ACCESSED
	stw	r11, 4(r12)

	 /* Jump to common tlb load */
	b	finish_tlb_load

2:
	/* The bailout.  Restore registers to pre-exception conditions
	 * and call the heavyweights to help us out.
	 */
	mfspr	r11, SPRN_SPRG7R
	mtcr	r11
	mfspr	r13, SPRN_SPRG5R
	mfspr	r12, SPRN_SPRG4R
	mfspr	r11, SPRN_SPRG1
	mfspr	r10, SPRN_SPRG0
	b	data_access

	/* Instruction TLB Error Interrupt */
	/*
	 * Nearly the same as above, except we get our
	 * information from different registers and bailout
	 * to a different point.
	 */
	START_EXCEPTION(InstructionTLBError)
	mtspr	SPRN_SPRG0, r10		/* Save some working registers */
	mtspr	SPRN_SPRG1, r11
	mtspr	SPRN_SPRG4W, r12
	mtspr	SPRN_SPRG5W, r13
	mfcr	r11
	mtspr	SPRN_SPRG7W, r11
	mfspr	r10, SPRN_SRR0		/* Get faulting address */

	/* If we are faulting a kernel address, we have to use the
	 * kernel page tables.
	 */
	lis	r11, PAGE_OFFSET@h
	cmplw	r10, r11
	blt+	3f
	lis	r11, swapper_pg_dir@h
	ori	r11, r11, swapper_pg_dir@l

	mfspr	r12,SPRN_MMUCR
	rlwinm	r12,r12,0,0,23		/* Clear TID */

	b	4f

	/* Get the PGD for the current thread */
3:
	mfspr	r11,SPRN_SPRG3
	lwz	r11,PGDIR(r11)

	/* Load PID into MMUCR TID */
	mfspr	r12,SPRN_MMUCR
	mfspr   r13,SPRN_PID		/* Get PID */
	rlwimi	r12,r13,0,24,31		/* Set TID */

4:
	mtspr	SPRN_MMUCR,r12

	rlwinm	r12, r10, 13, 19, 29	/* Compute pgdir/pmd offset */
	lwzx	r11, r12, r11		/* Get pgd/pmd entry */
	rlwinm.	r12, r11, 0, 0, 20	/* Extract pt base address */
	beq	2f			/* Bail if no table */

	rlwimi	r12, r10, 23, 20, 28	/* Compute pte address */
	lwz	r11, 4(r12)		/* Get pte entry */
	andi.	r13, r11, _PAGE_PRESENT	/* Is the page present? */
	beq	2f			/* Bail if not present */

	ori	r11, r11, _PAGE_ACCESSED
	stw	r11, 4(r12)

	/* Jump to common TLB load point */
	b	finish_tlb_load

2:
	/* The bailout.  Restore registers to pre-exception conditions
	 * and call the heavyweights to help us out.
	 */
	mfspr	r11, SPRN_SPRG7R
	mtcr	r11
	mfspr	r13, SPRN_SPRG5R
	mfspr	r12, SPRN_SPRG4R
	mfspr	r11, SPRN_SPRG1
	mfspr	r10, SPRN_SPRG0
	b	InstructionStorage

	/* Debug Interrupt */
	DEBUG_CRIT_EXCEPTION

/*
 * Local functions
 */
	/*
	 * Data TLB exceptions will bail out to this point
	 * if they can't resolve the lightweight TLB fault.
	 */
data_access:
	NORMAL_EXCEPTION_PROLOG
	mfspr	r5,SPRN_ESR		/* Grab the ESR, save it, pass arg3 */
	stw	r5,_ESR(r11)
	mfspr	r4,SPRN_DEAR		/* Grab the DEAR, save it, pass arg2 */
	EXC_XFER_EE_LITE(0x0300, handle_page_fault)

/*

 * Both the instruction and data TLB miss get to this
 * point to load the TLB.
 * 	r10 - EA of fault
 * 	r11 - available to use
 *	r12 - Pointer to the 64-bit PTE
 *	r13 - available to use
 *	MMUCR - loaded with proper value when we get here
 *	Upon exit, we reload everything and RFI.
 */
finish_tlb_load:
	/*
	 * We set execute, because we don't have the granularity to
	 * properly set this at the page level (Linux problem).
	 * If shared is set, we cause a zero PID->TID load.
	 * Many of these bits are software only.  Bits we don't set
	 * here we (properly should) assume have the appropriate value.
	 */

	/* Load the next available TLB index */
	lis	r13, tlb_44x_index@ha
	lwz	r13, tlb_44x_index@l(r13)
	/* Load the TLB high watermark */
	lis	r11, tlb_44x_hwater@ha
	lwz	r11, tlb_44x_hwater@l(r11)

	/* Increment, rollover, and store TLB index */
	addi	r13, r13, 1
	cmpw	0, r13, r11			/* reserve entries */
	ble	7f
	li	r13, 0
7:
	/* Store the next available TLB index */
	lis	r11, tlb_44x_index@ha
	stw	r13, tlb_44x_index@l(r11)

	lwz	r11, 0(r12)			/* Get MS word of PTE */
	lwz	r12, 4(r12)			/* Get LS word of PTE */
	rlwimi	r11, r12, 0, 0 , 19		/* Insert RPN */
	tlbwe	r11, r13, PPC44x_TLB_XLAT	/* Write XLAT */

	/*
	 * Create PAGEID. This is the faulting address,
	 * page size, and valid flag.
	 */
	li	r11, PPC44x_TLB_VALID | PPC44x_TLB_4K
	rlwimi	r10, r11, 0, 20, 31		/* Insert valid and page size */
	tlbwe	r10, r13, PPC44x_TLB_PAGEID	/* Write PAGEID */

	li	r10, PPC44x_TLB_SR@l		/* Set SR */
	rlwimi	r10, r12, 0, 30, 30		/* Set SW = _PAGE_RW */
	rlwimi	r10, r12, 29, 29, 29		/* SX = _PAGE_HWEXEC */
	rlwimi	r10, r12, 29, 28, 28		/* UR = _PAGE_USER */
	rlwimi	r11, r12, 31, 26, 26		/* (_PAGE_USER>>1)->r12 */
	and	r11, r12, r11			/* HWEXEC & USER */
	rlwimi	r10, r11, 0, 26, 26		/* UX = HWEXEC & USER */

	rlwimi	r12, r10, 0, 26, 31		/* Insert static perms */
<<<<<<< HEAD
	rlwinm	r12, r12, 0, 20, 15		/* Clear U0-U3 */
#ifdef CONFIG_XILINX_DISABLE_44x_CACHE
	ori	r12, r12, PPC44x_TLB_I
#endif
=======

	/*
	 * Clear U0-U3 and WL1 IL1I IL1D IL2I IL2D bits which are added
	 * on newer 440 cores like the 440x6 used on AMCC 460EX/460GT (see
	 * include/asm-powerpc/pgtable-ppc32.h for details).
	 */
	rlwinm	r12, r12, 0, 20, 10

>>>>>>> c6d8f400
	tlbwe	r12, r13, PPC44x_TLB_ATTRIB	/* Write ATTRIB */

	/* Done...restore registers and get out of here.
	*/
	mfspr	r11, SPRN_SPRG7R
	mtcr	r11
	mfspr	r13, SPRN_SPRG5R
	mfspr	r12, SPRN_SPRG4R
	mfspr	r11, SPRN_SPRG1
	mfspr	r10, SPRN_SPRG0
	rfi					/* Force context change */

/*
 * Global functions
 */

/*
 * Adjust the machine check IVOR on 440A cores
 */
_GLOBAL(__fixup_440A_mcheck)
	li	r3,MachineCheckA@l
	mtspr	SPRN_IVOR1,r3
	sync
	blr

/*
 * extern void giveup_altivec(struct task_struct *prev)
 *
 * The 44x core does not have an AltiVec unit.
 */
_GLOBAL(giveup_altivec)
	blr

/*
 * extern void giveup_fpu(struct task_struct *prev)
 *
 * The 44x core does not have an FPU.
 */
#ifndef CONFIG_PPC_FPU
_GLOBAL(giveup_fpu)
	blr
#endif

_GLOBAL(set_context)

#ifdef CONFIG_BDI_SWITCH
	/* Context switch the PTE pointer for the Abatron BDI2000.
	 * The PGDIR is the second parameter.
	 */
	lis	r5, abatron_pteptrs@h
	ori	r5, r5, abatron_pteptrs@l
	stw	r4, 0x4(r5)
#endif
	mtspr	SPRN_PID,r3
	isync			/* Force context change */
	blr

/*
 * We put a few things here that have to be page-aligned. This stuff
 * goes at the beginning of the data segment, which is page-aligned.
 */
	.data
	.align	12
	.globl	sdata
sdata:
	.globl	empty_zero_page
empty_zero_page:
	.space	4096

/*
 * To support >32-bit physical addresses, we use an 8KB pgdir.
 */
	.globl	swapper_pg_dir
swapper_pg_dir:
	.space	PGD_TABLE_SIZE

/* Reserved 4k for the critical exception stack & 4k for the machine
 * check stack per CPU for kernel mode exceptions */
	.section .bss
        .align 12
exception_stack_bottom:
	.space	BOOKE_EXCEPTION_STACK_SIZE
	.globl	exception_stack_top
exception_stack_top:

/*
 * Room for two PTE pointers, usually the kernel and current user pointers
 * to their respective root page table.
 */
abatron_pteptrs:
	.space	8<|MERGE_RESOLUTION|>--- conflicted
+++ resolved
@@ -697,12 +697,6 @@
 	rlwimi	r10, r11, 0, 26, 26		/* UX = HWEXEC & USER */
 
 	rlwimi	r12, r10, 0, 26, 31		/* Insert static perms */
-<<<<<<< HEAD
-	rlwinm	r12, r12, 0, 20, 15		/* Clear U0-U3 */
-#ifdef CONFIG_XILINX_DISABLE_44x_CACHE
-	ori	r12, r12, PPC44x_TLB_I
-#endif
-=======
 
 	/*
 	 * Clear U0-U3 and WL1 IL1I IL1D IL2I IL2D bits which are added
@@ -711,7 +705,9 @@
 	 */
 	rlwinm	r12, r12, 0, 20, 10
 
->>>>>>> c6d8f400
+#ifdef CONFIG_XILINX_DISABLE_44x_CACHE
+	ori	r12, r12, PPC44x_TLB_I
+#endif
 	tlbwe	r12, r13, PPC44x_TLB_ATTRIB	/* Write ATTRIB */
 
 	/* Done...restore registers and get out of here.
