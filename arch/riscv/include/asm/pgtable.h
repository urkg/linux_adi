/* SPDX-License-Identifier: GPL-2.0-only */
/*
 * Copyright (C) 2012 Regents of the University of California
 */

#ifndef _ASM_RISCV_PGTABLE_H
#define _ASM_RISCV_PGTABLE_H

#include <linux/mmzone.h>
#include <linux/sizes.h>

#include <asm/pgtable-bits.h>

#ifndef CONFIG_MMU
#define KERNEL_LINK_ADDR	PAGE_OFFSET
#define KERN_VIRT_SIZE		(UL(-1))
#else

#define ADDRESS_SPACE_END	(UL(-1))

#ifdef CONFIG_64BIT
/* Leave 2GB for kernel and BPF at the end of the address space */
#define KERNEL_LINK_ADDR	(ADDRESS_SPACE_END - SZ_2G + 1)
#else
#define KERNEL_LINK_ADDR	PAGE_OFFSET
#endif

/* Number of entries in the page global directory */
#define PTRS_PER_PGD    (PAGE_SIZE / sizeof(pgd_t))
/* Number of entries in the page table */
#define PTRS_PER_PTE    (PAGE_SIZE / sizeof(pte_t))

/*
 * Half of the kernel address space (1/4 of the entries of the page global
 * directory) is for the direct mapping.
 */
#define KERN_VIRT_SIZE          ((PTRS_PER_PGD / 2 * PGDIR_SIZE) / 2)

#define VMALLOC_SIZE     (KERN_VIRT_SIZE >> 1)
#define VMALLOC_END      PAGE_OFFSET
#define VMALLOC_START    (PAGE_OFFSET - VMALLOC_SIZE)

#define BPF_JIT_REGION_SIZE	(SZ_128M)
#ifdef CONFIG_64BIT
#define BPF_JIT_REGION_START	(BPF_JIT_REGION_END - BPF_JIT_REGION_SIZE)
#define BPF_JIT_REGION_END	(MODULES_END)
#else
#define BPF_JIT_REGION_START	(PAGE_OFFSET - BPF_JIT_REGION_SIZE)
#define BPF_JIT_REGION_END	(VMALLOC_END)
#endif

/* Modules always live before the kernel */
#ifdef CONFIG_64BIT
/* This is used to define the end of the KASAN shadow region */
#define MODULES_LOWEST_VADDR	(KERNEL_LINK_ADDR - SZ_2G)
#define MODULES_VADDR		(PFN_ALIGN((unsigned long)&_end) - SZ_2G)
#define MODULES_END		(PFN_ALIGN((unsigned long)&_start))
#endif

/*
 * Roughly size the vmemmap space to be large enough to fit enough
 * struct pages to map half the virtual address space. Then
 * position vmemmap directly below the VMALLOC region.
 */
#define VA_BITS_SV32 32
#ifdef CONFIG_64BIT
#define VA_BITS_SV39 39
#define VA_BITS_SV48 48
#define VA_BITS_SV57 57

#define VA_BITS		(pgtable_l5_enabled ? \
				VA_BITS_SV57 : (pgtable_l4_enabled ? VA_BITS_SV48 : VA_BITS_SV39))
#else
#define VA_BITS		VA_BITS_SV32
#endif

#define VMEMMAP_SHIFT \
	(VA_BITS - PAGE_SHIFT - 1 + STRUCT_PAGE_MAX_SHIFT)
#define VMEMMAP_SIZE	BIT(VMEMMAP_SHIFT)
#define VMEMMAP_END	VMALLOC_START
#define VMEMMAP_START	(VMALLOC_START - VMEMMAP_SIZE)

/*
 * Define vmemmap for pfn_to_page & page_to_pfn calls. Needed if kernel
 * is configured with CONFIG_SPARSEMEM_VMEMMAP enabled.
 */
#define vmemmap		((struct page *)VMEMMAP_START)

#define PCI_IO_SIZE      SZ_16M
#define PCI_IO_END       VMEMMAP_START
#define PCI_IO_START     (PCI_IO_END - PCI_IO_SIZE)

#define FIXADDR_TOP      PCI_IO_START
#ifdef CONFIG_64BIT
#define MAX_FDT_SIZE	 PMD_SIZE
#define FIX_FDT_SIZE	 (MAX_FDT_SIZE + SZ_2M)
#define FIXADDR_SIZE     (PMD_SIZE + FIX_FDT_SIZE)
#else
#define MAX_FDT_SIZE	 PGDIR_SIZE
#define FIX_FDT_SIZE	 MAX_FDT_SIZE
#define FIXADDR_SIZE     (PGDIR_SIZE + FIX_FDT_SIZE)
#endif
#define FIXADDR_START    (FIXADDR_TOP - FIXADDR_SIZE)

#endif

#ifdef CONFIG_XIP_KERNEL
#define XIP_OFFSET		SZ_32M
#define XIP_OFFSET_MASK		(SZ_32M - 1)
#else
#define XIP_OFFSET		0
#endif

#ifndef __ASSEMBLY__

#include <asm/page.h>
#include <asm/tlbflush.h>
#include <linux/mm_types.h>
#include <asm/compat.h>

#define __page_val_to_pfn(_val)  (((_val) & _PAGE_PFN_MASK) >> _PAGE_PFN_SHIFT)

#ifdef CONFIG_64BIT
#include <asm/pgtable-64.h>

#define VA_USER_SV39 (UL(1) << (VA_BITS_SV39 - 1))
#define VA_USER_SV48 (UL(1) << (VA_BITS_SV48 - 1))
#define VA_USER_SV57 (UL(1) << (VA_BITS_SV57 - 1))

#ifdef CONFIG_COMPAT
#define MMAP_VA_BITS_64 ((VA_BITS >= VA_BITS_SV48) ? VA_BITS_SV48 : VA_BITS)
#define MMAP_MIN_VA_BITS_64 (VA_BITS_SV39)
#define MMAP_VA_BITS (is_compat_task() ? VA_BITS_SV32 : MMAP_VA_BITS_64)
#define MMAP_MIN_VA_BITS (is_compat_task() ? VA_BITS_SV32 : MMAP_MIN_VA_BITS_64)
#else
#define MMAP_VA_BITS ((VA_BITS >= VA_BITS_SV48) ? VA_BITS_SV48 : VA_BITS)
#define MMAP_MIN_VA_BITS (VA_BITS_SV39)
#endif /* CONFIG_COMPAT */

#else
#include <asm/pgtable-32.h>
#endif /* CONFIG_64BIT */

#include <linux/page_table_check.h>

#ifdef CONFIG_XIP_KERNEL
#define XIP_FIXUP(addr) ({							\
	uintptr_t __a = (uintptr_t)(addr);					\
	(__a >= CONFIG_XIP_PHYS_ADDR && \
	 __a < CONFIG_XIP_PHYS_ADDR + XIP_OFFSET * 2) ?	\
		__a - CONFIG_XIP_PHYS_ADDR + CONFIG_PHYS_RAM_BASE - XIP_OFFSET :\
		__a;								\
	})
#else
#define XIP_FIXUP(addr)		(addr)
#endif /* CONFIG_XIP_KERNEL */

struct pt_alloc_ops {
	pte_t *(*get_pte_virt)(phys_addr_t pa);
	phys_addr_t (*alloc_pte)(uintptr_t va);
#ifndef __PAGETABLE_PMD_FOLDED
	pmd_t *(*get_pmd_virt)(phys_addr_t pa);
	phys_addr_t (*alloc_pmd)(uintptr_t va);
	pud_t *(*get_pud_virt)(phys_addr_t pa);
	phys_addr_t (*alloc_pud)(uintptr_t va);
	p4d_t *(*get_p4d_virt)(phys_addr_t pa);
	phys_addr_t (*alloc_p4d)(uintptr_t va);
#endif
};

extern struct pt_alloc_ops pt_ops __initdata;

#ifdef CONFIG_MMU
/* Number of PGD entries that a user-mode program can use */
#define USER_PTRS_PER_PGD   (TASK_SIZE / PGDIR_SIZE)

/* Page protection bits */
#define _PAGE_BASE	(_PAGE_PRESENT | _PAGE_ACCESSED | _PAGE_USER)

#define PAGE_NONE		__pgprot(_PAGE_PROT_NONE | _PAGE_READ)
#define PAGE_READ		__pgprot(_PAGE_BASE | _PAGE_READ)
#define PAGE_WRITE		__pgprot(_PAGE_BASE | _PAGE_READ | _PAGE_WRITE)
#define PAGE_EXEC		__pgprot(_PAGE_BASE | _PAGE_EXEC)
#define PAGE_READ_EXEC		__pgprot(_PAGE_BASE | _PAGE_READ | _PAGE_EXEC)
#define PAGE_WRITE_EXEC		__pgprot(_PAGE_BASE | _PAGE_READ |	\
					 _PAGE_EXEC | _PAGE_WRITE)

#define PAGE_COPY		PAGE_READ
#define PAGE_COPY_EXEC		PAGE_READ_EXEC
#define PAGE_SHARED		PAGE_WRITE
#define PAGE_SHARED_EXEC	PAGE_WRITE_EXEC

#define _PAGE_KERNEL		(_PAGE_READ \
				| _PAGE_WRITE \
				| _PAGE_PRESENT \
				| _PAGE_ACCESSED \
				| _PAGE_DIRTY \
				| _PAGE_GLOBAL)

#define PAGE_KERNEL		__pgprot(_PAGE_KERNEL)
#define PAGE_KERNEL_READ	__pgprot(_PAGE_KERNEL & ~_PAGE_WRITE)
#define PAGE_KERNEL_EXEC	__pgprot(_PAGE_KERNEL | _PAGE_EXEC)
#define PAGE_KERNEL_READ_EXEC	__pgprot((_PAGE_KERNEL & ~_PAGE_WRITE) \
					 | _PAGE_EXEC)

#define PAGE_TABLE		__pgprot(_PAGE_TABLE)

#define _PAGE_IOREMAP	((_PAGE_KERNEL & ~_PAGE_MTMASK) | _PAGE_IO)
#define PAGE_KERNEL_IO		__pgprot(_PAGE_IOREMAP)

extern pgd_t swapper_pg_dir[];
extern pgd_t trampoline_pg_dir[];
extern pgd_t early_pg_dir[];

#ifdef CONFIG_TRANSPARENT_HUGEPAGE
static inline int pmd_present(pmd_t pmd)
{
	/*
	 * Checking for _PAGE_LEAF is needed too because:
	 * When splitting a THP, split_huge_page() will temporarily clear
	 * the present bit, in this situation, pmd_present() and
	 * pmd_trans_huge() still needs to return true.
	 */
	return (pmd_val(pmd) & (_PAGE_PRESENT | _PAGE_PROT_NONE | _PAGE_LEAF));
}
#else
static inline int pmd_present(pmd_t pmd)
{
	return (pmd_val(pmd) & (_PAGE_PRESENT | _PAGE_PROT_NONE));
}
#endif

static inline int pmd_none(pmd_t pmd)
{
	return (pmd_val(pmd) == 0);
}

static inline int pmd_bad(pmd_t pmd)
{
	return !pmd_present(pmd) || (pmd_val(pmd) & _PAGE_LEAF);
}

#define pmd_leaf	pmd_leaf
static inline int pmd_leaf(pmd_t pmd)
{
	return pmd_present(pmd) && (pmd_val(pmd) & _PAGE_LEAF);
}

static inline void set_pmd(pmd_t *pmdp, pmd_t pmd)
{
	WRITE_ONCE(*pmdp, pmd);
}

static inline void pmd_clear(pmd_t *pmdp)
{
	set_pmd(pmdp, __pmd(0));
}

static inline pgd_t pfn_pgd(unsigned long pfn, pgprot_t prot)
{
	unsigned long prot_val = pgprot_val(prot);

	ALT_THEAD_PMA(prot_val);

	return __pgd((pfn << _PAGE_PFN_SHIFT) | prot_val);
}

static inline unsigned long _pgd_pfn(pgd_t pgd)
{
	return __page_val_to_pfn(pgd_val(pgd));
}

static inline struct page *pmd_page(pmd_t pmd)
{
	return pfn_to_page(__page_val_to_pfn(pmd_val(pmd)));
}

static inline unsigned long pmd_page_vaddr(pmd_t pmd)
{
	return (unsigned long)pfn_to_virt(__page_val_to_pfn(pmd_val(pmd)));
}

static inline pte_t pmd_pte(pmd_t pmd)
{
	return __pte(pmd_val(pmd));
}

static inline pte_t pud_pte(pud_t pud)
{
	return __pte(pud_val(pud));
}

#ifdef CONFIG_RISCV_ISA_SVNAPOT
#include <asm/cpufeature.h>

static __always_inline bool has_svnapot(void)
{
	return riscv_has_extension_likely(RISCV_ISA_EXT_SVNAPOT);
}

static inline unsigned long pte_napot(pte_t pte)
{
	return pte_val(pte) & _PAGE_NAPOT;
}

static inline pte_t pte_mknapot(pte_t pte, unsigned int order)
{
	int pos = order - 1 + _PAGE_PFN_SHIFT;
	unsigned long napot_bit = BIT(pos);
	unsigned long napot_mask = ~GENMASK(pos, _PAGE_PFN_SHIFT);

	return __pte((pte_val(pte) & napot_mask) | napot_bit | _PAGE_NAPOT);
}

#else

static __always_inline bool has_svnapot(void) { return false; }

static inline unsigned long pte_napot(pte_t pte)
{
	return 0;
}

#endif /* CONFIG_RISCV_ISA_SVNAPOT */

/* Yields the page frame number (PFN) of a page table entry */
static inline unsigned long pte_pfn(pte_t pte)
{
	unsigned long res  = __page_val_to_pfn(pte_val(pte));

	if (has_svnapot() && pte_napot(pte))
		res = res & (res - 1UL);

	return res;
}

#define pte_page(x)     pfn_to_page(pte_pfn(x))

/* Constructs a page table entry */
static inline pte_t pfn_pte(unsigned long pfn, pgprot_t prot)
{
	unsigned long prot_val = pgprot_val(prot);

	ALT_THEAD_PMA(prot_val);

	return __pte((pfn << _PAGE_PFN_SHIFT) | prot_val);
}

#define mk_pte(page, prot)       pfn_pte(page_to_pfn(page), prot)

static inline int pte_present(pte_t pte)
{
	return (pte_val(pte) & (_PAGE_PRESENT | _PAGE_PROT_NONE));
}

static inline int pte_none(pte_t pte)
{
	return (pte_val(pte) == 0);
}

static inline int pte_write(pte_t pte)
{
	return pte_val(pte) & _PAGE_WRITE;
}

static inline int pte_exec(pte_t pte)
{
	return pte_val(pte) & _PAGE_EXEC;
}

static inline int pte_user(pte_t pte)
{
	return pte_val(pte) & _PAGE_USER;
}

static inline int pte_huge(pte_t pte)
{
	return pte_present(pte) && (pte_val(pte) & _PAGE_LEAF);
}

static inline int pte_dirty(pte_t pte)
{
	return pte_val(pte) & _PAGE_DIRTY;
}

static inline int pte_young(pte_t pte)
{
	return pte_val(pte) & _PAGE_ACCESSED;
}

static inline int pte_special(pte_t pte)
{
	return pte_val(pte) & _PAGE_SPECIAL;
}

/* static inline pte_t pte_rdprotect(pte_t pte) */

static inline pte_t pte_wrprotect(pte_t pte)
{
	return __pte(pte_val(pte) & ~(_PAGE_WRITE));
}

/* static inline pte_t pte_mkread(pte_t pte) */

static inline pte_t pte_mkwrite_novma(pte_t pte)
{
	return __pte(pte_val(pte) | _PAGE_WRITE);
}

/* static inline pte_t pte_mkexec(pte_t pte) */

static inline pte_t pte_mkdirty(pte_t pte)
{
	return __pte(pte_val(pte) | _PAGE_DIRTY);
}

static inline pte_t pte_mkclean(pte_t pte)
{
	return __pte(pte_val(pte) & ~(_PAGE_DIRTY));
}

static inline pte_t pte_mkyoung(pte_t pte)
{
	return __pte(pte_val(pte) | _PAGE_ACCESSED);
}

static inline pte_t pte_mkold(pte_t pte)
{
	return __pte(pte_val(pte) & ~(_PAGE_ACCESSED));
}

static inline pte_t pte_mkspecial(pte_t pte)
{
	return __pte(pte_val(pte) | _PAGE_SPECIAL);
}

static inline pte_t pte_mkhuge(pte_t pte)
{
	return pte;
}

#ifdef CONFIG_NUMA_BALANCING
/*
 * See the comment in include/asm-generic/pgtable.h
 */
static inline int pte_protnone(pte_t pte)
{
	return (pte_val(pte) & (_PAGE_PRESENT | _PAGE_PROT_NONE)) == _PAGE_PROT_NONE;
}

static inline int pmd_protnone(pmd_t pmd)
{
	return pte_protnone(pmd_pte(pmd));
}
#endif

/* Modify page protection bits */
static inline pte_t pte_modify(pte_t pte, pgprot_t newprot)
{
	unsigned long newprot_val = pgprot_val(newprot);

	ALT_THEAD_PMA(newprot_val);

	return __pte((pte_val(pte) & _PAGE_CHG_MASK) | newprot_val);
}

#define pgd_ERROR(e) \
	pr_err("%s:%d: bad pgd " PTE_FMT ".\n", __FILE__, __LINE__, pgd_val(e))


/* Commit new configuration to MMU hardware */
static inline void update_mmu_cache_range(struct vm_fault *vmf,
		struct vm_area_struct *vma, unsigned long address,
		pte_t *ptep, unsigned int nr)
{
	/*
	 * The kernel assumes that TLBs don't cache invalid entries, but
	 * in RISC-V, SFENCE.VMA specifies an ordering constraint, not a
	 * cache flush; it is necessary even after writing invalid entries.
	 * Relying on flush_tlb_fix_spurious_fault would suffice, but
	 * the extra traps reduce performance.  So, eagerly SFENCE.VMA.
	 */
	while (nr--)
		local_flush_tlb_page(address + nr * PAGE_SIZE);
}
#define update_mmu_cache(vma, addr, ptep) \
	update_mmu_cache_range(NULL, vma, addr, ptep, 1)

#define __HAVE_ARCH_UPDATE_MMU_TLB
#define update_mmu_tlb update_mmu_cache

static inline void update_mmu_cache_pmd(struct vm_area_struct *vma,
		unsigned long address, pmd_t *pmdp)
{
	pte_t *ptep = (pte_t *)pmdp;

	update_mmu_cache(vma, address, ptep);
}

#define __HAVE_ARCH_PTE_SAME
static inline int pte_same(pte_t pte_a, pte_t pte_b)
{
	return pte_val(pte_a) == pte_val(pte_b);
}

/*
 * Certain architectures need to do special things when PTEs within
 * a page table are directly modified.  Thus, the following hook is
 * made available.
 */
static inline void set_pte(pte_t *ptep, pte_t pteval)
{
	WRITE_ONCE(*ptep, pteval);
}

void flush_icache_pte(pte_t pte);

static inline void __set_pte_at(pte_t *ptep, pte_t pteval)
{
	if (pte_present(pteval) && pte_exec(pteval))
		flush_icache_pte(pteval);

	set_pte(ptep, pteval);
}

static inline void set_ptes(struct mm_struct *mm, unsigned long addr,
		pte_t *ptep, pte_t pteval, unsigned int nr)
{
	page_table_check_ptes_set(mm, ptep, pteval, nr);

	for (;;) {
		__set_pte_at(ptep, pteval);
		if (--nr == 0)
			break;
		ptep++;
		pte_val(pteval) += 1 << _PAGE_PFN_SHIFT;
	}
}
#define set_ptes set_ptes

static inline void pte_clear(struct mm_struct *mm,
	unsigned long addr, pte_t *ptep)
{
	__set_pte_at(ptep, __pte(0));
}

#define __HAVE_ARCH_PTEP_SET_ACCESS_FLAGS	/* defined in mm/pgtable.c */
extern int ptep_set_access_flags(struct vm_area_struct *vma, unsigned long address,
				 pte_t *ptep, pte_t entry, int dirty);
#define __HAVE_ARCH_PTEP_TEST_AND_CLEAR_YOUNG	/* defined in mm/pgtable.c */
extern int ptep_test_and_clear_young(struct vm_area_struct *vma, unsigned long address,
				     pte_t *ptep);

#define __HAVE_ARCH_PTEP_GET_AND_CLEAR
static inline pte_t ptep_get_and_clear(struct mm_struct *mm,
				       unsigned long address, pte_t *ptep)
{
	pte_t pte = __pte(atomic_long_xchg((atomic_long_t *)ptep, 0));

	page_table_check_pte_clear(mm, pte);

	return pte;
}

#define __HAVE_ARCH_PTEP_SET_WRPROTECT
static inline void ptep_set_wrprotect(struct mm_struct *mm,
				      unsigned long address, pte_t *ptep)
{
	atomic_long_and(~(unsigned long)_PAGE_WRITE, (atomic_long_t *)ptep);
}

#define __HAVE_ARCH_PTEP_CLEAR_YOUNG_FLUSH
static inline int ptep_clear_flush_young(struct vm_area_struct *vma,
					 unsigned long address, pte_t *ptep)
{
	/*
	 * This comment is borrowed from x86, but applies equally to RISC-V:
	 *
	 * Clearing the accessed bit without a TLB flush
	 * doesn't cause data corruption. [ It could cause incorrect
	 * page aging and the (mistaken) reclaim of hot pages, but the
	 * chance of that should be relatively low. ]
	 *
	 * So as a performance optimization don't flush the TLB when
	 * clearing the accessed bit, it will eventually be flushed by
	 * a context switch or a VM operation anyway. [ In the rare
	 * event of it not getting flushed for a long time the delay
	 * shouldn't really matter because there's no real memory
	 * pressure for swapout to react to. ]
	 */
	return ptep_test_and_clear_young(vma, address, ptep);
}

#define pgprot_noncached pgprot_noncached
static inline pgprot_t pgprot_noncached(pgprot_t _prot)
{
	unsigned long prot = pgprot_val(_prot);

	prot &= ~_PAGE_MTMASK;
	prot |= _PAGE_IO;

	return __pgprot(prot);
}

#define pgprot_writecombine pgprot_writecombine
static inline pgprot_t pgprot_writecombine(pgprot_t _prot)
{
	unsigned long prot = pgprot_val(_prot);

	prot &= ~_PAGE_MTMASK;
	prot |= _PAGE_NOCACHE;

	return __pgprot(prot);
}

/*
 * THP functions
 */
static inline pmd_t pte_pmd(pte_t pte)
{
	return __pmd(pte_val(pte));
}

static inline pmd_t pmd_mkhuge(pmd_t pmd)
{
	return pmd;
}

static inline pmd_t pmd_mkinvalid(pmd_t pmd)
{
	return __pmd(pmd_val(pmd) & ~(_PAGE_PRESENT|_PAGE_PROT_NONE));
}

#define __pmd_to_phys(pmd)  (__page_val_to_pfn(pmd_val(pmd)) << PAGE_SHIFT)

static inline unsigned long pmd_pfn(pmd_t pmd)
{
	return ((__pmd_to_phys(pmd) & PMD_MASK) >> PAGE_SHIFT);
}

#define __pud_to_phys(pud)  (__page_val_to_pfn(pud_val(pud)) << PAGE_SHIFT)

static inline unsigned long pud_pfn(pud_t pud)
{
	return ((__pud_to_phys(pud) & PUD_MASK) >> PAGE_SHIFT);
}

static inline pmd_t pmd_modify(pmd_t pmd, pgprot_t newprot)
{
	return pte_pmd(pte_modify(pmd_pte(pmd), newprot));
}

#define pmd_write pmd_write
static inline int pmd_write(pmd_t pmd)
{
	return pte_write(pmd_pte(pmd));
}

<<<<<<< HEAD
#define pmd_dirty pmd_dirty
=======
#define pud_write pud_write
static inline int pud_write(pud_t pud)
{
	return pte_write(pud_pte(pud));
}

>>>>>>> 3f910b7a
static inline int pmd_dirty(pmd_t pmd)
{
	return pte_dirty(pmd_pte(pmd));
}

#define pmd_young pmd_young
static inline int pmd_young(pmd_t pmd)
{
	return pte_young(pmd_pte(pmd));
}

static inline int pmd_user(pmd_t pmd)
{
	return pte_user(pmd_pte(pmd));
}

static inline pmd_t pmd_mkold(pmd_t pmd)
{
	return pte_pmd(pte_mkold(pmd_pte(pmd)));
}

static inline pmd_t pmd_mkyoung(pmd_t pmd)
{
	return pte_pmd(pte_mkyoung(pmd_pte(pmd)));
}

static inline pmd_t pmd_mkwrite_novma(pmd_t pmd)
{
	return pte_pmd(pte_mkwrite_novma(pmd_pte(pmd)));
}

static inline pmd_t pmd_wrprotect(pmd_t pmd)
{
	return pte_pmd(pte_wrprotect(pmd_pte(pmd)));
}

static inline pmd_t pmd_mkclean(pmd_t pmd)
{
	return pte_pmd(pte_mkclean(pmd_pte(pmd)));
}

static inline pmd_t pmd_mkdirty(pmd_t pmd)
{
	return pte_pmd(pte_mkdirty(pmd_pte(pmd)));
}

static inline void set_pmd_at(struct mm_struct *mm, unsigned long addr,
				pmd_t *pmdp, pmd_t pmd)
{
	page_table_check_pmd_set(mm, pmdp, pmd);
	return __set_pte_at((pte_t *)pmdp, pmd_pte(pmd));
}

static inline void set_pud_at(struct mm_struct *mm, unsigned long addr,
				pud_t *pudp, pud_t pud)
{
	page_table_check_pud_set(mm, pudp, pud);
	return __set_pte_at((pte_t *)pudp, pud_pte(pud));
}

#ifdef CONFIG_PAGE_TABLE_CHECK
static inline bool pte_user_accessible_page(pte_t pte)
{
	return pte_present(pte) && pte_user(pte);
}

static inline bool pmd_user_accessible_page(pmd_t pmd)
{
	return pmd_leaf(pmd) && pmd_user(pmd);
}

static inline bool pud_user_accessible_page(pud_t pud)
{
	return pud_leaf(pud) && pud_user(pud);
}
#endif

#ifdef CONFIG_TRANSPARENT_HUGEPAGE
static inline int pmd_trans_huge(pmd_t pmd)
{
	return pmd_leaf(pmd);
}

#define __HAVE_ARCH_PMDP_SET_ACCESS_FLAGS
static inline int pmdp_set_access_flags(struct vm_area_struct *vma,
					unsigned long address, pmd_t *pmdp,
					pmd_t entry, int dirty)
{
	return ptep_set_access_flags(vma, address, (pte_t *)pmdp, pmd_pte(entry), dirty);
}

#define __HAVE_ARCH_PMDP_TEST_AND_CLEAR_YOUNG
static inline int pmdp_test_and_clear_young(struct vm_area_struct *vma,
					unsigned long address, pmd_t *pmdp)
{
	return ptep_test_and_clear_young(vma, address, (pte_t *)pmdp);
}

#define __HAVE_ARCH_PMDP_HUGE_GET_AND_CLEAR
static inline pmd_t pmdp_huge_get_and_clear(struct mm_struct *mm,
					unsigned long address, pmd_t *pmdp)
{
	pmd_t pmd = __pmd(atomic_long_xchg((atomic_long_t *)pmdp, 0));

	page_table_check_pmd_clear(mm, pmd);

	return pmd;
}

#define __HAVE_ARCH_PMDP_SET_WRPROTECT
static inline void pmdp_set_wrprotect(struct mm_struct *mm,
					unsigned long address, pmd_t *pmdp)
{
	ptep_set_wrprotect(mm, address, (pte_t *)pmdp);
}

#define pmdp_establish pmdp_establish
static inline pmd_t pmdp_establish(struct vm_area_struct *vma,
				unsigned long address, pmd_t *pmdp, pmd_t pmd)
{
	page_table_check_pmd_set(vma->vm_mm, pmdp, pmd);
	return __pmd(atomic_long_xchg((atomic_long_t *)pmdp, pmd_val(pmd)));
}

#define pmdp_collapse_flush pmdp_collapse_flush
extern pmd_t pmdp_collapse_flush(struct vm_area_struct *vma,
				 unsigned long address, pmd_t *pmdp);
#endif /* CONFIG_TRANSPARENT_HUGEPAGE */

/*
 * Encode/decode swap entries and swap PTEs. Swap PTEs are all PTEs that
 * are !pte_none() && !pte_present().
 *
 * Format of swap PTE:
 *	bit            0:	_PAGE_PRESENT (zero)
 *	bit       1 to 3:       _PAGE_LEAF (zero)
 *	bit            5:	_PAGE_PROT_NONE (zero)
 *	bit            6:	exclusive marker
 *	bits      7 to 11:	swap type
 *	bits 12 to XLEN-1:	swap offset
 */
#define __SWP_TYPE_SHIFT	7
#define __SWP_TYPE_BITS		5
#define __SWP_TYPE_MASK		((1UL << __SWP_TYPE_BITS) - 1)
#define __SWP_OFFSET_SHIFT	(__SWP_TYPE_BITS + __SWP_TYPE_SHIFT)

#define MAX_SWAPFILES_CHECK()	\
	BUILD_BUG_ON(MAX_SWAPFILES_SHIFT > __SWP_TYPE_BITS)

#define __swp_type(x)	(((x).val >> __SWP_TYPE_SHIFT) & __SWP_TYPE_MASK)
#define __swp_offset(x)	((x).val >> __SWP_OFFSET_SHIFT)
#define __swp_entry(type, offset) ((swp_entry_t) \
	{ (((type) & __SWP_TYPE_MASK) << __SWP_TYPE_SHIFT) | \
	  ((offset) << __SWP_OFFSET_SHIFT) })

#define __pte_to_swp_entry(pte)	((swp_entry_t) { pte_val(pte) })
#define __swp_entry_to_pte(x)	((pte_t) { (x).val })

static inline int pte_swp_exclusive(pte_t pte)
{
	return pte_val(pte) & _PAGE_SWP_EXCLUSIVE;
}

static inline pte_t pte_swp_mkexclusive(pte_t pte)
{
	return __pte(pte_val(pte) | _PAGE_SWP_EXCLUSIVE);
}

static inline pte_t pte_swp_clear_exclusive(pte_t pte)
{
	return __pte(pte_val(pte) & ~_PAGE_SWP_EXCLUSIVE);
}

#ifdef CONFIG_ARCH_ENABLE_THP_MIGRATION
#define __pmd_to_swp_entry(pmd) ((swp_entry_t) { pmd_val(pmd) })
#define __swp_entry_to_pmd(swp) __pmd((swp).val)
#endif /* CONFIG_ARCH_ENABLE_THP_MIGRATION */

/*
 * In the RV64 Linux scheme, we give the user half of the virtual-address space
 * and give the kernel the other (upper) half.
 */
#ifdef CONFIG_64BIT
#define KERN_VIRT_START	(-(BIT(VA_BITS)) + TASK_SIZE)
#else
#define KERN_VIRT_START	FIXADDR_START
#endif

/*
 * Task size is 0x4000000000 for RV64 or 0x9fc00000 for RV32.
 * Note that PGDIR_SIZE must evenly divide TASK_SIZE.
 * Task size is:
 * -        0x9fc00000	(~2.5GB) for RV32.
 * -      0x4000000000	( 256GB) for RV64 using SV39 mmu
 * -    0x800000000000	( 128TB) for RV64 using SV48 mmu
 * - 0x100000000000000	(  64PB) for RV64 using SV57 mmu
 *
 * Note that PGDIR_SIZE must evenly divide TASK_SIZE since "RISC-V
 * Instruction Set Manual Volume II: Privileged Architecture" states that
 * "load and store effective addresses, which are 64bits, must have bits
 * 63–48 all equal to bit 47, or else a page-fault exception will occur."
 * Similarly for SV57, bits 63–57 must be equal to bit 56.
 */
#ifdef CONFIG_64BIT
#define TASK_SIZE_64	(PGDIR_SIZE * PTRS_PER_PGD / 2)
#define TASK_SIZE_MIN	(PGDIR_SIZE_L3 * PTRS_PER_PGD / 2)

#ifdef CONFIG_COMPAT
#define TASK_SIZE_32	(_AC(0x80000000, UL))
#define TASK_SIZE	(test_thread_flag(TIF_32BIT) ? \
			 TASK_SIZE_32 : TASK_SIZE_64)
#else
#define TASK_SIZE	TASK_SIZE_64
#endif

#else
#define TASK_SIZE	FIXADDR_START
#define TASK_SIZE_MIN	TASK_SIZE
#endif

#else /* CONFIG_MMU */

#define PAGE_SHARED		__pgprot(0)
#define PAGE_KERNEL		__pgprot(0)
#define swapper_pg_dir		NULL
#define TASK_SIZE		0xffffffffUL
#define VMALLOC_START		_AC(0, UL)
#define VMALLOC_END		TASK_SIZE

#endif /* !CONFIG_MMU */

extern char _start[];
extern void *_dtb_early_va;
extern uintptr_t _dtb_early_pa;
#if defined(CONFIG_XIP_KERNEL) && defined(CONFIG_MMU)
#define dtb_early_va	(*(void **)XIP_FIXUP(&_dtb_early_va))
#define dtb_early_pa	(*(uintptr_t *)XIP_FIXUP(&_dtb_early_pa))
#else
#define dtb_early_va	_dtb_early_va
#define dtb_early_pa	_dtb_early_pa
#endif /* CONFIG_XIP_KERNEL */
extern u64 satp_mode;

void paging_init(void);
void misc_mem_init(void);

/*
 * ZERO_PAGE is a global shared page that is always zero,
 * used for zero-mapped memory areas, etc.
 */
extern unsigned long empty_zero_page[PAGE_SIZE / sizeof(unsigned long)];
#define ZERO_PAGE(vaddr) (virt_to_page(empty_zero_page))

#endif /* !__ASSEMBLY__ */

#endif /* _ASM_RISCV_PGTABLE_H */<|MERGE_RESOLUTION|>--- conflicted
+++ resolved
@@ -656,16 +656,13 @@
 	return pte_write(pmd_pte(pmd));
 }
 
-<<<<<<< HEAD
-#define pmd_dirty pmd_dirty
-=======
 #define pud_write pud_write
 static inline int pud_write(pud_t pud)
 {
 	return pte_write(pud_pte(pud));
 }
 
->>>>>>> 3f910b7a
+#define pmd_dirty pmd_dirty
 static inline int pmd_dirty(pmd_t pmd)
 {
 	return pte_dirty(pmd_pte(pmd));
