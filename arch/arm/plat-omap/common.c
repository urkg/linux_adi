/*
 * linux/arch/arm/plat-omap/common.c
 *
 * Code common to all OMAP machines.
 * The file is created by Tony Lindgren <tony@atomide.com>
 *
 * Copyright (C) 2009 Texas Instruments
 * Added OMAP4 support - Santosh Shilimkar <santosh.shilimkar@ti.com>
 *
 * This program is free software; you can redistribute it and/or modify
 * it under the terms of the GNU General Public License version 2 as
 * published by the Free Software Foundation.
 */
#include <linux/kernel.h>
#include <linux/init.h>
#include <linux/io.h>
#include <linux/omapfb.h>

#include <plat/common.h>
#include <plat/board.h>
#include <plat/vram.h>
#include <plat/dsp.h>


#define NO_LENGTH_CHECK 0xffffffff

struct omap_board_config_kernel *omap_board_config;
int omap_board_config_size;

static const void *get_config(u16 tag, size_t len, int skip, size_t *len_out)
{
	struct omap_board_config_kernel *kinfo = NULL;
	int i;

	/* Try to find the config from the board-specific structures
	 * in the kernel. */
	for (i = 0; i < omap_board_config_size; i++) {
		if (omap_board_config[i].tag == tag) {
			if (skip == 0) {
				kinfo = &omap_board_config[i];
				break;
			} else {
				skip--;
			}
		}
	}
	if (kinfo == NULL)
		return NULL;
	return kinfo->data;
}

const void *__omap_get_config(u16 tag, size_t len, int nr)
{
        return get_config(tag, len, nr, NULL);
}
EXPORT_SYMBOL(__omap_get_config);

const void *omap_get_var_config(u16 tag, size_t *len)
{
        return get_config(tag, NO_LENGTH_CHECK, 0, len);
}
EXPORT_SYMBOL(omap_get_var_config);

void __init omap_reserve(void)
{
	omapfb_reserve_sdram_memblock();
	omap_vram_reserve_sdram_memblock();
<<<<<<< HEAD
}
=======
	omap_dsp_reserve_sdram_memblock();
}

/*
 * 32KHz clocksource ... always available, on pretty most chips except
 * OMAP 730 and 1510.  Other timers could be used as clocksources, with
 * higher resolution in free-running counter modes (e.g. 12 MHz xtal),
 * but systems won't necessarily want to spend resources that way.
 */

#define OMAP16XX_TIMER_32K_SYNCHRONIZED		0xfffbc410

#if !(defined(CONFIG_ARCH_OMAP730) || defined(CONFIG_ARCH_OMAP15XX))

#include <linux/clocksource.h>

/*
 * offset_32k holds the init time counter value. It is then subtracted
 * from every counter read to achieve a counter that counts time from the
 * kernel boot (needed for sched_clock()).
 */
static u32 offset_32k __read_mostly;

#ifdef CONFIG_ARCH_OMAP16XX
static cycle_t omap16xx_32k_read(struct clocksource *cs)
{
	return omap_readl(OMAP16XX_TIMER_32K_SYNCHRONIZED) - offset_32k;
}
#else
#define omap16xx_32k_read	NULL
#endif

#ifdef CONFIG_ARCH_OMAP2420
static cycle_t omap2420_32k_read(struct clocksource *cs)
{
	return omap_readl(OMAP2420_32KSYNCT_BASE + 0x10) - offset_32k;
}
#else
#define omap2420_32k_read	NULL
#endif

#ifdef CONFIG_ARCH_OMAP2430
static cycle_t omap2430_32k_read(struct clocksource *cs)
{
	return omap_readl(OMAP2430_32KSYNCT_BASE + 0x10) - offset_32k;
}
#else
#define omap2430_32k_read	NULL
#endif

#ifdef CONFIG_ARCH_OMAP3
static cycle_t omap34xx_32k_read(struct clocksource *cs)
{
	return omap_readl(OMAP3430_32KSYNCT_BASE + 0x10) - offset_32k;
}
#else
#define omap34xx_32k_read	NULL
#endif

#ifdef CONFIG_ARCH_OMAP4
static cycle_t omap44xx_32k_read(struct clocksource *cs)
{
	return omap_readl(OMAP4430_32KSYNCT_BASE + 0x10) - offset_32k;
}
#else
#define omap44xx_32k_read	NULL
#endif

/*
 * Kernel assumes that sched_clock can be called early but may not have
 * things ready yet.
 */
static cycle_t omap_32k_read_dummy(struct clocksource *cs)
{
	return 0;
}

static struct clocksource clocksource_32k = {
	.name		= "32k_counter",
	.rating		= 250,
	.read		= omap_32k_read_dummy,
	.mask		= CLOCKSOURCE_MASK(32),
	.shift		= 10,
	.flags		= CLOCK_SOURCE_IS_CONTINUOUS,
};

/*
 * Returns current time from boot in nsecs. It's OK for this to wrap
 * around for now, as it's just a relative time stamp.
 */
unsigned long long sched_clock(void)
{
	return clocksource_cyc2ns(clocksource_32k.read(&clocksource_32k),
				  clocksource_32k.mult, clocksource_32k.shift);
}

/**
 * read_persistent_clock -  Return time from a persistent clock.
 *
 * Reads the time from a source which isn't disabled during PM, the
 * 32k sync timer.  Convert the cycles elapsed since last read into
 * nsecs and adds to a monotonically increasing timespec.
 */
static struct timespec persistent_ts;
static cycles_t cycles, last_cycles;
void read_persistent_clock(struct timespec *ts)
{
	unsigned long long nsecs;
	cycles_t delta;
	struct timespec *tsp = &persistent_ts;

	last_cycles = cycles;
	cycles = clocksource_32k.read(&clocksource_32k);
	delta = cycles - last_cycles;

	nsecs = clocksource_cyc2ns(delta,
				   clocksource_32k.mult, clocksource_32k.shift);

	timespec_add_ns(tsp, nsecs);
	*ts = *tsp;
}

static int __init omap_init_clocksource_32k(void)
{
	static char err[] __initdata = KERN_ERR
			"%s: can't register clocksource!\n";

	if (cpu_is_omap16xx() || cpu_class_is_omap2()) {
		struct clk *sync_32k_ick;

		if (cpu_is_omap16xx())
			clocksource_32k.read = omap16xx_32k_read;
		else if (cpu_is_omap2420())
			clocksource_32k.read = omap2420_32k_read;
		else if (cpu_is_omap2430())
			clocksource_32k.read = omap2430_32k_read;
		else if (cpu_is_omap34xx())
			clocksource_32k.read = omap34xx_32k_read;
		else if (cpu_is_omap44xx())
			clocksource_32k.read = omap44xx_32k_read;
		else
			return -ENODEV;

		sync_32k_ick = clk_get(NULL, "omap_32ksync_ick");
		if (sync_32k_ick)
			clk_enable(sync_32k_ick);

		clocksource_32k.mult = clocksource_hz2mult(32768,
					    clocksource_32k.shift);

		offset_32k = clocksource_32k.read(&clocksource_32k);

		if (clocksource_register(&clocksource_32k))
			printk(err, clocksource_32k.name);
	}
	return 0;
}
arch_initcall(omap_init_clocksource_32k);

#endif	/* !(defined(CONFIG_ARCH_OMAP730) || defined(CONFIG_ARCH_OMAP15XX)) */

/* Global address base setup code */

#if defined(CONFIG_ARCH_OMAP2) || defined(CONFIG_ARCH_OMAP3)

static void __init __omap2_set_globals(struct omap_globals *omap2_globals)
{
	omap2_set_globals_tap(omap2_globals);
	omap2_set_globals_sdrc(omap2_globals);
	omap2_set_globals_control(omap2_globals);
	omap2_set_globals_prcm(omap2_globals);
	omap2_set_globals_uart(omap2_globals);
}

#endif

#if defined(CONFIG_ARCH_OMAP2420)

static struct omap_globals omap242x_globals = {
	.class	= OMAP242X_CLASS,
	.tap	= OMAP2_L4_IO_ADDRESS(0x48014000),
	.sdrc	= OMAP2420_SDRC_BASE,
	.sms	= OMAP2420_SMS_BASE,
	.ctrl	= OMAP2420_CTRL_BASE,
	.prm	= OMAP2420_PRM_BASE,
	.cm	= OMAP2420_CM_BASE,
	.uart1_phys	= OMAP2_UART1_BASE,
	.uart2_phys	= OMAP2_UART2_BASE,
	.uart3_phys	= OMAP2_UART3_BASE,
};

void __init omap2_set_globals_242x(void)
{
	__omap2_set_globals(&omap242x_globals);
}
#endif

#if defined(CONFIG_ARCH_OMAP2430)

static struct omap_globals omap243x_globals = {
	.class	= OMAP243X_CLASS,
	.tap	= OMAP2_L4_IO_ADDRESS(0x4900a000),
	.sdrc	= OMAP243X_SDRC_BASE,
	.sms	= OMAP243X_SMS_BASE,
	.ctrl	= OMAP243X_CTRL_BASE,
	.prm	= OMAP2430_PRM_BASE,
	.cm	= OMAP2430_CM_BASE,
	.uart1_phys	= OMAP2_UART1_BASE,
	.uart2_phys	= OMAP2_UART2_BASE,
	.uart3_phys	= OMAP2_UART3_BASE,
};

void __init omap2_set_globals_243x(void)
{
	__omap2_set_globals(&omap243x_globals);
}
#endif

#if defined(CONFIG_ARCH_OMAP3)

static struct omap_globals omap3_globals = {
	.class	= OMAP343X_CLASS,
	.tap	= OMAP2_L4_IO_ADDRESS(0x4830A000),
	.sdrc	= OMAP343X_SDRC_BASE,
	.sms	= OMAP343X_SMS_BASE,
	.ctrl	= OMAP343X_CTRL_BASE,
	.prm	= OMAP3430_PRM_BASE,
	.cm	= OMAP3430_CM_BASE,
	.uart1_phys	= OMAP3_UART1_BASE,
	.uart2_phys	= OMAP3_UART2_BASE,
	.uart3_phys	= OMAP3_UART3_BASE,
	.uart4_phys	= OMAP3_UART4_BASE,	/* Only on 3630 */
};

void __init omap2_set_globals_3xxx(void)
{
	__omap2_set_globals(&omap3_globals);
}

void __init omap3_map_io(void)
{
	omap2_set_globals_3xxx();
	omap34xx_map_common_io();
}
#endif

#if defined(CONFIG_ARCH_OMAP4)
static struct omap_globals omap4_globals = {
	.class	= OMAP443X_CLASS,
	.tap	= OMAP2_L4_IO_ADDRESS(OMAP443X_SCM_BASE),
	.ctrl	= OMAP443X_CTRL_BASE,
	.prm	= OMAP4430_PRM_BASE,
	.cm	= OMAP4430_CM_BASE,
	.cm2	= OMAP4430_CM2_BASE,
	.uart1_phys	= OMAP4_UART1_BASE,
	.uart2_phys	= OMAP4_UART2_BASE,
	.uart3_phys	= OMAP4_UART3_BASE,
	.uart4_phys	= OMAP4_UART4_BASE,
};

void __init omap2_set_globals_443x(void)
{
	omap2_set_globals_tap(&omap4_globals);
	omap2_set_globals_control(&omap4_globals);
	omap2_set_globals_prcm(&omap4_globals);
	omap2_set_globals_uart(&omap4_globals);
}
#endif
>>>>>>> a4ac0d84
<|MERGE_RESOLUTION|>--- conflicted
+++ resolved
@@ -65,275 +65,5 @@
 {
 	omapfb_reserve_sdram_memblock();
 	omap_vram_reserve_sdram_memblock();
-<<<<<<< HEAD
-}
-=======
 	omap_dsp_reserve_sdram_memblock();
-}
-
-/*
- * 32KHz clocksource ... always available, on pretty most chips except
- * OMAP 730 and 1510.  Other timers could be used as clocksources, with
- * higher resolution in free-running counter modes (e.g. 12 MHz xtal),
- * but systems won't necessarily want to spend resources that way.
- */
-
-#define OMAP16XX_TIMER_32K_SYNCHRONIZED		0xfffbc410
-
-#if !(defined(CONFIG_ARCH_OMAP730) || defined(CONFIG_ARCH_OMAP15XX))
-
-#include <linux/clocksource.h>
-
-/*
- * offset_32k holds the init time counter value. It is then subtracted
- * from every counter read to achieve a counter that counts time from the
- * kernel boot (needed for sched_clock()).
- */
-static u32 offset_32k __read_mostly;
-
-#ifdef CONFIG_ARCH_OMAP16XX
-static cycle_t omap16xx_32k_read(struct clocksource *cs)
-{
-	return omap_readl(OMAP16XX_TIMER_32K_SYNCHRONIZED) - offset_32k;
-}
-#else
-#define omap16xx_32k_read	NULL
-#endif
-
-#ifdef CONFIG_ARCH_OMAP2420
-static cycle_t omap2420_32k_read(struct clocksource *cs)
-{
-	return omap_readl(OMAP2420_32KSYNCT_BASE + 0x10) - offset_32k;
-}
-#else
-#define omap2420_32k_read	NULL
-#endif
-
-#ifdef CONFIG_ARCH_OMAP2430
-static cycle_t omap2430_32k_read(struct clocksource *cs)
-{
-	return omap_readl(OMAP2430_32KSYNCT_BASE + 0x10) - offset_32k;
-}
-#else
-#define omap2430_32k_read	NULL
-#endif
-
-#ifdef CONFIG_ARCH_OMAP3
-static cycle_t omap34xx_32k_read(struct clocksource *cs)
-{
-	return omap_readl(OMAP3430_32KSYNCT_BASE + 0x10) - offset_32k;
-}
-#else
-#define omap34xx_32k_read	NULL
-#endif
-
-#ifdef CONFIG_ARCH_OMAP4
-static cycle_t omap44xx_32k_read(struct clocksource *cs)
-{
-	return omap_readl(OMAP4430_32KSYNCT_BASE + 0x10) - offset_32k;
-}
-#else
-#define omap44xx_32k_read	NULL
-#endif
-
-/*
- * Kernel assumes that sched_clock can be called early but may not have
- * things ready yet.
- */
-static cycle_t omap_32k_read_dummy(struct clocksource *cs)
-{
-	return 0;
-}
-
-static struct clocksource clocksource_32k = {
-	.name		= "32k_counter",
-	.rating		= 250,
-	.read		= omap_32k_read_dummy,
-	.mask		= CLOCKSOURCE_MASK(32),
-	.shift		= 10,
-	.flags		= CLOCK_SOURCE_IS_CONTINUOUS,
-};
-
-/*
- * Returns current time from boot in nsecs. It's OK for this to wrap
- * around for now, as it's just a relative time stamp.
- */
-unsigned long long sched_clock(void)
-{
-	return clocksource_cyc2ns(clocksource_32k.read(&clocksource_32k),
-				  clocksource_32k.mult, clocksource_32k.shift);
-}
-
-/**
- * read_persistent_clock -  Return time from a persistent clock.
- *
- * Reads the time from a source which isn't disabled during PM, the
- * 32k sync timer.  Convert the cycles elapsed since last read into
- * nsecs and adds to a monotonically increasing timespec.
- */
-static struct timespec persistent_ts;
-static cycles_t cycles, last_cycles;
-void read_persistent_clock(struct timespec *ts)
-{
-	unsigned long long nsecs;
-	cycles_t delta;
-	struct timespec *tsp = &persistent_ts;
-
-	last_cycles = cycles;
-	cycles = clocksource_32k.read(&clocksource_32k);
-	delta = cycles - last_cycles;
-
-	nsecs = clocksource_cyc2ns(delta,
-				   clocksource_32k.mult, clocksource_32k.shift);
-
-	timespec_add_ns(tsp, nsecs);
-	*ts = *tsp;
-}
-
-static int __init omap_init_clocksource_32k(void)
-{
-	static char err[] __initdata = KERN_ERR
-			"%s: can't register clocksource!\n";
-
-	if (cpu_is_omap16xx() || cpu_class_is_omap2()) {
-		struct clk *sync_32k_ick;
-
-		if (cpu_is_omap16xx())
-			clocksource_32k.read = omap16xx_32k_read;
-		else if (cpu_is_omap2420())
-			clocksource_32k.read = omap2420_32k_read;
-		else if (cpu_is_omap2430())
-			clocksource_32k.read = omap2430_32k_read;
-		else if (cpu_is_omap34xx())
-			clocksource_32k.read = omap34xx_32k_read;
-		else if (cpu_is_omap44xx())
-			clocksource_32k.read = omap44xx_32k_read;
-		else
-			return -ENODEV;
-
-		sync_32k_ick = clk_get(NULL, "omap_32ksync_ick");
-		if (sync_32k_ick)
-			clk_enable(sync_32k_ick);
-
-		clocksource_32k.mult = clocksource_hz2mult(32768,
-					    clocksource_32k.shift);
-
-		offset_32k = clocksource_32k.read(&clocksource_32k);
-
-		if (clocksource_register(&clocksource_32k))
-			printk(err, clocksource_32k.name);
-	}
-	return 0;
-}
-arch_initcall(omap_init_clocksource_32k);
-
-#endif	/* !(defined(CONFIG_ARCH_OMAP730) || defined(CONFIG_ARCH_OMAP15XX)) */
-
-/* Global address base setup code */
-
-#if defined(CONFIG_ARCH_OMAP2) || defined(CONFIG_ARCH_OMAP3)
-
-static void __init __omap2_set_globals(struct omap_globals *omap2_globals)
-{
-	omap2_set_globals_tap(omap2_globals);
-	omap2_set_globals_sdrc(omap2_globals);
-	omap2_set_globals_control(omap2_globals);
-	omap2_set_globals_prcm(omap2_globals);
-	omap2_set_globals_uart(omap2_globals);
-}
-
-#endif
-
-#if defined(CONFIG_ARCH_OMAP2420)
-
-static struct omap_globals omap242x_globals = {
-	.class	= OMAP242X_CLASS,
-	.tap	= OMAP2_L4_IO_ADDRESS(0x48014000),
-	.sdrc	= OMAP2420_SDRC_BASE,
-	.sms	= OMAP2420_SMS_BASE,
-	.ctrl	= OMAP2420_CTRL_BASE,
-	.prm	= OMAP2420_PRM_BASE,
-	.cm	= OMAP2420_CM_BASE,
-	.uart1_phys	= OMAP2_UART1_BASE,
-	.uart2_phys	= OMAP2_UART2_BASE,
-	.uart3_phys	= OMAP2_UART3_BASE,
-};
-
-void __init omap2_set_globals_242x(void)
-{
-	__omap2_set_globals(&omap242x_globals);
-}
-#endif
-
-#if defined(CONFIG_ARCH_OMAP2430)
-
-static struct omap_globals omap243x_globals = {
-	.class	= OMAP243X_CLASS,
-	.tap	= OMAP2_L4_IO_ADDRESS(0x4900a000),
-	.sdrc	= OMAP243X_SDRC_BASE,
-	.sms	= OMAP243X_SMS_BASE,
-	.ctrl	= OMAP243X_CTRL_BASE,
-	.prm	= OMAP2430_PRM_BASE,
-	.cm	= OMAP2430_CM_BASE,
-	.uart1_phys	= OMAP2_UART1_BASE,
-	.uart2_phys	= OMAP2_UART2_BASE,
-	.uart3_phys	= OMAP2_UART3_BASE,
-};
-
-void __init omap2_set_globals_243x(void)
-{
-	__omap2_set_globals(&omap243x_globals);
-}
-#endif
-
-#if defined(CONFIG_ARCH_OMAP3)
-
-static struct omap_globals omap3_globals = {
-	.class	= OMAP343X_CLASS,
-	.tap	= OMAP2_L4_IO_ADDRESS(0x4830A000),
-	.sdrc	= OMAP343X_SDRC_BASE,
-	.sms	= OMAP343X_SMS_BASE,
-	.ctrl	= OMAP343X_CTRL_BASE,
-	.prm	= OMAP3430_PRM_BASE,
-	.cm	= OMAP3430_CM_BASE,
-	.uart1_phys	= OMAP3_UART1_BASE,
-	.uart2_phys	= OMAP3_UART2_BASE,
-	.uart3_phys	= OMAP3_UART3_BASE,
-	.uart4_phys	= OMAP3_UART4_BASE,	/* Only on 3630 */
-};
-
-void __init omap2_set_globals_3xxx(void)
-{
-	__omap2_set_globals(&omap3_globals);
-}
-
-void __init omap3_map_io(void)
-{
-	omap2_set_globals_3xxx();
-	omap34xx_map_common_io();
-}
-#endif
-
-#if defined(CONFIG_ARCH_OMAP4)
-static struct omap_globals omap4_globals = {
-	.class	= OMAP443X_CLASS,
-	.tap	= OMAP2_L4_IO_ADDRESS(OMAP443X_SCM_BASE),
-	.ctrl	= OMAP443X_CTRL_BASE,
-	.prm	= OMAP4430_PRM_BASE,
-	.cm	= OMAP4430_CM_BASE,
-	.cm2	= OMAP4430_CM2_BASE,
-	.uart1_phys	= OMAP4_UART1_BASE,
-	.uart2_phys	= OMAP4_UART2_BASE,
-	.uart3_phys	= OMAP4_UART3_BASE,
-	.uart4_phys	= OMAP4_UART4_BASE,
-};
-
-void __init omap2_set_globals_443x(void)
-{
-	omap2_set_globals_tap(&omap4_globals);
-	omap2_set_globals_control(&omap4_globals);
-	omap2_set_globals_prcm(&omap4_globals);
-	omap2_set_globals_uart(&omap4_globals);
-}
-#endif
->>>>>>> a4ac0d84
+}