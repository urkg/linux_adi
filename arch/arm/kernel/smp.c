// SPDX-License-Identifier: GPL-2.0-only
/*
 *  linux/arch/arm/kernel/smp.c
 *
 *  Copyright (C) 2002 ARM Limited, All Rights Reserved.
 */
#include <linux/module.h>
#include <linux/delay.h>
#include <linux/init.h>
#include <linux/spinlock.h>
#include <linux/sched/mm.h>
#include <linux/sched/hotplug.h>
#include <linux/sched/task_stack.h>
#include <linux/interrupt.h>
#include <linux/cache.h>
#include <linux/profile.h>
#include <linux/errno.h>
#include <linux/mm.h>
#include <linux/err.h>
#include <linux/cpu.h>
#include <linux/seq_file.h>
#include <linux/irq.h>
#include <linux/nmi.h>
#include <linux/percpu.h>
#include <linux/clockchips.h>
#include <linux/completion.h>
#include <linux/cpufreq.h>
#include <linux/irq_work.h>
#include <linux/kernel_stat.h>

#include <linux/atomic.h>
#include <asm/bugs.h>
#include <asm/smp.h>
#include <asm/cacheflush.h>
#include <asm/cpu.h>
#include <asm/cputype.h>
#include <asm/exception.h>
#include <asm/idmap.h>
#include <asm/topology.h>
#include <asm/mmu_context.h>
#include <asm/procinfo.h>
#include <asm/processor.h>
#include <asm/sections.h>
#include <asm/tlbflush.h>
#include <asm/ptrace.h>
#include <asm/smp_plat.h>
#include <asm/virt.h>
#include <asm/mach/arch.h>
#include <asm/mpu.h>

#define CREATE_TRACE_POINTS
#include <trace/events/ipi.h>

/*
 * as from 2.5, kernels no longer have an init_tasks structure
 * so we need some other way of telling a new secondary core
 * where to place its SVC stack
 */
struct secondary_data secondary_data;

enum ipi_msg_type {
	IPI_WAKEUP,
	IPI_TIMER,
	IPI_RESCHEDULE,
	IPI_CALL_FUNC,
	IPI_CPU_STOP,
	IPI_IRQ_WORK,
	IPI_COMPLETION,
	NR_IPI,
	/*
	 * CPU_BACKTRACE is special and not included in NR_IPI
	 * or tracable with trace_ipi_*
	 */
	IPI_CPU_BACKTRACE = NR_IPI,
	/*
	 * SGI8-15 can be reserved by secure firmware, and thus may
	 * not be usable by the kernel. Please keep the above limited
	 * to at most 8 entries.
	 */
	MAX_IPI
};

static int ipi_irq_base __read_mostly;
static int nr_ipi __read_mostly = NR_IPI;
static struct irq_desc *ipi_desc[MAX_IPI] __read_mostly;

static void ipi_setup(int cpu);

static DECLARE_COMPLETION(cpu_running);

static struct smp_operations smp_ops __ro_after_init;

void __init smp_set_ops(const struct smp_operations *ops)
{
	if (ops)
		smp_ops = *ops;
};

static unsigned long get_arch_pgd(pgd_t *pgd)
{
#ifdef CONFIG_ARM_LPAE
	return __phys_to_pfn(virt_to_phys(pgd));
#else
	return virt_to_phys(pgd);
#endif
}

#if defined(CONFIG_BIG_LITTLE) && defined(CONFIG_HARDEN_BRANCH_PREDICTOR)
static int secondary_biglittle_prepare(unsigned int cpu)
{
	if (!cpu_vtable[cpu])
		cpu_vtable[cpu] = kzalloc(sizeof(*cpu_vtable[cpu]), GFP_KERNEL);

	return cpu_vtable[cpu] ? 0 : -ENOMEM;
}

static void secondary_biglittle_init(void)
{
	init_proc_vtable(lookup_processor(read_cpuid_id())->proc);
}
#else
static int secondary_biglittle_prepare(unsigned int cpu)
{
	return 0;
}

static void secondary_biglittle_init(void)
{
}
#endif

int __cpu_up(unsigned int cpu, struct task_struct *idle)
{
	int ret;

	if (!smp_ops.smp_boot_secondary)
		return -ENOSYS;

	ret = secondary_biglittle_prepare(cpu);
	if (ret)
		return ret;

	/*
	 * We need to tell the secondary core where to find
	 * its stack and the page tables.
	 */
	secondary_data.stack = task_stack_page(idle) + THREAD_START_SP;
#ifdef CONFIG_ARM_MPU
	secondary_data.mpu_rgn_info = &mpu_rgn_info;
#endif

#ifdef CONFIG_MMU
	secondary_data.pgdir = virt_to_phys(idmap_pgd);
	secondary_data.swapper_pg_dir = get_arch_pgd(swapper_pg_dir);
#endif
	sync_cache_w(&secondary_data);

	/*
	 * Now bring the CPU into our world.
	 */
	ret = smp_ops.smp_boot_secondary(cpu, idle);
	if (ret == 0) {
		/*
		 * CPU was successfully started, wait for it
		 * to come online or time out.
		 */
		wait_for_completion_timeout(&cpu_running,
						 msecs_to_jiffies(1000));

		if (!cpu_online(cpu)) {
			pr_crit("CPU%u: failed to come online\n", cpu);
			ret = -EIO;
		}
	} else {
		pr_err("CPU%u: failed to boot: %d\n", cpu, ret);
	}


	memset(&secondary_data, 0, sizeof(secondary_data));
	return ret;
}

/* platform specific SMP operations */
void __init smp_init_cpus(void)
{
	if (smp_ops.smp_init_cpus)
		smp_ops.smp_init_cpus();
}

int platform_can_secondary_boot(void)
{
	return !!smp_ops.smp_boot_secondary;
}

int platform_can_cpu_hotplug(void)
{
#ifdef CONFIG_HOTPLUG_CPU
	if (smp_ops.cpu_kill)
		return 1;
#endif

	return 0;
}

#ifdef CONFIG_HOTPLUG_CPU
static int platform_cpu_kill(unsigned int cpu)
{
	if (smp_ops.cpu_kill)
		return smp_ops.cpu_kill(cpu);
	return 1;
}

static int platform_cpu_disable(unsigned int cpu)
{
	if (smp_ops.cpu_disable)
		return smp_ops.cpu_disable(cpu);

	return 0;
}

int platform_can_hotplug_cpu(unsigned int cpu)
{
	/* cpu_die must be specified to support hotplug */
	if (!smp_ops.cpu_die)
		return 0;

	if (smp_ops.cpu_can_disable)
		return smp_ops.cpu_can_disable(cpu);

	/*
	 * By default, allow disabling all CPUs except the first one,
	 * since this is special on a lot of platforms, e.g. because
	 * of clock tick interrupts.
	 */
	return cpu != 0;
}

static void ipi_teardown(int cpu)
{
	int i;

	if (WARN_ON_ONCE(!ipi_irq_base))
		return;

	for (i = 0; i < nr_ipi; i++)
		disable_percpu_irq(ipi_irq_base + i);
}

/*
 * __cpu_disable runs on the processor to be shutdown.
 */
int __cpu_disable(void)
{
	unsigned int cpu = smp_processor_id();
	int ret;

	ret = platform_cpu_disable(cpu);
	if (ret)
		return ret;

#ifdef CONFIG_GENERIC_ARCH_TOPOLOGY
	remove_cpu_topology(cpu);
#endif

	/*
	 * Take this CPU offline.  Once we clear this, we can't return,
	 * and we must not schedule until we're ready to give up the cpu.
	 */
	set_cpu_online(cpu, false);
	ipi_teardown(cpu);

	/*
	 * OK - migrate IRQs away from this CPU
	 */
	irq_migrate_all_off_this_cpu();

	/*
	 * Flush user cache and TLB mappings, and then remove this CPU
	 * from the vm mask set of all processes.
	 *
	 * Caches are flushed to the Level of Unification Inner Shareable
	 * to write-back dirty lines to unified caches shared by all CPUs.
	 */
	flush_cache_louis();
	local_flush_tlb_all();

	return 0;
}

/*
 * called on the thread which is asking for a CPU to be shutdown -
 * waits until shutdown has completed, or it is timed out.
 */
void __cpu_die(unsigned int cpu)
{
	if (!cpu_wait_death(cpu, 5)) {
		pr_err("CPU%u: cpu didn't die\n", cpu);
		return;
	}
	pr_debug("CPU%u: shutdown\n", cpu);

	clear_tasks_mm_cpumask(cpu);
	/*
	 * platform_cpu_kill() is generally expected to do the powering off
	 * and/or cutting of clocks to the dying CPU.  Optionally, this may
	 * be done by the CPU which is dying in preference to supporting
	 * this call, but that means there is _no_ synchronisation between
	 * the requesting CPU and the dying CPU actually losing power.
	 */
	if (!platform_cpu_kill(cpu))
		pr_err("CPU%u: unable to kill\n", cpu);
}

/*
 * Called from the idle thread for the CPU which has been shutdown.
 *
 * Note that we disable IRQs here, but do not re-enable them
 * before returning to the caller. This is also the behaviour
 * of the other hotplug-cpu capable cores, so presumably coming
 * out of idle fixes this.
 */
void arch_cpu_idle_dead(void)
{
	unsigned int cpu = smp_processor_id();

	idle_task_exit();

	local_irq_disable();

	/*
	 * Flush the data out of the L1 cache for this CPU.  This must be
	 * before the completion to ensure that data is safely written out
	 * before platform_cpu_kill() gets called - which may disable
	 * *this* CPU and power down its cache.
	 */
	flush_cache_louis();

	/*
	 * Tell __cpu_die() that this CPU is now safe to dispose of.  Once
	 * this returns, power and/or clocks can be removed at any point
	 * from this CPU and its cache by platform_cpu_kill().
	 */
	(void)cpu_report_death();

	/*
	 * Ensure that the cache lines associated with that completion are
	 * written out.  This covers the case where _this_ CPU is doing the
	 * powering down, to ensure that the completion is visible to the
	 * CPU waiting for this one.
	 */
	flush_cache_louis();

	/*
	 * The actual CPU shutdown procedure is at least platform (if not
	 * CPU) specific.  This may remove power, or it may simply spin.
	 *
	 * Platforms are generally expected *NOT* to return from this call,
	 * although there are some which do because they have no way to
	 * power down the CPU.  These platforms are the _only_ reason we
	 * have a return path which uses the fragment of assembly below.
	 *
	 * The return path should not be used for platforms which can
	 * power off the CPU.
	 */
	if (smp_ops.cpu_die)
		smp_ops.cpu_die(cpu);

	pr_warn("CPU%u: smp_ops.cpu_die() returned, trying to resuscitate\n",
		cpu);

	/*
	 * Do not return to the idle loop - jump back to the secondary
	 * cpu initialisation.  There's some initialisation which needs
	 * to be repeated to undo the effects of taking the CPU offline.
	 */
	__asm__("mov	sp, %0\n"
	"	mov	fp, #0\n"
	"	b	secondary_start_kernel"
		:
		: "r" (task_stack_page(current) + THREAD_SIZE - 8));
}
#endif /* CONFIG_HOTPLUG_CPU */

/*
 * Called by both boot and secondaries to move global data into
 * per-processor storage.
 */
static void smp_store_cpu_info(unsigned int cpuid)
{
	struct cpuinfo_arm *cpu_info = &per_cpu(cpu_data, cpuid);

	cpu_info->loops_per_jiffy = loops_per_jiffy;
	cpu_info->cpuid = read_cpuid_id();

	store_cpu_topology(cpuid);
	check_cpu_icache_size(cpuid);
}

/*
 * This is the secondary CPU boot entry.  We're using this CPUs
 * idle thread stack, but a set of temporary page tables.
 */
asmlinkage void secondary_start_kernel(void)
{
	struct mm_struct *mm = &init_mm;
	unsigned int cpu;

	secondary_biglittle_init();

	/*
	 * The identity mapping is uncached (strongly ordered), so
	 * switch away from it before attempting any exclusive accesses.
	 */
	cpu_switch_mm(mm->pgd, mm);
	local_flush_bp_all();
	enter_lazy_tlb(mm, current);
	local_flush_tlb_all();

	/*
	 * All kernel threads share the same mm context; grab a
	 * reference and switch to it.
	 */
	cpu = smp_processor_id();
	mmgrab(mm);
	current->active_mm = mm;
	cpumask_set_cpu(cpu, mm_cpumask(mm));

	cpu_init();

#ifndef CONFIG_MMU
	setup_vectors_base();
#endif
	pr_debug("CPU%u: Booted secondary processor\n", cpu);

	preempt_disable();
	trace_hardirqs_off();

	/*
	 * Give the platform a chance to do its own initialisation.
	 */
	if (smp_ops.smp_secondary_init)
		smp_ops.smp_secondary_init(cpu);

	notify_cpu_starting(cpu);

	ipi_setup(cpu);

	calibrate_delay();

	smp_store_cpu_info(cpu);

	/*
	 * OK, now it's safe to let the boot CPU continue.  Wait for
	 * the CPU migration code to notice that the CPU is online
	 * before we continue - which happens after __cpu_up returns.
	 */
	set_cpu_online(cpu, true);

	check_other_bugs();

	complete(&cpu_running);

	local_irq_enable();
	local_fiq_enable();
	local_abt_enable();

	/*
	 * OK, it's off to the idle thread for us
	 */
	cpu_startup_entry(CPUHP_AP_ONLINE_IDLE);
}

void __init smp_cpus_done(unsigned int max_cpus)
{
	int cpu;
	unsigned long bogosum = 0;

	for_each_online_cpu(cpu)
		bogosum += per_cpu(cpu_data, cpu).loops_per_jiffy;

	printk(KERN_INFO "SMP: Total of %d processors activated "
	       "(%lu.%02lu BogoMIPS).\n",
	       num_online_cpus(),
	       bogosum / (500000/HZ),
	       (bogosum / (5000/HZ)) % 100);

	hyp_mode_check();
}

void __init smp_prepare_boot_cpu(void)
{
	set_my_cpu_offset(per_cpu_offset(smp_processor_id()));
}

void __init smp_prepare_cpus(unsigned int max_cpus)
{
	unsigned int ncores = num_possible_cpus();

	init_cpu_topology();

	smp_store_cpu_info(smp_processor_id());

	/*
	 * are we trying to boot more cores than exist?
	 */
	if (max_cpus > ncores)
		max_cpus = ncores;
	if (ncores > 1 && max_cpus) {
		/*
		 * Initialise the present map, which describes the set of CPUs
		 * actually populated at the present time. A platform should
		 * re-initialize the map in the platforms smp_prepare_cpus()
		 * if present != possible (e.g. physical hotplug).
		 */
		init_cpu_present(cpu_possible_mask);

		/*
		 * Initialise the SCU if there are more than one CPU
		 * and let them know where to start.
		 */
		if (smp_ops.smp_prepare_cpus)
			smp_ops.smp_prepare_cpus(max_cpus);
	}
}

<<<<<<< HEAD
static void (*__smp_cross_call)(const struct cpumask *, unsigned int);

void __init set_smp_cross_call(void (*fn)(const struct cpumask *, unsigned int))
{
	if (!__smp_cross_call)
		__smp_cross_call = fn;
}

struct ipi {
	const char *desc;
	void (*handler)(void);
};

static void ipi_cpu_stop(void);
static void ipi_complete(void);

#define IPI_DESC_STRING_IPI_WAKEUP "CPU wakeup interrupts"
#define IPI_DESC_STRING_IPI_TIMER "Timer broadcast interrupts"
#define IPI_DESC_STRING_IPI_RESCHEDULE "Rescheduling interrupts"
#define IPI_DESC_STRING_IPI_CALL_FUNC "Function call interrupts"
#define IPI_DESC_STRING_IPI_CPU_STOP "CPU stop interrupts"
#define IPI_DESC_STRING_IPI_IRQ_WORK "IRQ work interrupts"
#define IPI_DESC_STRING_IPI_COMPLETION "completion interrupts"

#define IPI_DESC_STR(x) IPI_DESC_STRING_ ## x

static const char* ipi_desc_strings[] __tracepoint_string =
		{
			[IPI_WAKEUP] = IPI_DESC_STR(IPI_WAKEUP),
			[IPI_TIMER] = IPI_DESC_STR(IPI_TIMER),
			[IPI_RESCHEDULE] = IPI_DESC_STR(IPI_RESCHEDULE),
			[IPI_CALL_FUNC] = IPI_DESC_STR(IPI_CALL_FUNC),
			[IPI_CPU_STOP] = IPI_DESC_STR(IPI_CPU_STOP),
			[IPI_IRQ_WORK] = IPI_DESC_STR(IPI_IRQ_WORK),
			[IPI_COMPLETION] = IPI_DESC_STR(IPI_COMPLETION),
		};


static void tick_receive_broadcast_local(void)
{
	tick_receive_broadcast();
}

static struct ipi ipi_types[NR_IPI] = {
#define S(x, f)	[x].desc = IPI_DESC_STR(x), [x].handler = f
	S(IPI_WAKEUP, NULL),
#ifdef CONFIG_GENERIC_CLOCKEVENTS_BROADCAST
	S(IPI_TIMER, tick_receive_broadcast_local),
#endif
	S(IPI_RESCHEDULE, scheduler_ipi),
	S(IPI_CALL_FUNC, generic_smp_call_function_interrupt),
	S(IPI_CPU_STOP, ipi_cpu_stop),
#ifdef CONFIG_IRQ_WORK
	S(IPI_IRQ_WORK, irq_work_run),
#endif
	S(IPI_COMPLETION, ipi_complete),
};

static void smp_cross_call(const struct cpumask *target, unsigned int ipinr)
{
	trace_ipi_raise_rcuidle(target, ipi_desc_strings[ipinr]);
	__smp_cross_call(target, ipinr);
}
=======
static const char *ipi_types[NR_IPI] __tracepoint_string = {
#define S(x,s)	[x] = s
	S(IPI_WAKEUP, "CPU wakeup interrupts"),
	S(IPI_TIMER, "Timer broadcast interrupts"),
	S(IPI_RESCHEDULE, "Rescheduling interrupts"),
	S(IPI_CALL_FUNC, "Function call interrupts"),
	S(IPI_CPU_STOP, "CPU stop interrupts"),
	S(IPI_IRQ_WORK, "IRQ work interrupts"),
	S(IPI_COMPLETION, "completion interrupts"),
};

static void smp_cross_call(const struct cpumask *target, unsigned int ipinr);
>>>>>>> a4adc2c2

void show_ipi_list(struct seq_file *p, int prec)
{
	unsigned int cpu, i;

	for (i = 0; i < NR_IPI; i++) {
<<<<<<< HEAD
		if (ipi_types[i].handler) {
			seq_printf(p, "%*s%u: ", prec - 1, "IPI", i);
			for_each_present_cpu(cpu)
				seq_printf(p, "%10u ",
					__get_irq_stat(cpu, ipi_irqs[i]));
			seq_printf(p, " %s\n", ipi_types[i].desc);
		}
=======
		unsigned int irq;

		if (!ipi_desc[i])
			continue;

		irq = irq_desc_get_irq(ipi_desc[i]);
		seq_printf(p, "%*s%u: ", prec - 1, "IPI", i);

		for_each_online_cpu(cpu)
			seq_printf(p, "%10u ", kstat_irqs_cpu(irq, cpu));

		seq_printf(p, " %s\n", ipi_types[i]);
>>>>>>> a4adc2c2
	}
}

void arch_send_call_function_ipi_mask(const struct cpumask *mask)
{
	smp_cross_call(mask, IPI_CALL_FUNC);
}

void arch_send_wakeup_ipi_mask(const struct cpumask *mask)
{
	smp_cross_call(mask, IPI_WAKEUP);
}

void arch_send_call_function_single_ipi(int cpu)
{
	smp_cross_call(cpumask_of(cpu), IPI_CALL_FUNC);
}

#ifdef CONFIG_IRQ_WORK
void arch_irq_work_raise(void)
{
	if (arch_irq_work_has_interrupt())
		smp_cross_call(cpumask_of(smp_processor_id()), IPI_IRQ_WORK);
}
#endif

#ifdef CONFIG_GENERIC_CLOCKEVENTS_BROADCAST
void tick_broadcast(const struct cpumask *mask)
{
	smp_cross_call(mask, IPI_TIMER);
}
#endif

static DEFINE_RAW_SPINLOCK(stop_lock);

/*
 * ipi_cpu_stop - handle IPI from smp_send_stop()
 */
static void ipi_cpu_stop(void)
{
	unsigned int cpu = smp_processor_id();

	if (system_state <= SYSTEM_RUNNING) {
		raw_spin_lock(&stop_lock);
		pr_crit("CPU%u: stopping\n", cpu);
		dump_stack();
		raw_spin_unlock(&stop_lock);
	}

	set_cpu_online(cpu, false);

	local_fiq_disable();
	local_irq_disable();

	while (1) {
		cpu_relax();
		wfe();
	}
}

static DEFINE_PER_CPU(struct completion *, cpu_completion);

int register_ipi_completion(struct completion *completion, int cpu)
{
	per_cpu(cpu_completion, cpu) = completion;
	return IPI_COMPLETION;
}

static void ipi_complete(void)
{
	unsigned int cpu = smp_processor_id();

	complete(per_cpu(cpu_completion, cpu));
}

/*
 * Main handler for inter-processor interrupts
 */
asmlinkage void __exception_irq_entry do_IPI(int ipinr, struct pt_regs *regs)
{
	handle_IPI(ipinr, regs);
}

static void do_handle_IPI(int ipinr)
{
	unsigned int cpu = smp_processor_id();

<<<<<<< HEAD
	if (ipi_types[ipinr].handler) {
		__inc_irq_stat(cpu, ipi_irqs[ipinr]);
		irq_enter();
		(*ipi_types[ipinr].handler)();
		irq_exit();
	} else
		pr_debug("CPU%u: Unknown IPI message 0x%x\n", cpu, ipinr);

	set_irq_regs(old_regs);
}

/*
 * set_ipi_handler:
 * Interface provided for a kernel module to specify an IPI handler function.
 */
int set_ipi_handler(int ipinr, void *handler, char *desc)
{
	unsigned int cpu = smp_processor_id();

	if (ipi_types[ipinr].handler) {
		pr_crit("CPU%u: IPI handler 0x%x already registered to %pf\n",
					cpu, ipinr, ipi_types[ipinr].handler);
		return -1;
	}

	ipi_types[ipinr].handler = handler;
	ipi_types[ipinr].desc = desc;
=======
	if ((unsigned)ipinr < NR_IPI)
		trace_ipi_entry_rcuidle(ipi_types[ipinr]);

	switch (ipinr) {
	case IPI_WAKEUP:
		break;

#ifdef CONFIG_GENERIC_CLOCKEVENTS_BROADCAST
	case IPI_TIMER:
		tick_receive_broadcast();
		break;
#endif

	case IPI_RESCHEDULE:
		scheduler_ipi();
		break;

	case IPI_CALL_FUNC:
		generic_smp_call_function_interrupt();
		break;

	case IPI_CPU_STOP:
		ipi_cpu_stop(cpu);
		break;

#ifdef CONFIG_IRQ_WORK
	case IPI_IRQ_WORK:
		irq_work_run();
		break;
#endif

	case IPI_COMPLETION:
		ipi_complete(cpu);
		break;

	case IPI_CPU_BACKTRACE:
		printk_nmi_enter();
		nmi_cpu_backtrace(get_irq_regs());
		printk_nmi_exit();
		break;
>>>>>>> a4adc2c2

	return 0;
}
EXPORT_SYMBOL(set_ipi_handler);

<<<<<<< HEAD
/*
 * clear_ipi_handler:
 * Interface provided for a kernel module to clear an IPI handler function.
 */
void clear_ipi_handler(int ipinr)
{
	ipi_types[ipinr].handler = NULL;
	ipi_types[ipinr].desc = NULL;
=======
	if ((unsigned)ipinr < NR_IPI)
		trace_ipi_exit_rcuidle(ipi_types[ipinr]);
}

/* Legacy version, should go away once all irqchips have been converted */
void handle_IPI(int ipinr, struct pt_regs *regs)
{
	struct pt_regs *old_regs = set_irq_regs(regs);

	irq_enter();
	do_handle_IPI(ipinr);
	irq_exit();

	set_irq_regs(old_regs);
>>>>>>> a4adc2c2
}
EXPORT_SYMBOL(clear_ipi_handler);

static irqreturn_t ipi_handler(int irq, void *data)
{
	do_handle_IPI(irq - ipi_irq_base);
	return IRQ_HANDLED;
}

static void smp_cross_call(const struct cpumask *target, unsigned int ipinr)
{
	trace_ipi_raise_rcuidle(target, ipi_types[ipinr]);
	__ipi_send_mask(ipi_desc[ipinr], target);
}

static void ipi_setup(int cpu)
{
	int i;

	if (WARN_ON_ONCE(!ipi_irq_base))
		return;

	for (i = 0; i < nr_ipi; i++)
		enable_percpu_irq(ipi_irq_base + i, 0);
}

void __init set_smp_ipi_range(int ipi_base, int n)
{
	int i;

	WARN_ON(n < MAX_IPI);
	nr_ipi = min(n, MAX_IPI);

	for (i = 0; i < nr_ipi; i++) {
		int err;

		err = request_percpu_irq(ipi_base + i, ipi_handler,
					 "IPI", &irq_stat);
		WARN_ON(err);

		ipi_desc[i] = irq_to_desc(ipi_base + i);
		irq_set_status_flags(ipi_base + i, IRQ_HIDDEN);
	}

	ipi_irq_base = ipi_base;

	/* Setup the boot CPU immediately */
	ipi_setup(smp_processor_id());
}

void smp_send_reschedule(int cpu)
{
	smp_cross_call(cpumask_of(cpu), IPI_RESCHEDULE);
}

void smp_send_stop(void)
{
	unsigned long timeout;
	struct cpumask mask;

	cpumask_copy(&mask, cpu_online_mask);
	cpumask_clear_cpu(smp_processor_id(), &mask);
	if (!cpumask_empty(&mask))
		smp_cross_call(&mask, IPI_CPU_STOP);

	/* Wait up to one second for other CPUs to stop */
	timeout = USEC_PER_SEC;
	while (num_online_cpus() > 1 && timeout--)
		udelay(1);

	if (num_online_cpus() > 1)
		pr_warn("SMP: failed to stop secondary CPUs\n");
}

/* In case panic() and panic() called at the same time on CPU1 and CPU2,
 * and CPU 1 calls panic_smp_self_stop() before crash_smp_send_stop()
 * CPU1 can't receive the ipi irqs from CPU2, CPU1 will be always online,
 * kdump fails. So split out the panic_smp_self_stop() and add
 * set_cpu_online(smp_processor_id(), false).
 */
void panic_smp_self_stop(void)
{
	pr_debug("CPU %u will stop doing anything useful since another CPU has paniced\n",
	         smp_processor_id());
	set_cpu_online(smp_processor_id(), false);
	while (1)
		cpu_relax();
}

/*
 * not supported here
 */
int setup_profiling_timer(unsigned int multiplier)
{
	return -EINVAL;
}

#ifdef CONFIG_CPU_FREQ

static DEFINE_PER_CPU(unsigned long, l_p_j_ref);
static DEFINE_PER_CPU(unsigned long, l_p_j_ref_freq);
static unsigned long global_l_p_j_ref;
static unsigned long global_l_p_j_ref_freq;

static int cpufreq_callback(struct notifier_block *nb,
					unsigned long val, void *data)
{
	struct cpufreq_freqs *freq = data;
	struct cpumask *cpus = freq->policy->cpus;
	int cpu, first = cpumask_first(cpus);
	unsigned int lpj;

	if (freq->flags & CPUFREQ_CONST_LOOPS)
		return NOTIFY_OK;

	if (!per_cpu(l_p_j_ref, first)) {
		for_each_cpu(cpu, cpus) {
			per_cpu(l_p_j_ref, cpu) =
				per_cpu(cpu_data, cpu).loops_per_jiffy;
			per_cpu(l_p_j_ref_freq, cpu) = freq->old;
		}

		if (!global_l_p_j_ref) {
			global_l_p_j_ref = loops_per_jiffy;
			global_l_p_j_ref_freq = freq->old;
		}
	}

	if ((val == CPUFREQ_PRECHANGE  && freq->old < freq->new) ||
	    (val == CPUFREQ_POSTCHANGE && freq->old > freq->new)) {
		loops_per_jiffy = cpufreq_scale(global_l_p_j_ref,
						global_l_p_j_ref_freq,
						freq->new);

		lpj = cpufreq_scale(per_cpu(l_p_j_ref, first),
				    per_cpu(l_p_j_ref_freq, first), freq->new);
		for_each_cpu(cpu, cpus)
			per_cpu(cpu_data, cpu).loops_per_jiffy = lpj;
	}
	return NOTIFY_OK;
}

static struct notifier_block cpufreq_notifier = {
	.notifier_call  = cpufreq_callback,
};

static int __init register_cpufreq_notifier(void)
{
	return cpufreq_register_notifier(&cpufreq_notifier,
						CPUFREQ_TRANSITION_NOTIFIER);
}
core_initcall(register_cpufreq_notifier);

#endif

static void raise_nmi(cpumask_t *mask)
{
	__ipi_send_mask(ipi_desc[IPI_CPU_BACKTRACE], mask);
}

void arch_trigger_cpumask_backtrace(const cpumask_t *mask, bool exclude_self)
{
	nmi_trigger_cpumask_backtrace(mask, exclude_self, raise_nmi);
}<|MERGE_RESOLUTION|>--- conflicted
+++ resolved
@@ -523,71 +523,6 @@
 	}
 }
 
-<<<<<<< HEAD
-static void (*__smp_cross_call)(const struct cpumask *, unsigned int);
-
-void __init set_smp_cross_call(void (*fn)(const struct cpumask *, unsigned int))
-{
-	if (!__smp_cross_call)
-		__smp_cross_call = fn;
-}
-
-struct ipi {
-	const char *desc;
-	void (*handler)(void);
-};
-
-static void ipi_cpu_stop(void);
-static void ipi_complete(void);
-
-#define IPI_DESC_STRING_IPI_WAKEUP "CPU wakeup interrupts"
-#define IPI_DESC_STRING_IPI_TIMER "Timer broadcast interrupts"
-#define IPI_DESC_STRING_IPI_RESCHEDULE "Rescheduling interrupts"
-#define IPI_DESC_STRING_IPI_CALL_FUNC "Function call interrupts"
-#define IPI_DESC_STRING_IPI_CPU_STOP "CPU stop interrupts"
-#define IPI_DESC_STRING_IPI_IRQ_WORK "IRQ work interrupts"
-#define IPI_DESC_STRING_IPI_COMPLETION "completion interrupts"
-
-#define IPI_DESC_STR(x) IPI_DESC_STRING_ ## x
-
-static const char* ipi_desc_strings[] __tracepoint_string =
-		{
-			[IPI_WAKEUP] = IPI_DESC_STR(IPI_WAKEUP),
-			[IPI_TIMER] = IPI_DESC_STR(IPI_TIMER),
-			[IPI_RESCHEDULE] = IPI_DESC_STR(IPI_RESCHEDULE),
-			[IPI_CALL_FUNC] = IPI_DESC_STR(IPI_CALL_FUNC),
-			[IPI_CPU_STOP] = IPI_DESC_STR(IPI_CPU_STOP),
-			[IPI_IRQ_WORK] = IPI_DESC_STR(IPI_IRQ_WORK),
-			[IPI_COMPLETION] = IPI_DESC_STR(IPI_COMPLETION),
-		};
-
-
-static void tick_receive_broadcast_local(void)
-{
-	tick_receive_broadcast();
-}
-
-static struct ipi ipi_types[NR_IPI] = {
-#define S(x, f)	[x].desc = IPI_DESC_STR(x), [x].handler = f
-	S(IPI_WAKEUP, NULL),
-#ifdef CONFIG_GENERIC_CLOCKEVENTS_BROADCAST
-	S(IPI_TIMER, tick_receive_broadcast_local),
-#endif
-	S(IPI_RESCHEDULE, scheduler_ipi),
-	S(IPI_CALL_FUNC, generic_smp_call_function_interrupt),
-	S(IPI_CPU_STOP, ipi_cpu_stop),
-#ifdef CONFIG_IRQ_WORK
-	S(IPI_IRQ_WORK, irq_work_run),
-#endif
-	S(IPI_COMPLETION, ipi_complete),
-};
-
-static void smp_cross_call(const struct cpumask *target, unsigned int ipinr)
-{
-	trace_ipi_raise_rcuidle(target, ipi_desc_strings[ipinr]);
-	__smp_cross_call(target, ipinr);
-}
-=======
 static const char *ipi_types[NR_IPI] __tracepoint_string = {
 #define S(x,s)	[x] = s
 	S(IPI_WAKEUP, "CPU wakeup interrupts"),
@@ -600,22 +535,12 @@
 };
 
 static void smp_cross_call(const struct cpumask *target, unsigned int ipinr);
->>>>>>> a4adc2c2
 
 void show_ipi_list(struct seq_file *p, int prec)
 {
 	unsigned int cpu, i;
 
 	for (i = 0; i < NR_IPI; i++) {
-<<<<<<< HEAD
-		if (ipi_types[i].handler) {
-			seq_printf(p, "%*s%u: ", prec - 1, "IPI", i);
-			for_each_present_cpu(cpu)
-				seq_printf(p, "%10u ",
-					__get_irq_stat(cpu, ipi_irqs[i]));
-			seq_printf(p, " %s\n", ipi_types[i].desc);
-		}
-=======
 		unsigned int irq;
 
 		if (!ipi_desc[i])
@@ -628,7 +553,6 @@
 			seq_printf(p, "%10u ", kstat_irqs_cpu(irq, cpu));
 
 		seq_printf(p, " %s\n", ipi_types[i]);
->>>>>>> a4adc2c2
 	}
 }
 
@@ -667,10 +591,8 @@
 /*
  * ipi_cpu_stop - handle IPI from smp_send_stop()
  */
-static void ipi_cpu_stop(void)
-{
-	unsigned int cpu = smp_processor_id();
-
+static void ipi_cpu_stop(unsigned int cpu)
+{
 	if (system_state <= SYSTEM_RUNNING) {
 		raw_spin_lock(&stop_lock);
 		pr_crit("CPU%u: stopping\n", cpu);
@@ -697,54 +619,23 @@
 	return IPI_COMPLETION;
 }
 
-static void ipi_complete(void)
+static void ipi_complete(unsigned int cpu)
+{
+	complete(per_cpu(cpu_completion, cpu));
+}
+
+/*
+ * Main handler for inter-processor interrupts
+ */
+asmlinkage void __exception_irq_entry do_IPI(int ipinr, struct pt_regs *regs)
+{
+	handle_IPI(ipinr, regs);
+}
+
+static void do_handle_IPI(int ipinr)
 {
 	unsigned int cpu = smp_processor_id();
 
-	complete(per_cpu(cpu_completion, cpu));
-}
-
-/*
- * Main handler for inter-processor interrupts
- */
-asmlinkage void __exception_irq_entry do_IPI(int ipinr, struct pt_regs *regs)
-{
-	handle_IPI(ipinr, regs);
-}
-
-static void do_handle_IPI(int ipinr)
-{
-	unsigned int cpu = smp_processor_id();
-
-<<<<<<< HEAD
-	if (ipi_types[ipinr].handler) {
-		__inc_irq_stat(cpu, ipi_irqs[ipinr]);
-		irq_enter();
-		(*ipi_types[ipinr].handler)();
-		irq_exit();
-	} else
-		pr_debug("CPU%u: Unknown IPI message 0x%x\n", cpu, ipinr);
-
-	set_irq_regs(old_regs);
-}
-
-/*
- * set_ipi_handler:
- * Interface provided for a kernel module to specify an IPI handler function.
- */
-int set_ipi_handler(int ipinr, void *handler, char *desc)
-{
-	unsigned int cpu = smp_processor_id();
-
-	if (ipi_types[ipinr].handler) {
-		pr_crit("CPU%u: IPI handler 0x%x already registered to %pf\n",
-					cpu, ipinr, ipi_types[ipinr].handler);
-		return -1;
-	}
-
-	ipi_types[ipinr].handler = handler;
-	ipi_types[ipinr].desc = desc;
-=======
 	if ((unsigned)ipinr < NR_IPI)
 		trace_ipi_entry_rcuidle(ipi_types[ipinr]);
 
@@ -785,22 +676,13 @@
 		nmi_cpu_backtrace(get_irq_regs());
 		printk_nmi_exit();
 		break;
->>>>>>> a4adc2c2
-
-	return 0;
-}
-EXPORT_SYMBOL(set_ipi_handler);
-
-<<<<<<< HEAD
-/*
- * clear_ipi_handler:
- * Interface provided for a kernel module to clear an IPI handler function.
- */
-void clear_ipi_handler(int ipinr)
-{
-	ipi_types[ipinr].handler = NULL;
-	ipi_types[ipinr].desc = NULL;
-=======
+
+	default:
+		pr_crit("CPU%u: Unknown IPI message 0x%x\n",
+		        cpu, ipinr);
+		break;
+	}
+
 	if ((unsigned)ipinr < NR_IPI)
 		trace_ipi_exit_rcuidle(ipi_types[ipinr]);
 }
@@ -815,9 +697,7 @@
 	irq_exit();
 
 	set_irq_regs(old_regs);
->>>>>>> a4adc2c2
-}
-EXPORT_SYMBOL(clear_ipi_handler);
+}
 
 static irqreturn_t ipi_handler(int irq, void *data)
 {
