/*
 * arch/arm/mach-lpc32xx/include/mach/system.h
 *
 * Author: Kevin Wells <kevin.wells@nxp.com>
 *
 * Copyright (C) 2010 NXP Semiconductors
 *
 * This program is free software; you can redistribute it and/or modify
 * it under the terms of the GNU General Public License as published by
 * the Free Software Foundation; either version 2 of the License, or
 * (at your option) any later version.
 *
 * This program is distributed in the hope that it will be useful,
 * but WITHOUT ANY WARRANTY; without even the implied warranty of
 * MERCHANTABILITY or FITNESS FOR A PARTICULAR PURPOSE.  See the
 * GNU General Public License for more details.
 */

#ifndef __ASM_ARCH_SYSTEM_H
#define __ASM_ARCH_SYSTEM_H

static void arch_idle(void)
{
	cpu_do_idle();
}

<<<<<<< HEAD
static inline void arch_reset(char mode, const char *cmd)
{
	extern void lpc32xx_watchdog_reset(void);

	switch (mode) {
	case 's':
	case 'h':
		printk(KERN_CRIT "RESET: Rebooting system\n");

		lpc32xx_watchdog_reset();
		break;

	default:
		/* Do nothing */
		break;
	}

	/* Wait for watchdog to reset system */
	while (1)
		;
}

=======
>>>>>>> 0575fb75
#endif<|MERGE_RESOLUTION|>--- conflicted
+++ resolved
@@ -24,29 +24,4 @@
 	cpu_do_idle();
 }
 
-<<<<<<< HEAD
-static inline void arch_reset(char mode, const char *cmd)
-{
-	extern void lpc32xx_watchdog_reset(void);
-
-	switch (mode) {
-	case 's':
-	case 'h':
-		printk(KERN_CRIT "RESET: Rebooting system\n");
-
-		lpc32xx_watchdog_reset();
-		break;
-
-	default:
-		/* Do nothing */
-		break;
-	}
-
-	/* Wait for watchdog to reset system */
-	while (1)
-		;
-}
-
-=======
->>>>>>> 0575fb75
 #endif